{
	"displayName": "Positron Kernel Supervisor",
	"description": "Runs Jupyter Kernels in the Positron Jupyter Kernel Supervisor",
	"configuration.logLevel.error.description": "Errors only",
	"configuration.logLevel.warn.description": "Errors and warnings",
	"configuration.logLevel.info.description": "Informational messages",
	"configuration.logLevel.debug.description": "Debug messages",
	"configuration.logLevel.trace.description": "Verbose tracing messages",
	"configuration.logLevel.description": "Log level for the kernel supervisor (restart Positron to apply)",
<<<<<<< HEAD
	"configuration.shutdownTimeout.description": "When should kernels be shut down after Positron is closed?\n\nTimes are in hours, and don't start until the kernel is idle, even after Positron is closed. Restart Positron to apply.",
=======
	"configuration.shutdownTimeout.description": "When should kernels be shut down after Positron is closed?\n\nTimeouts are in hours and start once the kernel is idle. Restart Positron to apply.",
>>>>>>> 607fc9b5
	"configuration.shutdownTimeout.immediately.description": "Shut down kernels immediately when Positron is closed",
	"configuration.shutdownTimeout.4.description": "After 4 hours",
	"configuration.shutdownTimeout.8.description": "After 8 hours",
	"configuration.shutdownTimeout.12.description": "After 12 hours",
	"configuration.shutdownTimeout.24.description": "After 1 day",
	"configuration.shutdownTimeout.168.description": "After 7 days",
	"configuration.shutdownTimeout.indefinitely.description": "Leave kernels running indefinitely",
	"configuration.enable.description": "Run Jupyter kernels under the Positron kernel supervisor.",
	"configuration.showTerminal.description": "Show the host terminal for the Positron kernel supervisor",
	"configuration.connectionTimeout.description": "Timeout in seconds for connecting to the kernel's sockets",
	"configuration.attachOnStartup.description": "Run <f5> before starting up Jupyter kernel (when supported)",
	"configuration.sleepOnStartup.description": "Sleep for n seconds before starting up Jupyter kernel (when supported)",
	"command.positron.supervisor.category": "Kernel Supervisor",
	"command.showKernelSupervisorLog.title": "Show the Kernel Supervisor Log",
	"command.reconnectSession.title": "Reconnect the Current Session",
	"command.restartSupervisor.title": "Restart the Kernel Supervisor"
}<|MERGE_RESOLUTION|>--- conflicted
+++ resolved
@@ -7,11 +7,7 @@
 	"configuration.logLevel.debug.description": "Debug messages",
 	"configuration.logLevel.trace.description": "Verbose tracing messages",
 	"configuration.logLevel.description": "Log level for the kernel supervisor (restart Positron to apply)",
-<<<<<<< HEAD
-	"configuration.shutdownTimeout.description": "When should kernels be shut down after Positron is closed?\n\nTimes are in hours, and don't start until the kernel is idle, even after Positron is closed. Restart Positron to apply.",
-=======
 	"configuration.shutdownTimeout.description": "When should kernels be shut down after Positron is closed?\n\nTimeouts are in hours and start once the kernel is idle. Restart Positron to apply.",
->>>>>>> 607fc9b5
 	"configuration.shutdownTimeout.immediately.description": "Shut down kernels immediately when Positron is closed",
 	"configuration.shutdownTimeout.4.description": "After 4 hours",
 	"configuration.shutdownTimeout.8.description": "After 8 hours",
