{
  "name": "vscode-json-languageserver",
  "description": "JSON language server",
  "version": "1.3.4",
  "author": "Microsoft Corporation",
  "license": "MIT",
  "engines": {
    "node": "*"
  },
  "bin": {
    "vscode-json-languageserver": "./bin/vscode-json-languageserver"
  },
  "main": "./out/node/jsonServerMain",
  "dependencies": {
    "@vscode/l10n": "^0.0.11",
    "jsonc-parser": "^3.2.0",
    "request-light": "^0.7.0",
<<<<<<< HEAD
    "vscode-json-languageservice": "^5.3.1",
=======
    "vscode-json-languageservice": "^5.3.2",
>>>>>>> 7f329fe6
    "vscode-languageserver": "^8.1.0",
    "vscode-uri": "^3.0.7"
  },
  "devDependencies": {
    "@types/mocha": "^9.1.1",
    "@types/node": "16.x"
  },
  "scripts": {
    "prepublishOnly": "npm run clean && npm run compile",
    "compile": "npx gulp compile-extension:json-language-features-server",
    "watch": "npx gulp watch-extension:json-language-features-server",
    "clean": "../../../node_modules/.bin/rimraf out",
    "install-service-next": "yarn add vscode-json-languageservice@next",
    "install-service-local": "yarn link vscode-json-languageservice",
    "install-server-next": "yarn add vscode-languageserver@next",
    "install-server-local": "yarn link vscode-languageserver-server",
    "version": "git commit -m \"JSON Language Server $npm_package_version\" package.json"
  }
}<|MERGE_RESOLUTION|>--- conflicted
+++ resolved
@@ -15,11 +15,7 @@
     "@vscode/l10n": "^0.0.11",
     "jsonc-parser": "^3.2.0",
     "request-light": "^0.7.0",
-<<<<<<< HEAD
-    "vscode-json-languageservice": "^5.3.1",
-=======
     "vscode-json-languageservice": "^5.3.2",
->>>>>>> 7f329fe6
     "vscode-languageserver": "^8.1.0",
     "vscode-uri": "^3.0.7"
   },
