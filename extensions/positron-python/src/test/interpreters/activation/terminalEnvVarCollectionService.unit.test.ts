// Copyright (c) Microsoft Corporation. All rights reserved.
// Licensed under the MIT License.

'use strict';

import * as sinon from 'sinon';
import { assert, expect } from 'chai';
import { mock, instance, when, anything, verify, reset } from 'ts-mockito';
import {
    EnvironmentVariableCollection,
    EnvironmentVariableMutatorOptions,
    // --- Start Positron ---
    // GlobalEnvironmentVariableCollection,
    // --- End Positron ---
    ProgressLocation,
    Uri,
    WorkspaceFolder,
} from 'vscode';
import {
    IApplicationShell,
    IApplicationEnvironment,
    IWorkspaceService,
} from '../../../client/common/application/types';
import { TerminalEnvVarActivation } from '../../../client/common/experiments/groups';
import { IPlatformService } from '../../../client/common/platform/types';
import {
    IExtensionContext,
    IExperimentService,
    Resource,
    IConfigurationService,
    IPythonSettings,
} from '../../../client/common/types';
import { Interpreters } from '../../../client/common/utils/localize';
import { OSType, getOSType } from '../../../client/common/utils/platform';
import { defaultShells } from '../../../client/interpreter/activation/service';
import { TerminalEnvVarCollectionService } from '../../../client/terminals/envCollectionActivation/service';
import { IEnvironmentActivationService } from '../../../client/interpreter/activation/types';
import { IInterpreterService } from '../../../client/interpreter/contracts';
import { PathUtils } from '../../../client/common/platform/pathUtils';
import { PythonEnvType } from '../../../client/pythonEnvironments/base/info';
import { PythonEnvironment } from '../../../client/pythonEnvironments/info';
import { IShellIntegrationService, ITerminalDeactivateService } from '../../../client/terminals/types';
import { IEnvironmentVariablesProvider } from '../../../client/common/variables/types';

suite('Terminal Environment Variable Collection Service', () => {
    let platform: IPlatformService;
    let interpreterService: IInterpreterService;
    let context: IExtensionContext;
    let shell: IApplicationShell;
    let experimentService: IExperimentService;
    let collection: EnvironmentVariableCollection;
    // --- Start Positron ---
    //let globalCollection: GlobalEnvironmentVariableCollection;
    // --- End Positron ---
    let applicationEnvironment: IApplicationEnvironment;
    let environmentActivationService: IEnvironmentActivationService;
    let workspaceService: IWorkspaceService;
    let terminalEnvVarCollectionService: TerminalEnvVarCollectionService;
    let terminalDeactivateService: ITerminalDeactivateService;
    const progressOptions = {
        location: ProgressLocation.Window,
        title: Interpreters.activatingTerminals,
    };
    let configService: IConfigurationService;
    let shellIntegrationService: IShellIntegrationService;
    const displayPath = 'display/path';
    const customShell = 'powershell';
    const defaultShell = defaultShells[getOSType()];

    setup(() => {
        workspaceService = mock<IWorkspaceService>();
        terminalDeactivateService = mock<ITerminalDeactivateService>();
        when(terminalDeactivateService.getScriptLocation(anything(), anything())).thenResolve(undefined);
        when(terminalDeactivateService.initializeScriptParams(anything())).thenResolve();
        when(workspaceService.getWorkspaceFolder(anything())).thenReturn(undefined);
        when(workspaceService.workspaceFolders).thenReturn(undefined);
        platform = mock<IPlatformService>();
        when(platform.osType).thenReturn(getOSType());
        interpreterService = mock<IInterpreterService>();
        context = mock<IExtensionContext>();
        shell = mock<IApplicationShell>();
        const envVarProvider = mock<IEnvironmentVariablesProvider>();
        shellIntegrationService = mock<IShellIntegrationService>();
        when(shellIntegrationService.isWorking()).thenResolve(true);
        // --- Start Positron ---
        //globalCollection = mock<GlobalEnvironmentVariableCollection>();
        collection = mock<EnvironmentVariableCollection>();
        when(context.environmentVariableCollection as EnvironmentVariableCollection).thenReturn(instance(collection));
        // when(globalCollection.getScoped(anything())).thenReturn(instance(collection));
        // --- End Positron ---
        experimentService = mock<IExperimentService>();
        when(experimentService.inExperimentSync(TerminalEnvVarActivation.experiment)).thenReturn(true);
        applicationEnvironment = mock<IApplicationEnvironment>();
        when(applicationEnvironment.shell).thenReturn(customShell);
        when(shell.withProgress(anything(), anything()))
            .thenCall((options, _) => {
                expect(options).to.deep.equal(progressOptions);
            })
            .thenResolve();
        environmentActivationService = mock<IEnvironmentActivationService>();
        when(environmentActivationService.getProcessEnvironmentVariables(anything(), anything())).thenResolve(
            process.env,
        );
        configService = mock<IConfigurationService>();
        when(configService.getSettings(anything())).thenReturn(({
            terminal: { activateEnvironment: true },
            pythonPath: displayPath,
        } as unknown) as IPythonSettings);
        when(collection.clear()).thenResolve();
        terminalEnvVarCollectionService = new TerminalEnvVarCollectionService(
            instance(platform),
            instance(interpreterService),
            instance(context),
            instance(shell),
            instance(experimentService),
            instance(applicationEnvironment),
            [],
            instance(environmentActivationService),
            instance(workspaceService),
            instance(configService),
            instance(terminalDeactivateService),
            new PathUtils(getOSType() === OSType.Windows),
            instance(shellIntegrationService),
            instance(envVarProvider),
        );
    });

    teardown(() => {
        sinon.restore();
    });

    test('Apply activated variables to the collection on activation', async () => {
        const applyCollectionStub = sinon.stub(terminalEnvVarCollectionService, '_applyCollection');
        applyCollectionStub.resolves();
        when(interpreterService.onDidChangeInterpreter(anything(), anything(), anything())).thenReturn();
        when(applicationEnvironment.onDidChangeShell(anything(), anything(), anything())).thenReturn();
        await terminalEnvVarCollectionService.activate(undefined);
        assert(applyCollectionStub.calledOnce, 'Collection not applied on activation');
    });

    test('When not in experiment, do not apply activated variables to the collection and clear it instead', async () => {
        // --- Start Positron ---
        // We always opt into the terminal env var experiment, so activateEnvironmentInTerminal
        // should no longer be called. See: https://github.com/posit-dev/positron-python/pull/290.
        return;
        // --- End Positron ---

        reset(experimentService);
<<<<<<< HEAD
        // --- Start Positron ---
        // Use globalCollection instead of collection since we're using a later version of @types/vscode
        //when(context.environmentVariableCollection).thenReturn(instance(globalCollection));
        // --- End Positron ---
=======
>>>>>>> 461485e8
        when(experimentService.inExperimentSync(TerminalEnvVarActivation.experiment)).thenReturn(false);
        const applyCollectionStub = sinon.stub(terminalEnvVarCollectionService, '_applyCollection');
        applyCollectionStub.resolves();
        when(interpreterService.onDidChangeInterpreter(anything(), anything(), anything())).thenReturn();
        when(applicationEnvironment.onDidChangeShell(anything(), anything(), anything())).thenReturn();

        await terminalEnvVarCollectionService.activate(undefined);

        verify(interpreterService.onDidChangeInterpreter(anything(), anything(), anything())).once();
        verify(applicationEnvironment.onDidChangeShell(anything(), anything(), anything())).never();
        assert(applyCollectionStub.notCalled, 'Collection should not be applied on activation');

        verify(collection.clear()).atLeast(1);
    });

    test('When interpreter changes, apply new activated variables to the collection', async () => {
        const applyCollectionStub = sinon.stub(terminalEnvVarCollectionService, '_applyCollection');
        applyCollectionStub.resolves();
        const resource = Uri.file('x');
        let callback: (resource: Resource) => Promise<void>;
        when(interpreterService.onDidChangeInterpreter(anything(), anything(), anything())).thenCall((cb) => {
            callback = cb;
        });
        when(applicationEnvironment.onDidChangeShell(anything(), anything(), anything())).thenReturn();
        await terminalEnvVarCollectionService.activate(undefined);

        await callback!(resource);
        assert(applyCollectionStub.calledWithExactly(resource));
    });

    test('When selected shell changes, apply new activated variables to the collection', async () => {
        const applyCollectionStub = sinon.stub(terminalEnvVarCollectionService, '_applyCollection');
        applyCollectionStub.resolves();
        let callback: (shell: string) => Promise<void>;
        when(applicationEnvironment.onDidChangeShell(anything(), anything(), anything())).thenCall((cb) => {
            callback = cb;
        });
        when(interpreterService.onDidChangeInterpreter(anything(), anything(), anything())).thenReturn();
        await terminalEnvVarCollectionService.activate(undefined);

        await callback!(customShell);
        assert(applyCollectionStub.calledWithExactly(undefined, customShell));
    });

    test('If activated variables are returned for custom shell, apply it correctly to the collection', async () => {
        const envVars: NodeJS.ProcessEnv = { CONDA_PREFIX: 'prefix/to/conda', ...process.env };
        when(
            environmentActivationService.getActivatedEnvironmentVariables(
                anything(),
                undefined,
                undefined,
                customShell,
            ),
        ).thenResolve(envVars);

        when(collection.replace(anything(), anything(), anything())).thenResolve();
        when(collection.delete(anything())).thenResolve();

        await terminalEnvVarCollectionService._applyCollection(undefined, customShell);

        verify(collection.clear()).once();
        verify(collection.replace('CONDA_PREFIX', 'prefix/to/conda', anything())).once();
    });

    // eslint-disable-next-line consistent-return
    test('If activated variables contain PS1, prefix it using shell integration', async function () {
        if (getOSType() === OSType.Windows) {
            return this.skip();
        }
        const envVars: NodeJS.ProcessEnv = {
            CONDA_PREFIX: 'prefix/to/conda',
            ...process.env,
            PS1: '(envName) extra prompt', // Should not use this
        };
        when(
            environmentActivationService.getActivatedEnvironmentVariables(anything(), undefined, undefined, 'bash'),
        ).thenResolve(envVars);

        when(interpreterService.getActiveInterpreter(anything())).thenResolve(({
            envName: 'envName',
        } as unknown) as PythonEnvironment);

        when(collection.replace(anything(), anything(), anything())).thenResolve();
        when(collection.delete(anything())).thenResolve();
        let opts: EnvironmentVariableMutatorOptions | undefined;
        when(collection.prepend('PS1', '(envName) ', anything())).thenCall((_, _v, o) => {
            opts = o;
        });

        await terminalEnvVarCollectionService._applyCollection(undefined, customShell);

        verify(collection.clear()).once();
        verify(collection.replace('CONDA_PREFIX', 'prefix/to/conda', anything())).once();
        assert.deepEqual(opts, { applyAtProcessCreation: false, applyAtShellIntegration: true });
    });

    test('Respect VIRTUAL_ENV_DISABLE_PROMPT when setting PS1 for venv', async () => {
        when(platform.osType).thenReturn(OSType.Linux);
        const envVars: NodeJS.ProcessEnv = {
            VIRTUAL_BIN: 'prefix/to/conda',
            ...process.env,
            VIRTUAL_ENV_DISABLE_PROMPT: '1',
        };
        when(
            environmentActivationService.getActivatedEnvironmentVariables(anything(), undefined, undefined, 'bash'),
        ).thenResolve(envVars);
        when(interpreterService.getActiveInterpreter(anything())).thenResolve(({
            type: PythonEnvType.Virtual,
            envName: 'envName',
            envPath: 'prefix/to/conda',
        } as unknown) as PythonEnvironment);

        when(collection.replace(anything(), anything(), anything())).thenResolve();
        when(collection.delete(anything())).thenResolve();
        when(collection.prepend('PS1', anything(), anything())).thenReturn();

        await terminalEnvVarCollectionService._applyCollection(undefined, 'bash');

        verify(collection.prepend('PS1', anything(), anything())).never();
    });

    test('Otherwise set PS1 for venv even if PS1 is not returned', async () => {
        when(platform.osType).thenReturn(OSType.Linux);
        const envVars: NodeJS.ProcessEnv = {
            VIRTUAL_BIN: 'prefix/to/conda',
            ...process.env,
        };
        when(
            environmentActivationService.getActivatedEnvironmentVariables(anything(), undefined, undefined, 'bash'),
        ).thenResolve(envVars);
        when(interpreterService.getActiveInterpreter(anything())).thenResolve(({
            type: PythonEnvType.Virtual,
            envName: 'envName',
            envPath: 'prefix/to/conda',
        } as unknown) as PythonEnvironment);

        when(collection.replace(anything(), anything(), anything())).thenResolve();
        when(collection.delete(anything())).thenResolve();
        when(collection.prepend('PS1', '(envName) ', anything())).thenReturn();

        await terminalEnvVarCollectionService._applyCollection(undefined, 'bash');

        verify(collection.prepend('PS1', '(envName) ', anything())).once();
    });

    test('Respect CONDA_PROMPT_MODIFIER when setting PS1 for conda', async () => {
        when(platform.osType).thenReturn(OSType.Linux);
        const envVars: NodeJS.ProcessEnv = {
            CONDA_PREFIX: 'prefix/to/conda',
            ...process.env,
            CONDA_PROMPT_MODIFIER: '(envName)',
        };
        when(
            environmentActivationService.getActivatedEnvironmentVariables(anything(), undefined, undefined, 'bash'),
        ).thenResolve(envVars);
        when(interpreterService.getActiveInterpreter(anything())).thenResolve(({
            type: PythonEnvType.Conda,
            envName: 'envName',
            envPath: 'prefix/to/conda',
        } as unknown) as PythonEnvironment);

        when(collection.replace(anything(), anything(), anything())).thenResolve();
        when(collection.delete(anything())).thenResolve();
        let opts: EnvironmentVariableMutatorOptions | undefined;
        when(collection.prepend('PS1', '(envName) ', anything())).thenCall((_, _v, o) => {
            opts = o;
        });

        await terminalEnvVarCollectionService._applyCollection(undefined, 'bash');

        verify(collection.clear()).once();
        verify(collection.replace('CONDA_PREFIX', 'prefix/to/conda', anything())).once();
        assert.deepEqual(opts, { applyAtProcessCreation: false, applyAtShellIntegration: true });
    });

    test('Prepend only "prepend portion of PATH" where applicable', async () => {
        const processEnv = { PATH: 'hello/1/2/3' };
        reset(environmentActivationService);
        when(environmentActivationService.getProcessEnvironmentVariables(anything(), anything())).thenResolve(
            processEnv,
        );
        const prependedPart = 'path/to/activate/dir:';
        const envVars: NodeJS.ProcessEnv = { PATH: `${prependedPart}${processEnv.PATH}` };
        when(
            environmentActivationService.getActivatedEnvironmentVariables(
                anything(),
                undefined,
                undefined,
                customShell,
            ),
        ).thenResolve(envVars);

        when(collection.replace(anything(), anything(), anything())).thenResolve();
        when(collection.delete(anything())).thenResolve();
        let opts: EnvironmentVariableMutatorOptions | undefined;
        when(collection.prepend('PATH', anything(), anything())).thenCall((_, _v, o) => {
            opts = o;
        });

        await terminalEnvVarCollectionService._applyCollection(undefined, customShell);

        verify(collection.clear()).once();
        verify(collection.prepend('PATH', prependedPart, anything())).once();
        verify(collection.replace('PATH', anything(), anything())).never();
        assert.deepEqual(opts, { applyAtProcessCreation: true, applyAtShellIntegration: true });
    });

    test('Also prepend deactivate script location if available', async () => {
        reset(terminalDeactivateService);
        when(terminalDeactivateService.initializeScriptParams(anything())).thenReject(); // Verify we swallow errors from here
        when(terminalDeactivateService.getScriptLocation(anything(), anything())).thenResolve('scriptLocation');
        const processEnv = { PATH: 'hello/1/2/3' };
        reset(environmentActivationService);
        when(environmentActivationService.getProcessEnvironmentVariables(anything(), anything())).thenResolve(
            processEnv,
        );
        const prependedPart = 'path/to/activate/dir:';
        const envVars: NodeJS.ProcessEnv = { PATH: `${prependedPart}${processEnv.PATH}` };
        when(
            environmentActivationService.getActivatedEnvironmentVariables(
                anything(),
                undefined,
                undefined,
                customShell,
            ),
        ).thenResolve(envVars);

        when(collection.replace(anything(), anything(), anything())).thenResolve();
        when(collection.delete(anything())).thenResolve();
        let opts: EnvironmentVariableMutatorOptions | undefined;
        when(collection.prepend('PATH', anything(), anything())).thenCall((_, _v, o) => {
            opts = o;
        });

        await terminalEnvVarCollectionService._applyCollection(undefined, customShell);

        verify(collection.clear()).once();
        const separator = getOSType() === OSType.Windows ? ';' : ':';
        verify(collection.prepend('PATH', `scriptLocation${separator}${prependedPart}`, anything())).once();
        verify(collection.replace('PATH', anything(), anything())).never();
        assert.deepEqual(opts, { applyAtProcessCreation: true, applyAtShellIntegration: true });
    });

    test('Prepend full PATH with separator otherwise', async () => {
        const processEnv = { PATH: 'hello/1/2/3' };
        reset(environmentActivationService);
        when(environmentActivationService.getProcessEnvironmentVariables(anything(), anything())).thenResolve(
            processEnv,
        );
        const separator = getOSType() === OSType.Windows ? ';' : ':';
        const finalPath = 'hello/3/2/1';
        const envVars: NodeJS.ProcessEnv = { PATH: finalPath };
        when(
            environmentActivationService.getActivatedEnvironmentVariables(
                anything(),
                undefined,
                undefined,
                customShell,
            ),
        ).thenResolve(envVars);

        when(collection.replace(anything(), anything(), anything())).thenResolve();
        when(collection.delete(anything())).thenResolve();
        let opts: EnvironmentVariableMutatorOptions | undefined;
        when(collection.prepend('PATH', anything(), anything())).thenCall((_, _v, o) => {
            opts = o;
        });

        await terminalEnvVarCollectionService._applyCollection(undefined, customShell);

        verify(collection.clear()).once();
        verify(collection.prepend('PATH', `${finalPath}${separator}`, anything())).once();
        verify(collection.replace('PATH', anything(), anything())).never();
        assert.deepEqual(opts, { applyAtProcessCreation: true, applyAtShellIntegration: true });
    });

    test('Prepend full PATH with separator otherwise', async () => {
        reset(terminalDeactivateService);
        when(terminalDeactivateService.initializeScriptParams(anything())).thenResolve();
        when(terminalDeactivateService.getScriptLocation(anything(), anything())).thenResolve('scriptLocation');
        const processEnv = { PATH: 'hello/1/2/3' };
        reset(environmentActivationService);
        when(environmentActivationService.getProcessEnvironmentVariables(anything(), anything())).thenResolve(
            processEnv,
        );
        const separator = getOSType() === OSType.Windows ? ';' : ':';
        const finalPath = 'hello/3/2/1';
        const envVars: NodeJS.ProcessEnv = { PATH: finalPath };
        when(
            environmentActivationService.getActivatedEnvironmentVariables(
                anything(),
                undefined,
                undefined,
                customShell,
            ),
        ).thenResolve(envVars);

        when(collection.replace(anything(), anything(), anything())).thenResolve();
        when(collection.delete(anything())).thenResolve();
        let opts: EnvironmentVariableMutatorOptions | undefined;
        when(collection.prepend('PATH', anything(), anything())).thenCall((_, _v, o) => {
            opts = o;
        });

        await terminalEnvVarCollectionService._applyCollection(undefined, customShell);

        verify(collection.clear()).once();
        verify(collection.prepend('PATH', `scriptLocation${separator}${finalPath}${separator}`, anything())).once();
        verify(collection.replace('PATH', anything(), anything())).never();
        assert.deepEqual(opts, { applyAtProcessCreation: true, applyAtShellIntegration: true });
    });

    test('Verify envs are not applied if env activation is disabled', async () => {
        const envVars: NodeJS.ProcessEnv = { CONDA_PREFIX: 'prefix/to/conda', ...process.env };
        when(
            environmentActivationService.getActivatedEnvironmentVariables(
                anything(),
                undefined,
                undefined,
                customShell,
            ),
        ).thenResolve(envVars);

        when(collection.replace(anything(), anything(), anything())).thenResolve();
        when(collection.delete(anything())).thenResolve();
        reset(configService);
        when(configService.getSettings(anything())).thenReturn(({
            terminal: { activateEnvironment: false },
            pythonPath: displayPath,
        } as unknown) as IPythonSettings);

        await terminalEnvVarCollectionService._applyCollection(undefined, customShell);

        verify(collection.clear()).once();
        verify(collection.replace('CONDA_PREFIX', 'prefix/to/conda', anything())).never();
    });

    test('Verify correct options are used when applying envs and setting description', async () => {
        const envVars: NodeJS.ProcessEnv = { CONDA_PREFIX: 'prefix/to/conda', ...process.env };
        const resource = Uri.file('a');
        const workspaceFolder: WorkspaceFolder = {
            uri: Uri.file('workspacePath'),
            name: 'workspace1',
            index: 0,
        };
        when(workspaceService.getWorkspaceFolder(resource)).thenReturn(workspaceFolder);
        when(
            environmentActivationService.getActivatedEnvironmentVariables(resource, undefined, undefined, customShell),
        ).thenResolve(envVars);

        when(collection.replace(anything(), anything(), anything())).thenCall(
            (_e, _v, options: EnvironmentVariableMutatorOptions) => {
                assert.deepEqual(options, { applyAtShellIntegration: true, applyAtProcessCreation: true });
                return Promise.resolve();
            },
        );

        await terminalEnvVarCollectionService._applyCollection(resource, customShell);

        verify(collection.clear()).once();
        verify(collection.replace('CONDA_PREFIX', 'prefix/to/conda', anything())).once();
    });

    test('Correct track that prompt was set for non-Windows bash where PS1 is set', async () => {
        when(platform.osType).thenReturn(OSType.Linux);
        const envVars: NodeJS.ProcessEnv = { VIRTUAL_ENV: 'prefix/to/venv', PS1: '(.venv)', ...process.env };
        const ps1Shell = 'bash';
        const resource = Uri.file('a');
        const workspaceFolder: WorkspaceFolder = {
            uri: Uri.file('workspacePath'),
            name: 'workspace1',
            index: 0,
        };
        when(interpreterService.getActiveInterpreter(resource)).thenResolve(({
            type: PythonEnvType.Virtual,
        } as unknown) as PythonEnvironment);
        when(workspaceService.getWorkspaceFolder(resource)).thenReturn(workspaceFolder);
        when(
            environmentActivationService.getActivatedEnvironmentVariables(resource, undefined, undefined, ps1Shell),
        ).thenResolve(envVars);
        when(collection.replace(anything(), anything(), anything())).thenReturn();

        await terminalEnvVarCollectionService._applyCollection(resource, ps1Shell);

        const result = terminalEnvVarCollectionService.isTerminalPromptSetCorrectly(resource);

        expect(result).to.equal(true);
    });

    test('Correct track that prompt was set for PS1 if shell integration is disabled', async () => {
        reset(shellIntegrationService);
        when(shellIntegrationService.isWorking()).thenResolve(false);
        when(platform.osType).thenReturn(OSType.Linux);
        const envVars: NodeJS.ProcessEnv = { VIRTUAL_ENV: 'prefix/to/venv', PS1: '(.venv)', ...process.env };
        const ps1Shell = 'bash';
        const resource = Uri.file('a');
        const workspaceFolder: WorkspaceFolder = {
            uri: Uri.file('workspacePath'),
            name: 'workspace1',
            index: 0,
        };
        when(interpreterService.getActiveInterpreter(resource)).thenResolve(({
            type: PythonEnvType.Virtual,
        } as unknown) as PythonEnvironment);
        when(workspaceService.getWorkspaceFolder(resource)).thenReturn(workspaceFolder);
        when(
            environmentActivationService.getActivatedEnvironmentVariables(resource, undefined, undefined, ps1Shell),
        ).thenResolve(envVars);
        when(collection.replace(anything(), anything(), anything())).thenReturn();

        await terminalEnvVarCollectionService._applyCollection(resource, ps1Shell);

        const result = terminalEnvVarCollectionService.isTerminalPromptSetCorrectly(resource);

        expect(result).to.equal(false);
    });

    test('Correct track that prompt was set for non-Windows where PS1 is not set but should be set', async () => {
        when(platform.osType).thenReturn(OSType.Linux);
        const envVars: NodeJS.ProcessEnv = { CONDA_PREFIX: 'prefix/to/conda', ...process.env };
        const ps1Shell = 'zsh';
        const resource = Uri.file('a');
        const workspaceFolder: WorkspaceFolder = {
            uri: Uri.file('workspacePath'),
            name: 'workspace1',
            index: 0,
        };
        when(interpreterService.getActiveInterpreter(resource)).thenResolve(({
            type: PythonEnvType.Conda,
            envName: 'envName',
            envPath: 'prefix/to/conda',
        } as unknown) as PythonEnvironment);
        when(workspaceService.getWorkspaceFolder(resource)).thenReturn(workspaceFolder);
        when(
            environmentActivationService.getActivatedEnvironmentVariables(resource, undefined, undefined, ps1Shell),
        ).thenResolve(envVars);
        when(collection.replace(anything(), anything(), anything())).thenReturn();

        await terminalEnvVarCollectionService._applyCollection(resource, ps1Shell);

        const result = terminalEnvVarCollectionService.isTerminalPromptSetCorrectly(resource);

        expect(result).to.equal(true);
    });

    test('Correct track that prompt was not set for non-Windows where PS1 is not set but env name is base', async () => {
        when(platform.osType).thenReturn(OSType.Linux);
        const envVars: NodeJS.ProcessEnv = {
            CONDA_PREFIX: 'prefix/to/conda',
            ...process.env,
            CONDA_PROMPT_MODIFIER: '(base)',
        };
        const ps1Shell = 'zsh';
        const resource = Uri.file('a');
        const workspaceFolder: WorkspaceFolder = {
            uri: Uri.file('workspacePath'),
            name: 'workspace1',
            index: 0,
        };
        when(interpreterService.getActiveInterpreter(resource)).thenResolve(({
            type: PythonEnvType.Conda,
            envName: 'base',
            envPath: 'prefix/to/conda',
        } as unknown) as PythonEnvironment);
        when(workspaceService.getWorkspaceFolder(resource)).thenReturn(workspaceFolder);
        when(
            environmentActivationService.getActivatedEnvironmentVariables(resource, undefined, undefined, ps1Shell),
        ).thenResolve(envVars);
        when(collection.replace(anything(), anything(), anything())).thenReturn();

        await terminalEnvVarCollectionService._applyCollection(resource, ps1Shell);

        const result = terminalEnvVarCollectionService.isTerminalPromptSetCorrectly(resource);

        expect(result).to.equal(false);
    });

    test('Correct track that prompt was not set for non-Windows fish where PS1 is not set', async () => {
        when(platform.osType).thenReturn(OSType.Linux);
        const envVars: NodeJS.ProcessEnv = { CONDA_PREFIX: 'prefix/to/conda', ...process.env };
        const ps1Shell = 'fish';
        const resource = Uri.file('a');
        const workspaceFolder: WorkspaceFolder = {
            uri: Uri.file('workspacePath'),
            name: 'workspace1',
            index: 0,
        };
        when(interpreterService.getActiveInterpreter(resource)).thenResolve(({
            type: PythonEnvType.Conda,
            envName: 'envName',
            envPath: 'prefix/to/conda',
        } as unknown) as PythonEnvironment);
        when(workspaceService.getWorkspaceFolder(resource)).thenReturn(workspaceFolder);
        when(
            environmentActivationService.getActivatedEnvironmentVariables(resource, undefined, undefined, ps1Shell),
        ).thenResolve(envVars);
        when(collection.replace(anything(), anything(), anything())).thenReturn();

        await terminalEnvVarCollectionService._applyCollection(resource, ps1Shell);

        const result = terminalEnvVarCollectionService.isTerminalPromptSetCorrectly(resource);

        expect(result).to.equal(false);
    });

    test('Correct track that prompt was set correctly for global interpreters', async () => {
        when(platform.osType).thenReturn(OSType.Linux);
        const ps1Shell = 'zsh';
        const resource = Uri.file('a');
        const workspaceFolder: WorkspaceFolder = {
            uri: Uri.file('workspacePath'),
            name: 'workspace1',
            index: 0,
        };
        when(interpreterService.getActiveInterpreter(resource)).thenResolve(({
            type: undefined,
        } as unknown) as PythonEnvironment);
        when(workspaceService.getWorkspaceFolder(resource)).thenReturn(workspaceFolder);
        when(
            environmentActivationService.getActivatedEnvironmentVariables(resource, undefined, undefined, ps1Shell),
        ).thenResolve(undefined);
        when(collection.replace(anything(), anything(), anything())).thenReturn();

        await terminalEnvVarCollectionService._applyCollection(resource, ps1Shell);

        const result = terminalEnvVarCollectionService.isTerminalPromptSetCorrectly(resource);

        expect(result).to.equal(true);
    });

    test('Correct track that prompt was set for Windows when not using powershell', async () => {
        when(platform.osType).thenReturn(OSType.Windows);
        const envVars: NodeJS.ProcessEnv = { VIRTUAL_ENV: 'prefix/to/venv', ...process.env };
        const windowsShell = 'cmd';
        const resource = Uri.file('a');
        const workspaceFolder: WorkspaceFolder = {
            uri: Uri.file('workspacePath'),
            name: 'workspace1',
            index: 0,
        };
        when(interpreterService.getActiveInterpreter(resource)).thenResolve(({
            type: PythonEnvType.Virtual,
        } as unknown) as PythonEnvironment);
        when(workspaceService.getWorkspaceFolder(resource)).thenReturn(workspaceFolder);
        when(
            environmentActivationService.getActivatedEnvironmentVariables(resource, undefined, undefined, windowsShell),
        ).thenResolve(envVars);
        when(collection.replace(anything(), anything(), anything())).thenReturn();

        await terminalEnvVarCollectionService._applyCollection(resource, windowsShell);

        const result = terminalEnvVarCollectionService.isTerminalPromptSetCorrectly(resource);

        expect(result).to.equal(true);
    });

    test('Correct track that prompt was not set for Windows when using powershell', async () => {
        when(platform.osType).thenReturn(OSType.Linux);
        const envVars: NodeJS.ProcessEnv = { VIRTUAL_ENV: 'prefix/to/venv', ...process.env };
        const windowsShell = 'powershell';
        const resource = Uri.file('a');
        const workspaceFolder: WorkspaceFolder = {
            uri: Uri.file('workspacePath'),
            name: 'workspace1',
            index: 0,
        };
        when(interpreterService.getActiveInterpreter(resource)).thenResolve(({
            type: PythonEnvType.Virtual,
        } as unknown) as PythonEnvironment);
        when(workspaceService.getWorkspaceFolder(resource)).thenReturn(workspaceFolder);
        when(
            environmentActivationService.getActivatedEnvironmentVariables(resource, undefined, undefined, windowsShell),
        ).thenResolve(envVars);
        when(collection.replace(anything(), anything(), anything())).thenReturn();

        await terminalEnvVarCollectionService._applyCollection(resource, windowsShell);

        const result = terminalEnvVarCollectionService.isTerminalPromptSetCorrectly(resource);

        expect(result).to.equal(false);
    });

    test('If no activated variables are returned for custom shell, fallback to using default shell', async () => {
        when(
            environmentActivationService.getActivatedEnvironmentVariables(
                anything(),
                undefined,
                undefined,
                customShell,
            ),
        ).thenResolve(undefined);
        const envVars = { CONDA_PREFIX: 'prefix/to/conda', ...process.env };
        when(
            environmentActivationService.getActivatedEnvironmentVariables(
                anything(),
                undefined,
                undefined,
                defaultShell?.shell,
            ),
        ).thenResolve(envVars);

        when(collection.replace(anything(), anything(), anything())).thenResolve();

        await terminalEnvVarCollectionService._applyCollection(undefined, customShell);

        verify(collection.replace('CONDA_PREFIX', 'prefix/to/conda', anything())).once();
        verify(collection.clear()).once();
    });

    test('If no activated variables are returned for default shell, clear collection', async () => {
        when(
            environmentActivationService.getActivatedEnvironmentVariables(
                anything(),
                undefined,
                undefined,
                defaultShell?.shell,
            ),
        ).thenResolve(undefined);

        when(collection.replace(anything(), anything(), anything())).thenResolve();
        when(collection.delete(anything())).thenResolve();

        await terminalEnvVarCollectionService._applyCollection(undefined, defaultShell?.shell);

        verify(collection.clear()).once();
    });
});<|MERGE_RESOLUTION|>--- conflicted
+++ resolved
@@ -146,13 +146,10 @@
         // --- End Positron ---
 
         reset(experimentService);
-<<<<<<< HEAD
         // --- Start Positron ---
         // Use globalCollection instead of collection since we're using a later version of @types/vscode
-        //when(context.environmentVariableCollection).thenReturn(instance(globalCollection));
+        // when(context.environmentVariableCollection).thenReturn(instance(globalCollection));
         // --- End Positron ---
-=======
->>>>>>> 461485e8
         when(experimentService.inExperimentSync(TerminalEnvVarActivation.experiment)).thenReturn(false);
         const applyCollectionStub = sinon.stub(terminalEnvVarCollectionService, '_applyCollection');
         applyCollectionStub.resolves();
