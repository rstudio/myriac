--- conflicted
+++ resolved
@@ -73,23 +73,13 @@
 		]
 	},
 	"scripts": {
-<<<<<<< HEAD
-		"vscode:prepublish": "npm run compile",
+		"vscode:prepublish": "yarn run compile",
 		"compile-kernel": "ts-node scripts/compile-kernel.ts",
-		"compile-syntax": "ts-node scripts/compile-syntax.ts",
-		"compile": "tsc -p ./",
-		"watch": "tsc -watch -p ./",
-		"pretest": "npm run compile && npm run lint",
-		"preinstall": "npm run compile-kernel",
-=======
-		"vscode:prepublish": "yarn run compile",
-		"compile-kernel": "./scripts/compile-kernel.sh",
 		"compile-syntax": "ts-node scripts/compile-syntax.ts",
 		"compile": "tsc -p ./",
 		"watch": "tsc -watch -p ./",
 		"pretest": "yarn run compile && yarn run lint",
 		"preinstall": "yarn run compile-kernel",
->>>>>>> ce64b5d3
 		"postinstall": "ts-node scripts/post-install.ts",
 		"lint": "eslint src --ext ts",
 		"test": "node ./out/test/runTest.js"
