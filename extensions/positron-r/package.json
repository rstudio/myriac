--- conflicted
+++ resolved
@@ -28,7 +28,6 @@
         "shortTitle": "%r.menu.createNewFile.title%"
       },
       {
-<<<<<<< HEAD
         "command": "r.packageLoad",
         "category": "R",
         "title": "%r.command.packageLoad.title%",
@@ -51,12 +50,12 @@
         "category": "R",
         "title": "%r.command.packageCheck.title%",
         "shortTitle": "%r.menu.packageCheck.title%"
-=======
+      },
+      {
         "command": "r.sourceCurrentFile",
         "category": "R",
         "title": "%r.command.sourceCurrentFile.title%",
         "icon": "$(play)"
->>>>>>> 7d517062
       }
     ],
     "configuration": {
@@ -137,6 +136,26 @@
           "icon": "$(play)",
           "title": "%r.command.sourceCurrentFile.title%",
           "when": "editorLangId == r"
+        },
+        {
+          "category": "R",
+          "command": "r.packageLoad",
+          "when": "isRPackage"
+        },
+        {
+          "category": "R",
+          "command": "r.packageBuild",
+          "when": "isRPackage"
+        },
+        {
+          "category": "R",
+          "command": "r.packageTest",
+          "when": "isRPackage"
+        },
+        {
+          "category": "R",
+          "command": "r.packageCheck",
+          "when": "isRPackage"
         }
       ],
       "file/newFile": [
@@ -146,28 +165,6 @@
           "when": "!virtualWorkspace"
         }
       ],
-<<<<<<< HEAD
-      "commandPalette": [
-        {
-          "category": "R",
-          "command": "r.packageLoad",
-          "when": "isRPackage"
-        },
-        {
-          "category": "R",
-          "command": "r.packageBuild",
-          "when": "isRPackage"
-        },
-        {
-          "category": "R",
-          "command": "r.packageTest",
-          "when": "isRPackage"
-        },
-        {
-          "category": "R",
-          "command": "r.packageCheck",
-          "when": "isRPackage"
-=======
       "editor/context": [
         {
           "command": "r.sourceCurrentFile",
@@ -183,7 +180,6 @@
           "icon": "$(play)",
           "title": "%r.command.sourceCurrentFile.title%",
           "when": "resourceLangId == r && !isInDiffEditor"
->>>>>>> 7d517062
         }
       ]
     }
