//
// environment.rs
//
// Copyright (C) 2023 Posit Software, PBC. All rights reserved.
//
//

use amalthea::comm::comm_channel::CommChannelMsg;
use ark::environment::message::EnvironmentMessage;
use ark::environment::message::EnvironmentMessageList;
use ark::environment::message::EnvironmentMessageUpdate;
use ark::environment::r_environment::REnvironment;
use ark::lsp::signals::SIGNALS;
use harp::object::RObject;
use harp::r_lock;
use harp::r_symbol;
use harp::test::start_r;
use libR_sys::*;

/**
 * Basic test for the R environment list. This test:
 *
 * 1. Starts the R interpreter
 * 2. Creates a new REnvironment
 * 3. Ensures that the environment list is empty
 * 4. Creates a variable in the R environment
 * 5. Ensures that the environment list contains the new variable
 */
#[test]
fn test_environment_list() {
    // Start the R interpreter so we have a live environment for the test to run
    // against.
    start_r();

    // Create a new environment for the test. We use a new, empty environment
    // (with the empty environment as its parent) so that each test in this
    // file can run independently.
    let test_env = r_lock! {
        RObject::new(R_NewEnv(R_EmptyEnv, 0, 5))
    };

    // Create a sender/receiver pair for the comm channel.
    let (frontend_message_tx, frontend_message_rx) =
        crossbeam::channel::unbounded::<CommChannelMsg>();

    // Create a new environment handler and give it a view of the test
    // environment we created.
    let test_env_view = RObject::view(test_env.sexp);
<<<<<<< HEAD
    let backend_msg_sender = REnvironment::new(test_env_view, frontend_message_tx.clone());
=======
    let r_env = REnvironment::new(test_env_view, frontend_message_tx.clone());
    let backend_msg_sender = r_env.channel_msg_tx.clone();
>>>>>>> 84619de4

    // Ensure we get a list of variables after initialization
    let msg = frontend_message_rx.recv().unwrap();
    let data = match msg {
        CommChannelMsg::Data(data) => data,
        _ => panic!("Expected data message"),
    };

    // Ensure we got a list of variables by unmarshalling the JSON. The list
    // should be empty since we don't have any variables in the R environment.
    let list: EnvironmentMessageList = serde_json::from_value(data).unwrap();
    assert!(list.variables.len() == 0);

    // Now create a variable in the R environment and ensure we get a list of
    // variables with the new variable in it.
    r_lock! {
        let sym = r_symbol!("everything");
        Rf_defineVar(sym, Rf_ScalarInteger(42), test_env.sexp);
    }

    // Request that the environment be refreshed
    let refresh = EnvironmentMessage::Refresh;
    let data = serde_json::to_value(refresh).unwrap();
    backend_msg_sender.send(CommChannelMsg::Data(data)).unwrap();

    // Wait for the new list of variables to be delivered
    let msg = frontend_message_rx.recv().unwrap();
    let data = match msg {
        CommChannelMsg::Data(data) => data,
        _ => panic!("Expected data message, got {:?}", msg),
    };

    // Unmarshal the list and check for the variable we created
    let list: EnvironmentMessageList = serde_json::from_value(data).unwrap();
    assert!(list.variables.len() == 1);
    let var = &list.variables[0];
    assert_eq!(var.name, "everything");

    // create another variable
    r_lock! {
        let sym = r_symbol!("nothing");
        Rf_defineVar(sym, Rf_ScalarInteger(43), test_env.sexp);
        R_removeVarFromFrame(r_symbol!("everything"), test_env.sexp);
    }

    // Simulate a prompt signal
    SIGNALS.console_prompt.emit(());

    // Wait for the new list of variables to be delivered
    let msg = frontend_message_rx.recv().unwrap();
    let data = match msg {
        CommChannelMsg::Data(data) => data,
        _ => panic!("Expected data message, got {:?}", msg),
    };

    // Unmarshal the list and check for the variable we created
    let msg: EnvironmentMessageUpdate = serde_json::from_value(data).unwrap();
    assert_eq!(msg.added.len(), 1);
    assert_eq!(msg.removed.len(), 1);
    assert_eq!(msg.added[0].name, "nothing");
    assert_eq!(msg.removed[0], "everything");

    // close the comm. Otherwise the thread panics
    backend_msg_sender.send(CommChannelMsg::Close).unwrap();

}<|MERGE_RESOLUTION|>--- conflicted
+++ resolved
@@ -46,12 +46,7 @@
     // Create a new environment handler and give it a view of the test
     // environment we created.
     let test_env_view = RObject::view(test_env.sexp);
-<<<<<<< HEAD
     let backend_msg_sender = REnvironment::new(test_env_view, frontend_message_tx.clone());
-=======
-    let r_env = REnvironment::new(test_env_view, frontend_message_tx.clone());
-    let backend_msg_sender = r_env.channel_msg_tx.clone();
->>>>>>> 84619de4
 
     // Ensure we get a list of variables after initialization
     let msg = frontend_message_rx.recv().unwrap();
