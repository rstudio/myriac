//
// variable.rs
//
// Copyright (C) 2023 by Posit Software, PBC
//
//

use harp::environment::BindingValue;
use harp::utils::pairlist_size;
use harp::utils::r_altrep_class;
use harp::utils::r_classes;
use harp::utils::r_is_altrep;
use harp::utils::r_is_s4;
use harp::utils::r_is_simple_vector;
use harp::utils::r_vec_shape;
use harp::utils::r_vec_type;
use itertools::Itertools;

use harp::environment::Binding;
use harp::environment::Environment;
use harp::exec::r_try_catch_error;
use harp::exec::RFunction;
use harp::exec::RFunctionExt;
use harp::object::RObject;
use harp::r_symbol;
use harp::symbol::RSymbol;
use harp::utils::r_assert_type;
use harp::utils::r_inherits;
use harp::utils::r_is_null;
use harp::utils::r_typeof;
use harp::vector::collapse;
use harp::vector::CharacterVector;
use harp::vector::Vector;
use libR_sys::*;
use serde::Deserialize;
use serde::Serialize;

/// Represents the supported kinds of variable values.
#[derive(Debug, Serialize, Deserialize, Clone, PartialEq)]
#[serde(rename_all = "snake_case")]
pub enum ValueKind {
    /// A length-1 logical vector
    Boolean,

    /// A raw byte array
    Bytes,

    /// A collection of unnamed values; usually a vector
    Collection,

    /// Empty/missing values such as NULL, NA, or missing
    Empty,

    /// A function, method, closure, or other callable object
    Function,

    /// Named lists of values, such as lists and (hashed) environments
    Map,

    /// A number, such as an integer or floating-point value
    Number,

    /// A value of an unknown or unspecified type
    Other,

    /// A character string
    String,

    /// A table, dataframe, 2D matrix, or other two-dimensional data structure
    Table,
}

/// Represents the serialized form of an environment variable.
#[derive(Debug, Serialize, Deserialize, Clone)]
pub struct EnvironmentVariable {
    /** The access key; not displayed to the user, but used to form path accessors */
    pub access_key: String,

    /** The environment variable's name, formatted for display */
    pub display_name: String,

    /** The environment variable's value, formatted for display */
    pub display_value: String,

    /** The environment variable's type, formatted for display */
    pub display_type: String,

    /** Extended type information */
    pub type_info: String,

    /** The environment variable's value kind (string, number, etc.) */
    pub kind: ValueKind,

    /** The number of elements in the variable's value, if applicable */
    pub length: usize,

    /** The size of the variable's value, in bytes */
    pub size: usize,

    /** True if the variable contains other variables */
    pub has_children: bool,

    /** True if the variable has an associated viewer */
    pub has_viewer: bool,

    /** True if the 'value' field was truncated to fit in the message */
    pub is_truncated: bool,
}

pub struct WorkspaceVariableDisplayValue {
    pub display_value: String,
    pub is_truncated: bool,
}

impl WorkspaceVariableDisplayValue {
    fn new(
        display_value: String,
        is_truncated: bool,
    ) -> Self {
        WorkspaceVariableDisplayValue {
            display_value,
            is_truncated,
        }
    }

    fn empty() -> Self {
        Self::new(String::from(""), false)
    }

    pub fn from(value: SEXP) -> Self {
        let rtype = r_typeof(value);
        if r_is_simple_vector(value) {
            let formatted =
                collapse(value, " ", 100, if rtype == STRSXP { "\"" } else { "" }).unwrap();
            Self::new(formatted.result, formatted.truncated)
        } else if rtype == VECSXP && !unsafe { r_inherits(value, "POSIXlt") } {
            // This includes data frames
            Self::empty()
        } else if rtype == LISTSXP {
            Self::empty()
        } else if rtype == SYMSXP && value == unsafe { R_MissingArg } {
            Self::new(String::from("<missing>"), false)
        } else if rtype == CLOSXP {
            unsafe {
                let args = RFunction::from("args").add(value).call().unwrap();
                let formatted = RFunction::from("format").add(*args).call().unwrap();
                let formatted = CharacterVector::new_unchecked(formatted);
                let out = formatted
                    .iter()
                    .take(formatted.len() - 1)
                    .map(|o| o.unwrap())
                    .join("");
                Self::new(out, false)
            }
        } else {
            unsafe {
                // try to call format() on the object
                let formatted = RFunction::new("base", "format").add(value).call();

                match formatted {
                    Ok(fmt) => {
                        if r_typeof(*fmt) == STRSXP {
                            let fmt = collapse(*fmt, " ", 100, "").unwrap();
                            Self::new(fmt.result, fmt.truncated)
                        } else {
                            Self::new(String::from("???"), false)
                        }
                    },
                    Err(_) => Self::new(String::from("???"), false),
                }
            }
        }
    }
}

pub struct WorkspaceVariableDisplayType {
    pub display_type: String,
    pub type_info: String,
}

impl WorkspaceVariableDisplayType {
    pub fn from(value: SEXP) -> Self {
        if r_is_null(value) {
            return Self::simple(String::from("NULL"));
        }

        if r_is_s4(value) {
            return Self::from_class(value, String::from("S4"));
        }

        if r_is_simple_vector(value) {
            let display_type = format!("{}{}", r_vec_type(value), r_vec_shape(value));

            let mut type_info = display_type.clone();
            if r_is_altrep(value) {
                type_info.push_str(r_altrep_class(value).as_str())
            }

            return Self::new(display_type, type_info);
        }

        let rtype = r_typeof(value);
        match rtype {
            EXPRSXP => {
                Self::from_class(value, format!("expression [{}]", unsafe { XLENGTH(value) }))
            },
            LANGSXP => Self::from_class(value, String::from("language")),
            CLOSXP => Self::from_class(value, String::from("function")),
            ENVSXP => Self::from_class(value, String::from("environment")),
            SYMSXP => {
                if r_is_null(value) {
                    Self::simple(String::from("missing"))
                } else {
                    Self::simple(String::from("symbol"))
                }
            },

            LISTSXP => match pairlist_size(value) {
                Ok(n) => Self::simple(format!("pairlist [{}]", n)),
                Err(_) => Self::simple(String::from("pairlist [?]")),
            },

            VECSXP => unsafe {
                if r_inherits(value, "data.frame") {
                    let classes = r_classes(value).unwrap();
                    let dfclass = classes.get_unchecked(0).unwrap();

                    let dim = RFunction::new("base", "dim.data.frame")
                        .add(value)
                        .call()
                        .unwrap();
                    let shape = collapse(*dim, ",", 0, "").unwrap().result;

                    Self::simple(format!("{} [{}]", dfclass, shape))
                } else {
                    Self::from_class(value, format!("list [{}]", XLENGTH(value)))
                }
            },
            _ => Self::from_class(value, String::from("???")),
        }
    }

    fn simple(display_type: String) -> Self {
        Self {
            display_type,
            type_info: String::from(""),
        }
    }

    fn from_class(
        value: SEXP,
        default: String,
    ) -> Self {
        match r_classes(value) {
            None => Self::simple(default),
            Some(classes) => Self::new(
                classes.get_unchecked(0).unwrap(),
                classes.iter().map(|s| s.unwrap()).join("/"),
            ),
        }
    }

    fn new(
        display_type: String,
        type_info: String,
    ) -> Self {
        Self {
            display_type,
            type_info,
        }
    }
}

fn has_children(value: SEXP) -> bool {
    if RObject::view(value).is_s4() {
        unsafe {
            let names = RFunction::new("methods", ".slotNames")
                .add(value)
                .call()
                .unwrap();
            let names = CharacterVector::new_unchecked(names);
            names.len() > 0
        }
    } else {
        match r_typeof(value) {
            VECSXP | EXPRSXP => unsafe { XLENGTH(value) != 0 },
            LISTSXP => true,
            ENVSXP => !Environment::new(RObject::view(value)).is_empty(),
            _ => false,
        }
    }
}

enum EnvironmentVariableNode {
    Concrete {
        object: RObject
    },
    Artificial {
        object: RObject,
        name: String
    }
}

impl EnvironmentVariable {
    /**
     * Create a new EnvironmentVariable from a Binding
     */
    pub fn new(binding: &Binding) -> Self {
        let display_name = binding.name.to_string();

        match binding.value {
            BindingValue::Active { .. } => {
                Self::from_lazy(display_name, String::from("active binding"))
            },
            BindingValue::Promise { .. } => Self::from_lazy(display_name, String::from("promise")),
            BindingValue::Altrep { object, .. } | BindingValue::Standard { object, .. } => {
                Self::from(display_name.clone(), display_name, object)
            },
        }
    }

    /**
     * Create a new EnvironmentVariable from an R object
     */
    fn from(
        access_key: String,
        display_name: String,
        x: SEXP,
    ) -> Self {
        let WorkspaceVariableDisplayValue {
            display_value,
            is_truncated,
        } = WorkspaceVariableDisplayValue::from(x);
        let WorkspaceVariableDisplayType {
            display_type,
            type_info,
        } = WorkspaceVariableDisplayType::from(x);

        Self {
            access_key,
            display_name,
            display_value,
            display_type,
            type_info,
            kind: Self::variable_kind(x),
            length: Self::variable_length(x),
            size: RObject::view(x).size(),
            has_children: has_children(x),
            has_viewer: false,
            is_truncated,
        }
    }

    fn from_lazy(
        display_name: String,
        lazy_type: String,
    ) -> Self {
        Self {
            access_key: display_name.clone(),
            display_name,
            display_value: String::from(""),
            display_type: lazy_type.clone(),
            type_info: lazy_type,
            kind: ValueKind::Other,
            length: 0,
            size: 0,
            has_children: false,
            has_viewer: false,
            is_truncated: false,
        }
    }

    fn variable_length(x: SEXP) -> usize {
        let rtype = r_typeof(x);
        match rtype {
            LGLSXP | RAWSXP | INTSXP | REALSXP | CPLXSXP | STRSXP => unsafe { XLENGTH(x) as usize },
            VECSXP => unsafe {
                if r_inherits(x, "POSIXlt") {
                    XLENGTH(VECTOR_ELT(x, 0)) as usize
                } else if r_inherits(x, "data.frame") {
                    let dim = RFunction::new("base", "dim.data.frame")
                        .add(x)
                        .call()
                        .unwrap();

                    INTEGER_ELT(*dim, 0) as usize
                } else {
                    XLENGTH(x) as usize
                }
            },
            LISTSXP => match pairlist_size(x) {
                Ok(n) => n as usize,
                Err(_) => 0,
            },
            _ => 0,
        }
    }

    fn variable_kind(x: SEXP) -> ValueKind {
        if x == unsafe { R_NilValue } {
            return ValueKind::Empty;
        }

        let obj = RObject::view(x);

        if obj.is_s4() {
            return ValueKind::Map;
        }
        let is_object = obj.is_object();
        if is_object {
            unsafe {
                if r_inherits(x, "factor") {
                    return ValueKind::Other;
                }
                if r_inherits(x, "data.frame") {
                    return ValueKind::Table;
                }

                // TODO: generic S3 object, not sure what it should be
            }
        }

        match r_typeof(x) {
            CLOSXP => ValueKind::Function,

            ENVSXP => {
                // this includes R6 objects
                ValueKind::Map
            },

            VECSXP => unsafe {
                let dim = Rf_getAttrib(x, R_DimSymbol);
                if dim != R_NilValue && XLENGTH(dim) == 2 {
                    ValueKind::Table
                } else {
                    ValueKind::Map
                }
            },

            LGLSXP => unsafe {
                let dim = Rf_getAttrib(x, R_DimSymbol);
                if dim != R_NilValue && XLENGTH(dim) == 2 {
                    ValueKind::Table
                } else if XLENGTH(x) == 1 {
                    if LOGICAL_ELT(x, 0) == R_NaInt {
                        ValueKind::Empty
                    } else {
                        ValueKind::Boolean
                    }
                } else {
                    ValueKind::Collection
                }
            },

            INTSXP => unsafe {
                let dim = Rf_getAttrib(x, R_DimSymbol);
                if dim != R_NilValue && XLENGTH(dim) == 2 {
                    ValueKind::Table
                } else if XLENGTH(x) == 1 {
                    if INTEGER_ELT(x, 0) == R_NaInt {
                        ValueKind::Empty
                    } else {
                        ValueKind::Number
                    }
                } else {
                    ValueKind::Collection
                }
            },

            REALSXP => unsafe {
                let dim = Rf_getAttrib(x, R_DimSymbol);
                if dim != R_NilValue && XLENGTH(dim) == 2 {
                    ValueKind::Table
                } else if XLENGTH(x) == 1 {
                    if R_IsNA(REAL_ELT(x, 0)) == 1 {
                        ValueKind::Empty
                    } else {
                        ValueKind::Number
                    }
                } else {
                    ValueKind::Collection
                }
            },

            CPLXSXP => unsafe {
                let dim = Rf_getAttrib(x, R_DimSymbol);
                if dim != R_NilValue && XLENGTH(dim) == 2 {
                    ValueKind::Table
                } else if XLENGTH(x) == 1 {
                    let value = COMPLEX_ELT(x, 0);
                    if R_IsNA(value.r) == 1 || R_IsNA(value.i) == 1 {
                        ValueKind::Empty
                    } else {
                        ValueKind::Number
                    }
                } else {
                    ValueKind::Collection
                }
            },

            STRSXP => unsafe {
                let dim = Rf_getAttrib(x, R_DimSymbol);
                if dim != R_NilValue && XLENGTH(dim) == 2 {
                    ValueKind::Table
                } else if XLENGTH(x) == 1 {
                    if STRING_ELT(x, 0) == R_NaString {
                        ValueKind::Empty
                    } else {
                        ValueKind::String
                    }
                } else {
                    ValueKind::Collection
                }
            },

            RAWSXP => ValueKind::Bytes,
            _ => ValueKind::Other,
        }
    }

<<<<<<< HEAD
    pub fn inspect(
        env: RObject,
        path: &Vec<String>,
    ) -> Result<Vec<Self>, harp::error::Error> {
        let object = unsafe { Self::resolve_object_from_path(env, &path)? };

        if object.is_s4() {
            Self::inspect_s4(*object)
        } else {
            match r_typeof(*object) {
                VECSXP | EXPRSXP => Self::inspect_list(*object),
                LISTSXP => Self::inspect_pairlist(*object),
                ENVSXP => Self::inspect_environment(object),
                _ => Ok(vec![]),
=======
    pub fn inspect(env: RObject, path: &Vec<String>) -> Result<Vec<Self>, harp::error::Error> {
        let node = unsafe {
            Self::resolve_object_from_path(env, &path)?
        };

        match node {
            EnvironmentVariableNode::Artificial { object, name } => {
                match name.as_str() {
                    "<private>" => {
                        let env = Environment::new(object);
                        let enclos = Environment::new(RObject::view(env.find(".__enclos_env__")));
                        let private = RObject::view(enclos.find("private"));

                        Self::inspect_environment(private)
                    }

                    "<methods>" => Self::inspect_r6_methods(object),

                    _ => Err(harp::error::Error::InspectError {
                        path: path.clone()
                    })

                }
            }

            EnvironmentVariableNode::Concrete { object } => {
                if object.is_s4() {
                    Self::inspect_s4(*object)
                } else {
                    match r_typeof(*object) {
                        VECSXP | EXPRSXP  => Self::inspect_list(*object),
                        LISTSXP           => Self::inspect_pairlist(*object),
                        ENVSXP            => unsafe {
                            if r_inherits(*object, "R6") {
                                Self::inspect_r6(object)
                            } else {
                                Self::inspect_environment(object)
                            }

                        },
                        _                 => Ok(vec![])
                    }
                }
>>>>>>> b37b6a4c
            }
        }

    }

<<<<<<< HEAD
    unsafe fn resolve_object_from_path(
        mut object: RObject,
        path: &Vec<String>,
    ) -> Result<RObject, harp::error::Error> {
        for path_element in path {
            if object.is_s4() {
                let name = r_symbol!(path_element);

                object = r_try_catch_error(|| R_do_slot(*object, name))?;
            } else {
                let rtype = r_typeof(*object);
                object = match rtype {
                    ENVSXP => {
                        unsafe {
                            // TODO: consider the cases of :
                            // - an unresolved promise
                            // - active binding
                            let symbol = r_symbol!(path_element);
                            let mut x = Rf_findVarInFrame(*object, symbol);

                            if r_typeof(x) == PROMSXP {
                                x = PRVALUE(x);
=======
    unsafe fn resolve_object_from_path(object: RObject, path: &Vec<String>) -> Result<EnvironmentVariableNode, harp::error::Error> {
        let mut node = EnvironmentVariableNode::Concrete { object };

        for path_element in path {
            node = match node {
                EnvironmentVariableNode::Concrete{object} => {
                    if object.is_s4() {
                        let name = r_symbol!(path_element);

                        let child = r_try_catch_error(|| {
                            R_do_slot(*object, name)
                        })?;

                        EnvironmentVariableNode::Concrete {
                            object: child
                        }
                    } else {
                        let rtype = r_typeof(*object);
                        match rtype {
                            ENVSXP => {
                                if r_inherits(*object, "R6") && path_element.starts_with("<") {
                                    EnvironmentVariableNode::Artificial {
                                        object,
                                        name: path_element.clone()
                                    }
                                } else {
                                    // TODO: consider the cases of :
                                    // - an unresolved promise
                                    // - active binding
                                    let symbol = r_symbol!(path_element);
                                    let mut x = Rf_findVarInFrame(*object, symbol);

                                    if r_typeof(x) == PROMSXP {
                                        x = PRVALUE(x);
                                    }

                                    EnvironmentVariableNode::Concrete {
                                        object: RObject::view(x)
                                    }

                                }
                            },

                            VECSXP | EXPRSXP => {
                                let index = path_element.parse::<isize>().unwrap();
                                EnvironmentVariableNode::Concrete {
                                    object: RObject::view(VECTOR_ELT(*object, index))
                                }
                            },

                            LISTSXP => {
                                let mut pairlist = *object;
                                let index = path_element.parse::<isize>().unwrap();
                                for _i in 0..index {
                                    pairlist = CDR(pairlist);
                                }
                                EnvironmentVariableNode::Concrete {
                                    object: RObject::view(CAR(pairlist))
                                }
                            },

                            _ => return Err(harp::error::Error::InspectError {
                                path: path.clone()
                            })
                        }
                    }
                },

                EnvironmentVariableNode::Artificial { object, name } => {
                    match name.as_str() {
                        "<private>" => {
                            let env = Environment::new(object);
                            let enclos = Environment::new(RObject::view(env.find(".__enclos_env__")));
                            let private = Environment::new(RObject::view(enclos.find("private")));

                            // TODO: it seems unlikely that private would host active bindings
                            //       so find() is fine, we can assume this is concrete
                            EnvironmentVariableNode::Concrete {
                                object: RObject::view(private.find(path_element))
>>>>>>> b37b6a4c
                            }
                        }

                        _ => {
                            return Err(harp::error::Error::InspectError {
                                path: path.clone()
                            })
                        }
<<<<<<< HEAD
                        RObject::view(CAR(pairlist))
                    },

                    _ => {
                        return Err(harp::error::Error::UnexpectedType(
                            rtype,
                            vec![ENVSXP, VECSXP, LISTSXP],
                        ))
                    },
=======
                    }
>>>>>>> b37b6a4c
                }
            }
        }

<<<<<<< HEAD
        Ok(object)
=======
       Ok(node)
>>>>>>> b37b6a4c
    }

    fn inspect_list(value: SEXP) -> Result<Vec<Self>, harp::error::Error> {
        let mut out: Vec<Self> = vec![];
        let n = unsafe { XLENGTH(value) };

        let names = unsafe {
            CharacterVector::new_unchecked(
                RFunction::from(".ps.environment.listDisplayNames")
                    .add(value)
                    .call()?,
            )
        };

        for i in 0..n {
            out.push(Self::from(
                i.to_string(),
                names.get_unchecked(i).unwrap(),
                unsafe { VECTOR_ELT(value, i) },
            ));
        }

        Ok(out)
    }

    fn inspect_pairlist(value: SEXP) -> Result<Vec<Self>, harp::error::Error> {
        let mut out: Vec<Self> = vec![];

        let mut pairlist = value;
        unsafe {
            let mut i = 0;
            while pairlist != R_NilValue {
                r_assert_type(pairlist, &[LISTSXP])?;

                let tag = TAG(pairlist);
                let display_name = if r_is_null(tag) {
                    format!("[[{}]]", i + 1)
                } else {
                    String::from(RSymbol::new(tag))
                };

                out.push(Self::from(i.to_string(), display_name, CAR(pairlist)));

                pairlist = CDR(pairlist);
                i = i + 1;
            }
        }

        Ok(out)
    }

<<<<<<< HEAD
    fn inspect_environment(value: RObject) -> Result<Vec<Self>, harp::error::Error> {
        let mut out: Vec<Self> = vec![];
=======
    fn inspect_r6(value: RObject) -> Result<Vec<Self>, harp::error::Error> {
        let mut has_private = false;
        let mut has_methods = false;
>>>>>>> b37b6a4c

        let env = Environment::new(value);
        let mut childs: Vec<Self> = env
            .iter()
            .filter(|b: &Binding| {
                if b.name == ".__enclos_env__" {
                    if let BindingValue::Standard { object, .. } = b.value {
                        has_private = Environment::new(RObject::view(object)).exists("private");
                    }

                    false
                } else if b.is_hidden() {
                    false
                } else {
                    match b.value {
                        BindingValue::Standard { object, .. } | BindingValue::Altrep { object, .. } => {
                            if r_typeof(object) == CLOSXP {
                                has_methods = true;
                                false
                            } else {
                                true
                            }
                        },

                        // active bindings and promises
                        _ => true
                    }
                }

            })
            .map(|b| {
                Self::new(&b)
            })
            .collect();

        childs.sort_by(|a, b| {
            a.display_name.cmp(&b.display_name)
        });

        if has_private {
            childs.push(Self {
                access_key: String::from("<private>"),
                display_name: String::from("private"),
                display_value: String::from("Private fields and methods"),
                display_type: String::from(""),
                type_info: String::from(""),
                kind: ValueKind::Other,
                length: 0,
                size: 0,
                has_children: true,
                is_truncated: false
            });
        }

        if has_methods {
            childs.push(Self {
                access_key: String::from("<methods>"),
                display_name: String::from("methods"),
                display_value: String::from("Methods"),
                display_type: String::from(""),
                type_info: String::from(""),
                kind: ValueKind::Other,
                length: 0,
                size: 0,
                has_children: true,
                is_truncated: false
            });
        }

<<<<<<< HEAD
        out.sort_by(|a, b| a.display_name.cmp(&b.display_name));
=======
        Ok(childs)
    }

    fn inspect_environment(value: RObject) -> Result<Vec<Self>, harp::error::Error> {
        let mut out: Vec<Self> = Environment::new(value)
            .iter()
            .filter(|b: &Binding| {
                !b.is_hidden()
            })
            .map(|b| {
                Self::new(&b)
            })
            .collect();

        out.sort_by(|a, b| {
            a.display_name.cmp(&b.display_name)
        });
>>>>>>> b37b6a4c

        Ok(out)
    }

    fn inspect_s4(value: SEXP) -> Result<Vec<Self>, harp::error::Error> {
        let mut out: Vec<Self> = vec![];

        unsafe {
            let slot_names = RFunction::new("methods", ".slotNames").add(value).call()?;

            let slot_names = CharacterVector::new_unchecked(*slot_names);
            let mut iter = slot_names.iter();
            while let Some(Some(display_name)) = iter.next() {
                let slot_symbol = r_symbol!(display_name);
                let slot = r_try_catch_error(|| R_do_slot(value, slot_symbol))?;
                let access_key = display_name.clone();
                out.push(EnvironmentVariable::from(access_key, display_name, *slot));
            }
        }

        Ok(out)
    }
<<<<<<< HEAD
=======

    fn inspect_r6_methods(value: RObject) -> Result<Vec<Self>, harp::error::Error> {
        let mut out: Vec<Self> = Environment::new(value)
            .iter()
            .filter(|b: &Binding| {
                match b.value {

                    BindingValue::Standard { object, .. } => {
                        r_typeof(object) == CLOSXP
                    }

                    _ => false
                }
            })
            .map(|b| {
                Self::new(&b)
            })
            .collect();

        out.sort_by(|a, b| {
            a.display_name.cmp(&b.display_name)
        });

        Ok(out)
    }

>>>>>>> b37b6a4c
}<|MERGE_RESOLUTION|>--- conflicted
+++ resolved
@@ -6,21 +6,21 @@
 //
 
 use harp::environment::BindingValue;
+use harp::utils::r_altrep_class;
+use harp::utils::r_is_s4;
+use harp::utils::r_vec_shape;
+use harp::utils::r_vec_type;
 use harp::utils::pairlist_size;
-use harp::utils::r_altrep_class;
 use harp::utils::r_classes;
 use harp::utils::r_is_altrep;
-use harp::utils::r_is_s4;
 use harp::utils::r_is_simple_vector;
-use harp::utils::r_vec_shape;
-use harp::utils::r_vec_type;
 use itertools::Itertools;
 
 use harp::environment::Binding;
 use harp::environment::Environment;
-use harp::exec::r_try_catch_error;
 use harp::exec::RFunction;
 use harp::exec::RFunctionExt;
+use harp::exec::r_try_catch_error;
 use harp::object::RObject;
 use harp::r_symbol;
 use harp::symbol::RSymbol;
@@ -28,9 +28,9 @@
 use harp::utils::r_inherits;
 use harp::utils::r_is_null;
 use harp::utils::r_typeof;
-use harp::vector::collapse;
 use harp::vector::CharacterVector;
 use harp::vector::Vector;
+use harp::vector::collapse;
 use libR_sys::*;
 use serde::Deserialize;
 use serde::Serialize;
@@ -100,26 +100,20 @@
     /** True if the variable contains other variables */
     pub has_children: bool,
 
-    /** True if the variable has an associated viewer */
-    pub has_viewer: bool,
-
     /** True if the 'value' field was truncated to fit in the message */
     pub is_truncated: bool,
 }
 
 pub struct WorkspaceVariableDisplayValue {
     pub display_value: String,
-    pub is_truncated: bool,
+    pub is_truncated: bool
 }
 
 impl WorkspaceVariableDisplayValue {
-    fn new(
-        display_value: String,
-        is_truncated: bool,
-    ) -> Self {
+    fn new(display_value: String, is_truncated: bool) -> Self {
         WorkspaceVariableDisplayValue {
             display_value,
-            is_truncated,
+            is_truncated
         }
     }
 
@@ -130,32 +124,29 @@
     pub fn from(value: SEXP) -> Self {
         let rtype = r_typeof(value);
         if r_is_simple_vector(value) {
-            let formatted =
-                collapse(value, " ", 100, if rtype == STRSXP { "\"" } else { "" }).unwrap();
+            let formatted = collapse(value, " ", 100, if rtype == STRSXP { "\"" } else { "" }).unwrap();
             Self::new(formatted.result, formatted.truncated)
-        } else if rtype == VECSXP && !unsafe { r_inherits(value, "POSIXlt") } {
+        } else if rtype == VECSXP && ! unsafe{r_inherits(value, "POSIXlt")}{
             // This includes data frames
             Self::empty()
         } else if rtype == LISTSXP {
             Self::empty()
-        } else if rtype == SYMSXP && value == unsafe { R_MissingArg } {
+        } else if rtype == SYMSXP && value == unsafe{ R_MissingArg } {
             Self::new(String::from("<missing>"), false)
         } else if rtype == CLOSXP {
             unsafe {
-                let args = RFunction::from("args").add(value).call().unwrap();
+                let args      = RFunction::from("args").add(value).call().unwrap();
                 let formatted = RFunction::from("format").add(*args).call().unwrap();
                 let formatted = CharacterVector::new_unchecked(formatted);
-                let out = formatted
-                    .iter()
-                    .take(formatted.len() - 1)
-                    .map(|o| o.unwrap())
-                    .join("");
+                let out = formatted.iter().take(formatted.len() -1).map(|o|{ o.unwrap() }).join("");
                 Self::new(out, false)
             }
         } else {
             unsafe {
                 // try to call format() on the object
-                let formatted = RFunction::new("base", "format").add(value).call();
+                let formatted = RFunction::new("base", "format")
+                    .add(value)
+                    .call();
 
                 match formatted {
                     Ok(fmt) => {
@@ -166,22 +157,26 @@
                             Self::new(String::from("???"), false)
                         }
                     },
-                    Err(_) => Self::new(String::from("???"), false),
+                    Err(_) => {
+                        Self::new(String::from("???"), false)
+                    }
                 }
             }
         }
     }
 }
+
 
 pub struct WorkspaceVariableDisplayType {
     pub display_type: String,
-    pub type_info: String,
+    pub type_info: String
 }
 
 impl WorkspaceVariableDisplayType {
+
     pub fn from(value: SEXP) -> Self {
         if r_is_null(value) {
-            return Self::simple(String::from("NULL"));
+            return Self::simple(String::from("NULL"))
         }
 
         if r_is_s4(value) {
@@ -201,13 +196,11 @@
 
         let rtype = r_typeof(value);
         match rtype {
-            EXPRSXP => {
-                Self::from_class(value, format!("expression [{}]", unsafe { XLENGTH(value) }))
-            },
+            EXPRSXP => Self::from_class(value, format!("expression [{}]", unsafe { XLENGTH(value) })),
             LANGSXP => Self::from_class(value, String::from("language")),
-            CLOSXP => Self::from_class(value, String::from("function")),
-            ENVSXP => Self::from_class(value, String::from("environment")),
-            SYMSXP => {
+            CLOSXP  => Self::from_class(value, String::from("function")),
+            ENVSXP  => Self::from_class(value, String::from("environment")),
+            SYMSXP  => {
                 if r_is_null(value) {
                     Self::simple(String::from("missing"))
                 } else {
@@ -215,9 +208,11 @@
                 }
             },
 
-            LISTSXP => match pairlist_size(value) {
-                Ok(n) => Self::simple(format!("pairlist [{}]", n)),
-                Err(_) => Self::simple(String::from("pairlist [?]")),
+            LISTSXP => {
+                match pairlist_size(value) {
+                    Ok(n)  => Self::simple(format!("pairlist [{}]", n)),
+                    Err(_) => Self::simple(String::from("pairlist [?]"))
+                }
             },
 
             VECSXP => unsafe {
@@ -231,62 +226,59 @@
                         .unwrap();
                     let shape = collapse(*dim, ",", 0, "").unwrap().result;
 
-                    Self::simple(format!("{} [{}]", dfclass, shape))
+                    Self::simple(
+                        format!("{} [{}]", dfclass, shape)
+                    )
                 } else {
                     Self::from_class(value, format!("list [{}]", XLENGTH(value)))
                 }
             },
-            _ => Self::from_class(value, String::from("???")),
-        }
+            _      => Self::from_class(value, String::from("???"))
+        }
+
     }
 
     fn simple(display_type: String) -> Self {
         Self {
             display_type,
-            type_info: String::from(""),
-        }
-    }
-
-    fn from_class(
-        value: SEXP,
-        default: String,
-    ) -> Self {
+            type_info: String::from("")
+        }
+    }
+
+    fn from_class(value: SEXP, default: String) -> Self {
         match r_classes(value) {
             None => Self::simple(default),
-            Some(classes) => Self::new(
-                classes.get_unchecked(0).unwrap(),
-                classes.iter().map(|s| s.unwrap()).join("/"),
-            ),
-        }
-    }
-
-    fn new(
-        display_type: String,
-        type_info: String,
-    ) -> Self {
+            Some(classes) => {
+                Self::new(
+                    classes.get_unchecked(0).unwrap(),
+                    classes.iter().map(|s| s.unwrap()).join("/")
+                )
+            }
+        }
+    }
+
+    fn new(display_type: String, type_info: String) -> Self {
         Self {
             display_type,
-            type_info,
-        }
-    }
+            type_info
+        }
+    }
+
 }
 
 fn has_children(value: SEXP) -> bool {
     if RObject::view(value).is_s4() {
         unsafe {
-            let names = RFunction::new("methods", ".slotNames")
-                .add(value)
-                .call()
-                .unwrap();
+            let names = RFunction::new("methods", ".slotNames").add(value).call().unwrap();
             let names = CharacterVector::new_unchecked(names);
             names.len() > 0
         }
     } else {
         match r_typeof(value) {
-            VECSXP | EXPRSXP => unsafe { XLENGTH(value) != 0 },
-            LISTSXP => true,
-            ENVSXP => !Environment::new(RObject::view(value)).is_empty(),
-            _ => false,
+            VECSXP | EXPRSXP   => unsafe { XLENGTH(value) != 0 },
+            LISTSXP  => true,
+            ENVSXP   => !Environment::new(RObject::view(value)).is_empty(),
+            _        => false
         }
     }
 }
@@ -309,32 +301,18 @@
         let display_name = binding.name.to_string();
 
         match binding.value {
-            BindingValue::Active { .. } => {
-                Self::from_lazy(display_name, String::from("active binding"))
-            },
-            BindingValue::Promise { .. } => Self::from_lazy(display_name, String::from("promise")),
-            BindingValue::Altrep { object, .. } | BindingValue::Standard { object, .. } => {
-                Self::from(display_name.clone(), display_name, object)
-            },
+            BindingValue::Active{..} => Self::from_lazy(display_name, String::from("active binding")),
+            BindingValue::Promise{..} => Self::from_lazy(display_name, String::from("promise")),
+            BindingValue::Altrep{object, ..} | BindingValue::Standard {object, ..} => Self::from(display_name.clone(), display_name, object)
         }
     }
 
     /**
      * Create a new EnvironmentVariable from an R object
      */
-    fn from(
-        access_key: String,
-        display_name: String,
-        x: SEXP,
-    ) -> Self {
-        let WorkspaceVariableDisplayValue {
-            display_value,
-            is_truncated,
-        } = WorkspaceVariableDisplayValue::from(x);
-        let WorkspaceVariableDisplayType {
-            display_type,
-            type_info,
-        } = WorkspaceVariableDisplayType::from(x);
+    fn from(access_key: String, display_name: String, x: SEXP) -> Self {
+        let WorkspaceVariableDisplayValue{display_value, is_truncated} = WorkspaceVariableDisplayValue::from(x);
+        let WorkspaceVariableDisplayType{display_type, type_info} = WorkspaceVariableDisplayType::from(x);
 
         Self {
             access_key,
@@ -346,15 +324,11 @@
             length: Self::variable_length(x),
             size: RObject::view(x).size(),
             has_children: has_children(x),
-            has_viewer: false,
-            is_truncated,
-        }
-    }
-
-    fn from_lazy(
-        display_name: String,
-        lazy_type: String,
-    ) -> Self {
+            is_truncated
+        }
+    }
+
+    fn from_lazy(display_name: String, lazy_type: String) -> Self {
         Self {
             access_key: display_name.clone(),
             display_name,
@@ -365,8 +339,7 @@
             length: 0,
             size: 0,
             has_children: false,
-            has_viewer: false,
-            is_truncated: false,
+            is_truncated: false
         }
     }
 
@@ -389,15 +362,15 @@
                 }
             },
             LISTSXP => match pairlist_size(x) {
-                Ok(n) => n as usize,
-                Err(_) => 0,
-            },
-            _ => 0,
+                Ok(n)  => n as usize,
+                Err(_) => 0
+            },
+            _ => 0
         }
     }
 
     fn variable_kind(x: SEXP) -> ValueKind {
-        if x == unsafe { R_NilValue } {
+        if x == unsafe {R_NilValue} {
             return ValueKind::Empty;
         }
 
@@ -496,7 +469,7 @@
                 } else {
                     ValueKind::Collection
                 }
-            },
+            }
 
             STRSXP => unsafe {
                 let dim = Rf_getAttrib(x, R_DimSymbol);
@@ -513,27 +486,11 @@
                 }
             },
 
-            RAWSXP => ValueKind::Bytes,
-            _ => ValueKind::Other,
-        }
-    }
-
-<<<<<<< HEAD
-    pub fn inspect(
-        env: RObject,
-        path: &Vec<String>,
-    ) -> Result<Vec<Self>, harp::error::Error> {
-        let object = unsafe { Self::resolve_object_from_path(env, &path)? };
-
-        if object.is_s4() {
-            Self::inspect_s4(*object)
-        } else {
-            match r_typeof(*object) {
-                VECSXP | EXPRSXP => Self::inspect_list(*object),
-                LISTSXP => Self::inspect_pairlist(*object),
-                ENVSXP => Self::inspect_environment(object),
-                _ => Ok(vec![]),
-=======
+            RAWSXP  => ValueKind::Bytes,
+            _       => ValueKind::Other
+        }
+    }
+
     pub fn inspect(env: RObject, path: &Vec<String>) -> Result<Vec<Self>, harp::error::Error> {
         let node = unsafe {
             Self::resolve_object_from_path(env, &path)?
@@ -577,36 +534,11 @@
                         _                 => Ok(vec![])
                     }
                 }
->>>>>>> b37b6a4c
-            }
-        }
-
-    }
-
-<<<<<<< HEAD
-    unsafe fn resolve_object_from_path(
-        mut object: RObject,
-        path: &Vec<String>,
-    ) -> Result<RObject, harp::error::Error> {
-        for path_element in path {
-            if object.is_s4() {
-                let name = r_symbol!(path_element);
-
-                object = r_try_catch_error(|| R_do_slot(*object, name))?;
-            } else {
-                let rtype = r_typeof(*object);
-                object = match rtype {
-                    ENVSXP => {
-                        unsafe {
-                            // TODO: consider the cases of :
-                            // - an unresolved promise
-                            // - active binding
-                            let symbol = r_symbol!(path_element);
-                            let mut x = Rf_findVarInFrame(*object, symbol);
-
-                            if r_typeof(x) == PROMSXP {
-                                x = PRVALUE(x);
-=======
+            }
+        }
+
+    }
+
     unsafe fn resolve_object_from_path(object: RObject, path: &Vec<String>) -> Result<EnvironmentVariableNode, harp::error::Error> {
         let mut node = EnvironmentVariableNode::Concrete { object };
 
@@ -686,7 +618,6 @@
                             //       so find() is fine, we can assume this is concrete
                             EnvironmentVariableNode::Concrete {
                                 object: RObject::view(private.find(path_element))
->>>>>>> b37b6a4c
                             }
                         }
 
@@ -695,47 +626,27 @@
                                 path: path.clone()
                             })
                         }
-<<<<<<< HEAD
-                        RObject::view(CAR(pairlist))
-                    },
-
-                    _ => {
-                        return Err(harp::error::Error::UnexpectedType(
-                            rtype,
-                            vec![ENVSXP, VECSXP, LISTSXP],
-                        ))
-                    },
-=======
-                    }
->>>>>>> b37b6a4c
-                }
-            }
-        }
-
-<<<<<<< HEAD
-        Ok(object)
-=======
+                    }
+                }
+            }
+       }
+
        Ok(node)
->>>>>>> b37b6a4c
     }
 
     fn inspect_list(value: SEXP) -> Result<Vec<Self>, harp::error::Error> {
-        let mut out: Vec<Self> = vec![];
+        let mut out : Vec<Self> = vec![];
         let n = unsafe { XLENGTH(value) };
 
         let names = unsafe {
-            CharacterVector::new_unchecked(
-                RFunction::from(".ps.environment.listDisplayNames")
-                    .add(value)
-                    .call()?,
-            )
+            CharacterVector::new_unchecked(RFunction::from(".ps.environment.listDisplayNames").add(value).call()?)
         };
 
         for i in 0..n {
             out.push(Self::from(
                 i.to_string(),
                 names.get_unchecked(i).unwrap(),
-                unsafe { VECTOR_ELT(value, i) },
+                unsafe{ VECTOR_ELT(value, i)}
             ));
         }
 
@@ -743,12 +654,13 @@
     }
 
     fn inspect_pairlist(value: SEXP) -> Result<Vec<Self>, harp::error::Error> {
-        let mut out: Vec<Self> = vec![];
+        let mut out : Vec<Self> = vec![];
 
         let mut pairlist = value;
         unsafe {
             let mut i = 0;
             while pairlist != R_NilValue {
+
                 r_assert_type(pairlist, &[LISTSXP])?;
 
                 let tag = TAG(pairlist);
@@ -768,14 +680,9 @@
         Ok(out)
     }
 
-<<<<<<< HEAD
-    fn inspect_environment(value: RObject) -> Result<Vec<Self>, harp::error::Error> {
-        let mut out: Vec<Self> = vec![];
-=======
     fn inspect_r6(value: RObject) -> Result<Vec<Self>, harp::error::Error> {
         let mut has_private = false;
         let mut has_methods = false;
->>>>>>> b37b6a4c
 
         let env = Environment::new(value);
         let mut childs: Vec<Self> = env
@@ -845,9 +752,6 @@
             });
         }
 
-<<<<<<< HEAD
-        out.sort_by(|a, b| a.display_name.cmp(&b.display_name));
-=======
         Ok(childs)
     }
 
@@ -865,7 +769,6 @@
         out.sort_by(|a, b| {
             a.display_name.cmp(&b.display_name)
         });
->>>>>>> b37b6a4c
 
         Ok(out)
     }
@@ -874,22 +777,30 @@
         let mut out: Vec<Self> = vec![];
 
         unsafe {
-            let slot_names = RFunction::new("methods", ".slotNames").add(value).call()?;
+            let slot_names = RFunction::new("methods", ".slotNames")
+                .add(value)
+                .call()?;
 
             let slot_names = CharacterVector::new_unchecked(*slot_names);
             let mut iter = slot_names.iter();
             while let Some(Some(display_name)) = iter.next() {
                 let slot_symbol = r_symbol!(display_name);
-                let slot = r_try_catch_error(|| R_do_slot(value, slot_symbol))?;
+                let slot = r_try_catch_error(|| {
+                    R_do_slot(value, slot_symbol)
+                })?;
                 let access_key = display_name.clone();
-                out.push(EnvironmentVariable::from(access_key, display_name, *slot));
+                out.push(
+                    EnvironmentVariable::from(
+                        access_key,
+                        display_name,
+                        *slot
+                    )
+                );
             }
         }
 
         Ok(out)
     }
-<<<<<<< HEAD
-=======
 
     fn inspect_r6_methods(value: RObject) -> Result<Vec<Self>, harp::error::Error> {
         let mut out: Vec<Self> = Environment::new(value)
@@ -916,5 +827,4 @@
         Ok(out)
     }
 
->>>>>>> b37b6a4c
 }