//
// variable.rs
//
// Copyright (C) 2023 by Posit Software, PBC
//
//

use harp::environment::Binding;
use harp::environment::BindingKind;
use harp::environment::BindingType;
use harp::environment::BindingValue;
use harp::environment::Sxpinfo;
use harp::environment::env_bindings;
use harp::exec::RFunction;
use harp::exec::RFunctionExt;
use harp::exec::r_try_catch_error;
use harp::object::RObject;
use harp::r_symbol;
use harp::symbol::RSymbol;
use harp::utils::r_assert_type;
use harp::utils::r_inherits;
use harp::utils::r_typeof;
use harp::vector::CharacterVector;
use harp::vector::Vector;
use libR_sys::*;
use serde::Deserialize;
use serde::Serialize;

/// Represents the supported kinds of variable values.
#[derive(Debug, Serialize, Deserialize, Clone, PartialEq)]
#[serde(rename_all = "snake_case")]
pub enum ValueKind {
    /// A length-1 logical vector
    Boolean,

    /// A raw byte array
    Bytes,

    /// A collection of unnamed values; usually a vector
    Collection,

    /// Empty/missing values such as NULL, NA, or missing
    Empty,

    /// A function, method, closure, or other callable object
    Function,

    /// Named lists of values, such as lists and (hashed) environments
    Map,

    /// A number, such as an integer or floating-point value
    Number,

    /// A value of an unknown or unspecified type
    Other,

    /// A character string
    String,

    /// A table, dataframe, 2D matrix, or other two-dimensional data structure
    Table,
}

/// Represents the serialized form of an environment variable.
#[derive(Debug, Serialize, Deserialize, Clone)]
pub struct EnvironmentVariable {
    /** The access key; not displayed to the user, but used to form path accessors */
    pub access_key: String,

    /** The environment variable's name, formatted for display */
    pub display_name: String,

    /** The environment variable's value, formatted for display */
    pub display_value: String,

    /** The environment variable's type, formatted for display */
    pub display_type: String,

    /** Extended type information */
    pub type_info: String,

    /** The environment variable's value kind (string, number, etc.) */
    pub kind: ValueKind,

    /** The number of elements in the variable's value, if applicable */
    pub length: usize,

    /** The size of the variable's value, in bytes */
    pub size: usize,

    /** True if the variable contains other variables */
    pub has_children: bool,

    /** True if the 'value' field was truncated to fit in the message */
    pub is_truncated: bool,
}

impl EnvironmentVariable {
    /**
     * Create a new EnvironmentVariable from a Binding
     */
    pub fn new(binding: &Binding) -> Self {
        let display_name = binding.name.to_string();

        let BindingValue {
            display_value,
            is_truncated,
        } = binding.get_value();
        let BindingType {
            display_type,
            type_info,
        } = binding.get_type();

        let kind = match binding.kind {
            BindingKind::Active => ValueKind::Other,
            BindingKind::Promise(false) => ValueKind::Other,
            BindingKind::Promise(true) => Self::variable_kind(unsafe { PRVALUE(binding.value) }),
            BindingKind::Regular => Self::variable_kind(binding.value),
        };
        let has_children = binding.has_children();

        Self {
            access_key: display_name.clone(),
            display_name,
            display_value,
            display_type,
            type_info,
            kind,
            length: 0,
            size: 0,
            has_children,
            is_truncated,
        }
    }

    /**
     * Create a new EnvironmentVariable from an R object
     */
    fn from(access_key: String, display_name: String, x: SEXP) -> Self {
        let BindingValue{display_value, is_truncated} = BindingValue::from(x);
        let BindingType{display_type, type_info} = BindingType::from(x);
        let has_children = harp::environment::has_children(x);

        Self {
            access_key,
            display_name,
            display_value,
            display_type,
            type_info,
            kind: Self::variable_kind(x),
            length: 0,
            size: 0,
            has_children,
            is_truncated
        }
    }

    fn variable_kind(x: SEXP) -> ValueKind {
        match r_typeof(x) {
            CLOSXP => ValueKind::Function,
            ENVSXP => ValueKind::Map,
            VECSXP => {
                if unsafe{ r_inherits(x, "data.frame") } {
                    ValueKind::Table
                } else {
                    unsafe {
                        let names = Rf_getAttrib(x, R_NamesSymbol) ;
                        if names == R_NilValue {
                            ValueKind::Collection
                        } else {
                            ValueKind::Map
                        }
                    }
                }
            },

            LGLSXP  => ValueKind::Collection,
            INTSXP  => ValueKind::Collection,
            REALSXP => ValueKind::Collection,
            CPLXSXP => ValueKind::Collection,
            STRSXP  => ValueKind::Collection,
            RAWSXP  => ValueKind::Collection,

            _       => ValueKind::Other
        }
    }

    pub fn inspect(env: RObject, path: &Vec<String>) -> Result<Vec<Self>, harp::error::Error> {
        let object = unsafe {
            Self::resolve_object_from_path(env, &path)?
        };

<<<<<<< HEAD
        let info = Sxpinfo::interpret(&*object);
        if info.is_s4() {
            Self::inspect_s4(*object)
        } else {
            match r_typeof(*object) {
                VECSXP  => Self::inspect_list(*object),
                LISTSXP => Self::inspect_pairlist(*object),
                ENVSXP  => Self::inspect_environment(*object),
                _       => Ok(vec![])
            }
=======
        match r_typeof(*object) {
            VECSXP  => Self::inspect_list(object),
            LISTSXP => Self::inspect_pairlist(object),
            ENVSXP  => Self::inspect_environment(object),

            _       => Ok(vec![])
>>>>>>> 6401a556
        }
    }

    unsafe fn resolve_object_from_path(mut object: RObject, path: &Vec<String>) -> Result<RObject, harp::error::Error> {
        for path_element in path {
<<<<<<< HEAD

            if object.is_s4() {
                let name = r_symbol!(path_element);

                object = r_try_catch_error(|| {
                    R_do_slot(*object, name)
                })?;
            } else {
                let rtype = r_typeof(*object);
                object = match rtype {
                    ENVSXP => {
                        // TODO: active bindings and promises can't be inspected at the moment,
                        //       so we can safely assume we can call Rf_findVarInFrame()
                        //       without forcing them, but it might be something we want to relax in the future
                        //       e.g. if we want to be able to expand a promise to show its code and/or env
                        RObject::view(unsafe { Rf_findVarInFrame(*object, r_symbol!(path_element)) } )
                    },
                    VECSXP => {
                        let index = path_element.parse::<isize>().unwrap();
                        RObject::view(VECTOR_ELT(*object, index))
                    },

                    LISTSXP => {
                        let mut pairlist = *object;
                        let index = path_element.parse::<isize>().unwrap();
                        for _i in 0..index {
                            pairlist = CDR(pairlist);
                        }
                        RObject::view(CAR(pairlist))
                    }
=======
            // TODO: handle attributes before doing any dispatch

            let rtype = r_typeof(*object);
            object = match rtype {
                ENVSXP => unsafe {
                    let symbol = r_symbol!(path_element);

                    // TODO: active bindings can't be inspected at the moment,
                    //       so we can safely assume we can call Rf_findVarInFrame()
                    let mut value = Rf_findVarInFrame(*object, symbol);

                    // we might get a forced promise, in that case, just use its value
                    if r_typeof(value) == PROMSXP {
                        value = PRVALUE(value);
                    }

                    RObject::view(value)
                },
                VECSXP => {
                    let index = path_element.parse::<isize>().unwrap();
                    RObject::view(VECTOR_ELT(*object, index))
                },

                LISTSXP => {
                    let mut pairlist = *object;
                    let index = path_element.parse::<isize>().unwrap();
                    for _i in 0..index {
                        pairlist = CDR(pairlist);
                    }
                    RObject::view(CAR(pairlist))
                },

                CLOSXP => {
                    if path_element == "formals" {
                        RObject::view(FORMALS(*object))
                    } else {
                        RObject::view(CLOENV(*object))
                    }
                }
>>>>>>> 6401a556

                    _ => return Err( harp::error::Error::UnexpectedType(rtype, vec![ENVSXP, VECSXP, LISTSXP]))
                };
            }
        }

        Ok(object)
    }

    fn inspect_list(value: SEXP) -> Result<Vec<Self>, harp::error::Error> {
        let mut out : Vec<Self> = vec![];
        let n = unsafe { XLENGTH(value) };

        let names = unsafe {
            CharacterVector::new_unchecked(RFunction::from(".ps.environment.listDisplayNames").add(value).call()?)
        };

        for i in 0..n {
            out.push(Self::from(
                i.to_string(),
                names.get_unchecked(i).unwrap(),
                unsafe{ VECTOR_ELT(value, i)}
            ));
        }

        Ok(out)
    }

    fn inspect_pairlist(value: SEXP) -> Result<Vec<Self>, harp::error::Error> {
        let mut out : Vec<Self> = vec![];

        let mut pairlist = value;
        unsafe {
            let mut i = 0;
            while pairlist != R_NilValue {

                r_assert_type(pairlist, &[LISTSXP])?;

                let tag = TAG(pairlist);
                let display_name = if tag == R_NilValue {
                    format!("[[{}]]", i + 1)
                } else {
                    String::from(RSymbol::new(tag))
                };

                out.push(Self::from(i.to_string(), display_name, CAR(pairlist)));

                pairlist = CDR(pairlist);
                i = i + 1;
            }
        }

        Ok(out)
    }

    fn inspect_environment(value: SEXP) -> Result<Vec<Self>, harp::error::Error> {
        let mut out : Vec<Self> = vec![];

        for binding in &env_bindings(value) {
            out.push(Self::new(binding));
        }

        out.sort_by(|a, b| {
            a.display_name.cmp(&b.display_name)
        });

        Ok(out)
    }

    fn inspect_s4(value: SEXP) -> Result<Vec<Self>, harp::error::Error> {
        let mut out: Vec<Self> = vec![];

        unsafe {
            let slot_names = RFunction::new("methods", ".slotNames")
                .add(value)
                .call()?;

            let slot_names = CharacterVector::new_unchecked(*slot_names);
            let mut iter = slot_names.iter();
            while let Some(Some(slot_name)) = iter.next() {
                let slot_symbol = r_symbol!(slot_name);
                let slot = r_try_catch_error(|| {
                    R_do_slot(value, slot_symbol)
                })?;
                out.push(
                    EnvironmentVariable::from(
                        slot_name.clone(),
                        format!("@{}", slot_name),
                        *slot
                    )
                );
            }

            Ok(out)
        }
    }

}<|MERGE_RESOLUTION|>--- conflicted
+++ resolved
@@ -190,7 +190,6 @@
             Self::resolve_object_from_path(env, &path)?
         };
 
-<<<<<<< HEAD
         let info = Sxpinfo::interpret(&*object);
         if info.is_s4() {
             Self::inspect_s4(*object)
@@ -201,21 +200,12 @@
                 ENVSXP  => Self::inspect_environment(*object),
                 _       => Ok(vec![])
             }
-=======
-        match r_typeof(*object) {
-            VECSXP  => Self::inspect_list(object),
-            LISTSXP => Self::inspect_pairlist(object),
-            ENVSXP  => Self::inspect_environment(object),
-
-            _       => Ok(vec![])
->>>>>>> 6401a556
         }
     }
 
     unsafe fn resolve_object_from_path(mut object: RObject, path: &Vec<String>) -> Result<RObject, harp::error::Error> {
         for path_element in path {
-<<<<<<< HEAD
-
+        
             if object.is_s4() {
                 let name = r_symbol!(path_element);
 
@@ -232,6 +222,7 @@
                         //       e.g. if we want to be able to expand a promise to show its code and/or env
                         RObject::view(unsafe { Rf_findVarInFrame(*object, r_symbol!(path_element)) } )
                     },
+                    
                     VECSXP => {
                         let index = path_element.parse::<isize>().unwrap();
                         RObject::view(VECTOR_ELT(*object, index))
@@ -244,55 +235,21 @@
                             pairlist = CDR(pairlist);
                         }
                         RObject::view(CAR(pairlist))
-                    }
-=======
-            // TODO: handle attributes before doing any dispatch
-
-            let rtype = r_typeof(*object);
-            object = match rtype {
-                ENVSXP => unsafe {
-                    let symbol = r_symbol!(path_element);
-
-                    // TODO: active bindings can't be inspected at the moment,
-                    //       so we can safely assume we can call Rf_findVarInFrame()
-                    let mut value = Rf_findVarInFrame(*object, symbol);
-
-                    // we might get a forced promise, in that case, just use its value
-                    if r_typeof(value) == PROMSXP {
-                        value = PRVALUE(value);
-                    }
-
-                    RObject::view(value)
-                },
-                VECSXP => {
-                    let index = path_element.parse::<isize>().unwrap();
-                    RObject::view(VECTOR_ELT(*object, index))
-                },
-
-                LISTSXP => {
-                    let mut pairlist = *object;
-                    let index = path_element.parse::<isize>().unwrap();
-                    for _i in 0..index {
-                        pairlist = CDR(pairlist);
-                    }
-                    RObject::view(CAR(pairlist))
-                },
-
-                CLOSXP => {
-                    if path_element == "formals" {
-                        RObject::view(FORMALS(*object))
-                    } else {
-                        RObject::view(CLOENV(*object))
-                    }
+                    }, 
+                    
+                    CLOSXP => {
+                        if path_element == "formals" {
+                            RObject::view(FORMALS(*object))
+                        } else {
+                            RObject::view(CLOENV(*object))
+                        }, 
+                    
+                    _ => return Err( harp::error::Error::UnexpectedType(rtype, vec![ENVSXP, VECSXP, LISTSXP]))
                 }
->>>>>>> 6401a556
-
-                    _ => return Err( harp::error::Error::UnexpectedType(rtype, vec![ENVSXP, VECSXP, LISTSXP]))
-                };
-            }
-        }
-
-        Ok(object)
+           }
+       }
+           
+       Ok(object)
     }
 
     fn inspect_list(value: SEXP) -> Result<Vec<Self>, harp::error::Error> {
