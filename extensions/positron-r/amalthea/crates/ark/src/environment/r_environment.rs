//
// r_environment.rs
//
// Copyright (C) 2023 by Posit Software, PBC
//
//
use std::thread;

use amalthea::comm::comm_channel::CommChannelMsg;
use crossbeam::channel::select;
use crossbeam::channel::unbounded;
use crossbeam::channel::Receiver;
use crossbeam::channel::Sender;
use harp::environment::env_bindings;
use harp::environment::Binding;
use harp::exec::RFunction;
use harp::exec::RFunctionExt;
use harp::lock::with_r_lock;
use harp::object::RObject;
use harp::r_lock;
use harp::utils::r_assert_type;
use libR_sys::*;
use log::debug;
use log::error;
use log::warn;

use crate::environment::message::EnvironmentMessage;
use crate::environment::message::EnvironmentMessageError;
use crate::environment::message::EnvironmentMessageList;
use crate::environment::message::EnvironmentMessageUpdate;
use crate::environment::variable::EnvironmentVariable;
use crate::lsp::signals::SIGNALS;

/**
 * The R Environment handler provides the server side of Positron's Environment
 * panel, and is responsible for creating and updating the list of variables in
 * the R environment.
 */
pub struct REnvironment {
    pub channel_msg_rx: Receiver<CommChannelMsg>,

    pub frontend_msg_sender: Sender<CommChannelMsg>,

    pub env: RObject,

    current_bindings: Vec<Binding>, // TODO:
                                    // - a version count
}

impl REnvironment {
    /**
     * Creates a new REnvironment instance.
     *
     * - `env`: An R environment to scan for variables, typically R_GlobalEnv
     * - `frontend_msg_sender`: A channel used to send messages to the front end
     */
    pub fn start(
        env: RObject,
        frontend_msg_sender: Sender<CommChannelMsg>,
    ) -> Sender<CommChannelMsg> {
        let (channel_msg_tx, channel_msg_rx) = unbounded::<CommChannelMsg>();

        // Validate that the RObject we were passed is actually an environment
        if let Err(err) = r_assert_type(env.sexp, &[ENVSXP]) {
            warn!(
                "Environment: Attempt to monitor or list non-environment object {:?} ({:?})",
                env, err
            );
        }

        // Start the execution thread and wait for requests from the front end
        thread::spawn(move || {
            let environment = Self {
                channel_msg_rx,
                frontend_msg_sender,
                env,
                current_bindings: vec![],
            };
            environment.execution_thread();
        });

        channel_msg_tx
    }

    pub fn execution_thread(mut self) {
        let (prompt_signal_tx, prompt_signal_rx) = unbounded::<()>();

        // Register a handler for console prompt events
        let listen_id = SIGNALS.console_prompt.listen({
            move |_| {
                log::info!("Got console prompt signal.");
                prompt_signal_tx.send(()).unwrap();
            }
        });

        // Perform the initial environment scan and deliver to the front end
        self.refresh(None);

        // Flag initially set to false, but set to true if the user closes the
        // channel (i.e. the front end is closed)
        let mut user_initiated_close = false;

        // Main message processing loop; we wait here for messages from the
        // front end and loop as long as the channel is open
        loop {
            select! {
                recv(&prompt_signal_rx) -> msg => {
                    if let Ok(()) = msg {
                        self.update();
                    }
                },

                recv(&self.channel_msg_rx) -> msg => {
                    let msg = match msg {
                        Ok(msg) => msg,
                        Err(e) => {
                            // We failed to receive a message from the front end. This
                            // is usually not a transient issue and indicates that the
                            // channel is closed, so allowing the thread to exit is
                            // appropriate. Retrying is likely to just lead to a busy
                            // loop.
                            error!(
                                "Environment: Error receiving message from front end: {:?}",
                                e
                            );

                            break;
                        },
                    };
                    debug!("Environment: Received message from front end: {:?}", msg);

                    // Break out of the loop if the front end has closed the channel
                    if msg == CommChannelMsg::Close {
                        debug!("Environment: Closing down after receiving comm_close from front end.");

                        // Remember that the user initiated the close so that we can
                        // avoid sending a duplicate close message from the back end
                        user_initiated_close = true;
                        break;
                    }

                    // Process ordinary data messages
                    if let CommChannelMsg::Rpc(id, data) = msg {
                        let message = match serde_json::from_value::<EnvironmentMessage>(data) {
                            Ok(m) => m,
                            Err(err) => {
                                error!(
                                    "Environment: Received invalid message from front end. {}",
                                    err
                                );
                                continue;
                            },
                        };

                        // Match on the type of data received.
                        match message {
                            // This is a request to refresh the environment list, so
                            // perform a full environment scan and deliver to the
                            // front end
                            EnvironmentMessage::Refresh => {
                                self.refresh(Some(id));
                            },

                            EnvironmentMessage::Clear => {
                                self.clear(Some(id));
                            },

                            _ => {
                                error!(
                                    "Environment: Don't know how to handle message type '{:?}'",
                                    message
                                );
                            },
                        }
                    }
                }
            }
        }

        SIGNALS.console_prompt.remove(listen_id);

        if !user_initiated_close {
            // Send a close message to the front end if the front end didn't
            // initiate the close
            self.frontend_msg_sender
                .send(CommChannelMsg::Close)
                .unwrap();
        }
    }

    /**
     * Perform a full environment scan and deliver the results to the front end.
     * When this message is being sent in reply to a request from the front end,
     * the request ID is passed in as an argument.
     */
    fn refresh(&mut self, request_id: Option<String>) {
        let mut variables: Vec<EnvironmentVariable> = vec![];

        r_lock! {
            self.current_bindings = self.bindings();

            for binding in &self.current_bindings {
                variables.push(EnvironmentVariable::new(binding));
            }

        }
<<<<<<< HEAD
        let env_list = EnvironmentMessage::List(EnvironmentMessageList { variables });
        self.send_message(env_list, request_id);
    }

    /**
     * Clear the environment. Uses rm(envir = <env>, list = ls(<env>, all.names = TRUE))
     */
    fn clear(&mut self, request_id: Option<String>) {
        unsafe {
            let result =  with_r_lock(|| -> Result<(), anyhow::Error> {
                let list = RFunction::new("base", "ls")
                    .param("envir", *self.env)
                    .param("all.names", Rf_ScalarLogical(1))
                    .call()?;

                RFunction::new("base", "rm")
                    .param("list", list)
                    .param("envir", *self.env)
                    .call()?;

                Ok(())
            });

            let msg = match result {
                Ok(_) => EnvironmentMessage::Success,
                Err(_) => {
                    EnvironmentMessage::Error(EnvironmentMessageError {
                        message: String::from("Failed to clear the environment")
                    })
                }
            };

            self.send_message(msg, request_id);
        }
    }

    fn send_message(&mut self, message: EnvironmentMessage, request_id: Option<String>) {
        let data = serde_json::to_value(message);

=======

        // TODO: Avoid serializing the full list of variables if it exceeds a
        // certain threshold
        let env_size = variables.len();
        let env_list = EnvironmentMessage::List(EnvironmentMessageList {
            variables,
            length: env_size,
        });

        let data = serde_json::to_value(env_list);
>>>>>>> b610c2c2
        match data {
            Ok(data) => {
                // If we were given a request ID, send the response as an RPC;
                // otherwise, send it as an event
                let comm_msg = match request_id {
                    Some(id) => CommChannelMsg::Rpc(id, data),
                    None => CommChannelMsg::Data(data)
                };

                self.frontend_msg_sender.send(comm_msg).unwrap()
            },
            Err(err) => {
                error!("Environment: Failed to serialize environment data: {}", err);
            },
        }
    }

    fn update(&mut self) {
        r_lock! {
            let mut assigned : Vec<EnvironmentVariable> = vec![];
            let mut removed : Vec<String> = vec![];

            let old_bindings = &self.current_bindings;
            let new_bindings = self.bindings();

            let mut old_iter = old_bindings.iter();
            let mut old_next = old_iter.next();

            let mut new_iter = new_bindings.iter();
            let mut new_next = new_iter.next();

            loop {

                match (old_next, new_next) {
                    // nothing more to do
                    (None, None) => {
                        break
                    },

                    // No more old, collect last new into added
                    (None, Some(mut new)) => {
                        loop {
                            assigned.push(
                                EnvironmentVariable::new(&new)
                            );

                            match new_iter.next() {
                                Some(x) => {
                                    new = x;
                                },
                                None => break
                            };
                        }
                        break;
                    },

                    // No more new, collect the last old into removed
                    (Some(mut old), None) => {
                        loop {
                            removed.push(old.name.to_string());

                            match old_iter.next() {
                                Some(x) => {
                                    old = x;
                                },
                                None => break
                            };
                        }

                        break;
                    },

                    (Some(old), Some(new)) => {
                        if old.name == new.name {
                            if old.value != new.value {
                                assigned.push(
                                    EnvironmentVariable::new(&new)
                                );
                            }

                            old_next = old_iter.next();
                            new_next = new_iter.next();
                        } else if old.name < new.name {
                            removed.push(old.name.to_string());
                            old_next = old_iter.next();
                        } else {
                            assigned.push(
                                EnvironmentVariable::new(&new)
                            );
                            new_next = new_iter.next();
                        }
                    }
                }
            }

            if assigned.len() > 0 || removed.len() > 0 {
                let message = EnvironmentMessage::Update(EnvironmentMessageUpdate {
                    assigned, removed
                });
                self.send_message(message, None);
                self.current_bindings = new_bindings;
            }
        }
    }

    fn bindings(&self) -> Vec<Binding> {
        let mut bindings = env_bindings(self.env.sexp);
        bindings.sort();
        bindings
    }
}<|MERGE_RESOLUTION|>--- conflicted
+++ resolved
@@ -204,8 +204,15 @@
             }
 
         }
-<<<<<<< HEAD
-        let env_list = EnvironmentMessage::List(EnvironmentMessageList { variables });
+        
+        // TODO: Avoid serializing the full list of variables if it exceeds a
+        // certain threshold
+        let env_size = variables.len();
+        let env_list = EnvironmentMessage::List(EnvironmentMessageList {
+            variables,
+            length: env_size,
+        });
+
         self.send_message(env_list, request_id);
     }
 
@@ -244,18 +251,6 @@
     fn send_message(&mut self, message: EnvironmentMessage, request_id: Option<String>) {
         let data = serde_json::to_value(message);
 
-=======
-
-        // TODO: Avoid serializing the full list of variables if it exceeds a
-        // certain threshold
-        let env_size = variables.len();
-        let env_list = EnvironmentMessage::List(EnvironmentMessageList {
-            variables,
-            length: env_size,
-        });
-
-        let data = serde_json::to_value(env_list);
->>>>>>> b610c2c2
         match data {
             Ok(data) => {
                 // If we were given a request ID, send the response as an RPC;
