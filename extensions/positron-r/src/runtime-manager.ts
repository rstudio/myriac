--- conflicted
+++ resolved
@@ -27,20 +27,16 @@
 		return rRuntimeDiscoverer();
 	}
 
-<<<<<<< HEAD
 	registerLanguageRuntime(runtime: positron.LanguageRuntimeMetadata): void {
 		this.onDidDiscoverRuntimeEmitter.fire(runtime);
 	}
 
-
-=======
 	async recommendedWorkspaceRuntime(): Promise<positron.LanguageRuntimeMetadata | undefined> {
 		// TODO: If the workspace contains an R project, we could recommend an
 		// R runtime from e.g. the `DESCRIPTION` file or an renv lockfile.
 		return undefined;
 	}
 
->>>>>>> 5d85617e
 	createSession(
 		runtimeMetadata: positron.LanguageRuntimeMetadata,
 		sessionMetadata: positron.RuntimeSessionMetadata): Thenable<positron.LanguageRuntimeSession> {
