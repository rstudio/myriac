--- conflicted
+++ resolved
@@ -325,40 +325,11 @@
 
 async function getRegistryInstallPath(hive: string): Promise<string | undefined> {
 	try {
-<<<<<<< HEAD
 		LOGGER.info(`Checking for 'InstallPath' in registry key ${R64_KEY} for hive ${hive}`);
 		const pth = registry.GetStringRegKey(hive as HKEY, R64_KEY, 'InstallPath') || '';
 		return pth;
 	} catch (err) {
 		LOGGER.info(err as string);
-=======
-		const key = new winreg({
-			hive: hive as keyof typeof winreg,
-			// 'R64' here is another place where we explicitly ignore 32-bit R
-			key: '\\Software\\R-Core\\R64',
-		});
-
-		Logger.info(`Checking for 'InstallPath' in registry key ${key.key} for hive ${key.hive}`);
-
-		const result = await new Promise<{ value: string }>((resolve, reject) => {
-			key.get('InstallPath', (error, result) => {
-				if (error) {
-					reject(error);
-				} else {
-					resolve(result);
-				}
-			});
-		});
-
-		if (!result || typeof result.value !== 'string') {
-			Logger.info(`Invalid value of 'InstallPath'`);
-			return undefined;
-		}
-
-		return result.value;
-	} catch (error: any) {
-		Logger.info(`Unable to get value of 'InstallPath': ${error.message}`);
->>>>>>> f4b4303c
 		return undefined;
 	}
 }
