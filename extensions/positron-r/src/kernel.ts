/*---------------------------------------------------------------------------------------------
 *  Copyright (C) 2022 Posit Software, PBC. All rights reserved.
 *--------------------------------------------------------------------------------------------*/

import * as vscode from 'vscode';
import * as positron from 'positron';
import * as path from 'path';
import * as fs from 'fs';

import { withActiveExtension } from './util';
import { ArkLsp } from './lsp';
<<<<<<< HEAD
import { JupyterAdapterApi } from './jupyter-adapter';
import { RRuntime } from './runtime';
=======
import { EXTENSION_ROOT_DIR } from './constants';

// Load the R icon.
const base64EncodedIconSvg = fs.readFileSync(path.join(EXTENSION_ROOT_DIR, 'resources', 'branding', 'r-icon.svg')).toString('base64');

// A global instance of the language runtime (and LSP language server) provided
// by this language pack
let runtime: positron.LanguageRuntime;
>>>>>>> ff9de3e1

export function adaptJupyterKernel(context: vscode.ExtensionContext, kernelPath: string) {
	// Check to see whether the Jupyter Adapter extension is installed
	// and active. If so, we can start the language server.
	const ext = vscode.extensions.getExtension('vscode.jupyter-adapter');
	if (!ext) {
		vscode.window.showErrorMessage(`Could not find Jupyter Adapter extension; can't register ARK.`);
		return;
	}

	// We have a kernel path; use the VS Code file system API to see if it exists on disk.
	const fs = require('fs');
	if (!fs.existsSync(kernelPath)) {
		vscode.window.showErrorMessage(`ARK kernel path doesn't exist: ${kernelPath}`);
		return;
	}

	withActiveExtension(ext, () => {
		registerArkKernel(ext!, context, kernelPath as string);
	});
}

function getRVersion(rHome: string): string {
	// Get the version of the R installation
	const { execSync } = require('child_process');
	let rVersion = '';
	try {
		rVersion = execSync(
			`${rHome}/bin/R --vanilla -s -e 'cat(R.Version()$major,R.Version()$minor, sep=".")'`,
			{ shell: '/bin/bash', encoding: 'utf8' })
			.trim();
	} catch (e) {
		console.error(`Error getting R version: ${e}`);
	}
	return rVersion;
}

export function registerArkKernel(ext: vscode.Extension<any>, context: vscode.ExtensionContext, kernelPath: string): void {

	class RInstallation {
		public readonly rHome: string;
		public readonly rVersion: string;

		constructor(rHome: string) {
			this.rHome = rHome;
			this.rVersion = getRVersion(rHome);
		}
	}

	const rInstallations: Array<RInstallation> = [];

	const { execSync } = require('child_process');

	// Discover R installations.
	// TODO: Needs to handle Linux and Windows
	// TODO: Needs to handle other installation locations (like RSwitch)

	// Look for the default R installation on macOS
	if (fs.existsSync('/Library/Frameworks/R.framework/Resources')) {
		rInstallations.push(
			new RInstallation('/Library/Frameworks/R.framework/Resources'));
	}

	// Look for an R installation on the $PATH (e.g. installed via Homebrew)
	try {
		// Try R RHOME to get the installation path; run under bash so we get $PATH
		// set as the user would expect.
		const rHome = execSync('R RHOME', { shell: '/bin/bash', encoding: 'utf8' }).trim();
		if (fs.existsSync(rHome)) {
			// Add the R installation to the list (if it's not already there)
			if (rInstallations.filter(r => r.rHome === rHome).length === 0) {
				rInstallations.push(new RInstallation(rHome));
			}
		}
	} catch (err) {
		// Just swallow this; it's okay if there's no R on the $PATH
	}

	// Sort the R installations by version number, descending. This ensures that
	// we'll use the most recent version of R if R is installed in multiple
	// places.
	rInstallations.sort((a, b) => {
		return b.rVersion.localeCompare(a.rVersion);
	});

	// Loop over the R installations and create a language runtime for each one.
	//
	// NOTE(Kevin): We previously set DYLD_INSERT_LIBRARIES here, but this appeared
	// to cause issues when running 'ark' through wrapper scripts in some cases.
	// It's not entirely clear, but it looks like (at least on Kevin's machine)
	// we end up with an x86 shell, inside which we attempt to insert an arm64
	// library, and this ends up causing failure to start at all.
	//
	// See:
	//
	//     ./positron/extensions/jupyter-adapter/resources/kernel-wrapper.sh
	//
	// and its usages for more details.
	//
	// Given that DYLD_FALLBACK_LIBRARY_PATH works fine, we just set that below.
	for (const rHome of rInstallations) {

		/* eslint-disable */
		const env = <Record<string, string>>{
			'RUST_BACKTRACE': '1',
			'RUST_LOG': 'trace',
			'R_HOME': rHome.rHome,
			'R_CLI_NUM_COLORS': '256',
		};
		/* eslint-enable */

		if (process.platform === 'darwin') {

			const dyldFallbackLibraryPaths: string[] = [];
			dyldFallbackLibraryPaths.push(`${rHome.rHome}/lib`);

			const defaultDyldFallbackLibraryPath = process.env['DYLD_FALLBACK_LIBRARY_PATH'];
			if (defaultDyldFallbackLibraryPath) {
				dyldFallbackLibraryPaths.push(defaultDyldFallbackLibraryPath);
			}

			// Set the DYLD_FALLBACK_LIBRARY_PATH to include the R installation.
			// This specific environment variable can be blocked from being
			// inherited by child processes on macOS with SIP enabled, so we
			// prefix it with 'POSITRON_' here. The script that starts the
			// kernel will check for this variable and set it as
			// DYLD_FALLBACK_LIBRARY_PATH if it's present.
			env['POSITRON_DYLD_FALLBACK_LIBRARY_PATH'] = dyldFallbackLibraryPaths.join(':');

		}

		// Create a kernel spec for this R installation
		const kernelSpec = {
			path: rHome.rHome,
			'argv': [
				kernelPath,
				'--connection_file', '{connection_file}',
				'--log', '{log_file}'
			],
			'display_name': `R: ${rHome.rHome}`, // eslint-disable-line
			'language': 'R',
			'env': env,
		};

		// Get the version of this extension from package.json so we can pass it
		// to the adapter as the implementation version.
		const packageJson = require('../package.json');
		const rVersion = rHome.rVersion ?? '0.0.1';

		const metadata: positron.LanguageRuntimeMetadata = {
			languageId: 'r',
			languageVersion: rVersion,
			runtimeId: `r-${rVersion}`,
			runtimeName: `R ${rHome.rVersion}`,
			runtimeVersion: packageJson.version,
			languageName: 'R',
			inputPrompt: '>',
			continuationPrompt: '+',
			startupBehavior: positron.LanguageRuntimeStartupBehavior.Implicit
		};

		// Create an adapter for the kernel to fulfill the LanguageRuntime interface.
<<<<<<< HEAD
		const jupyterAdapterApi = ext.exports as JupyterAdapterApi;
		const runtime = new RRuntime(context, kernelSpec, metadata, jupyterAdapterApi);
		context.subscriptions.push(runtime);
=======
		runtime = ext.exports.adaptKernel(
			kernelSpec,
			'r',      // Language ID
			rHome.rVersion ?? '0.0.1',   // Version of R, if we know it
			version,  // Version of this extension
			base64EncodedIconSvg, // The Base64-encoded icon SVG for the language
			'>', 	// Input prompt
			'+',	// Continuation prompt
			positron.LanguageRuntimeStartupBehavior.Implicit, // OK to start the kernel automatically
			(port: number) => {
				// Activate the LSP language server when the adapter is ready.
				return lsp.activate(port, context);
			});

		// Associate the LSP client instance with the kernel adapter.
		lsp.attachRuntime(runtime);
		context.subscriptions.push(lsp);

		// Register a language runtime provider for the ARK kernel.
		const disposable = positron.runtime.registerLanguageRuntime(runtime);
>>>>>>> ff9de3e1

		// Register the language runtime with Positron.
		const disposable = positron.runtime.registerLanguageRuntime(runtime);
		context.subscriptions.push(disposable);
	}
}
<|MERGE_RESOLUTION|>--- conflicted
+++ resolved
@@ -9,10 +9,6 @@
 
 import { withActiveExtension } from './util';
 import { ArkLsp } from './lsp';
-<<<<<<< HEAD
-import { JupyterAdapterApi } from './jupyter-adapter';
-import { RRuntime } from './runtime';
-=======
 import { EXTENSION_ROOT_DIR } from './constants';
 
 // Load the R icon.
@@ -21,7 +17,6 @@
 // A global instance of the language runtime (and LSP language server) provided
 // by this language pack
 let runtime: positron.LanguageRuntime;
->>>>>>> ff9de3e1
 
 export function adaptJupyterKernel(context: vscode.ExtensionContext, kernelPath: string) {
 	// Check to see whether the Jupyter Adapter extension is installed
@@ -184,32 +179,9 @@
 		};
 
 		// Create an adapter for the kernel to fulfill the LanguageRuntime interface.
-<<<<<<< HEAD
 		const jupyterAdapterApi = ext.exports as JupyterAdapterApi;
 		const runtime = new RRuntime(context, kernelSpec, metadata, jupyterAdapterApi);
 		context.subscriptions.push(runtime);
-=======
-		runtime = ext.exports.adaptKernel(
-			kernelSpec,
-			'r',      // Language ID
-			rHome.rVersion ?? '0.0.1',   // Version of R, if we know it
-			version,  // Version of this extension
-			base64EncodedIconSvg, // The Base64-encoded icon SVG for the language
-			'>', 	// Input prompt
-			'+',	// Continuation prompt
-			positron.LanguageRuntimeStartupBehavior.Implicit, // OK to start the kernel automatically
-			(port: number) => {
-				// Activate the LSP language server when the adapter is ready.
-				return lsp.activate(port, context);
-			});
-
-		// Associate the LSP client instance with the kernel adapter.
-		lsp.attachRuntime(runtime);
-		context.subscriptions.push(lsp);
-
-		// Register a language runtime provider for the ARK kernel.
-		const disposable = positron.runtime.registerLanguageRuntime(runtime);
->>>>>>> ff9de3e1
 
 		// Register the language runtime with Positron.
 		const disposable = positron.runtime.registerLanguageRuntime(runtime);
