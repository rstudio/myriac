{
	"registrations": [
		{
			"component": {
				"type": "git",
				"git": {
<<<<<<< HEAD
					"name": "atom/language-shellscript",
					"repositoryUrl": "https://github.com/atom/language-shellscript",
					"commitHash": "4f8d7bb5cc4d1643674551683df10fe552dd5a6f"
				}
			},
			"license": "MIT",
			"description": "The file syntaxes/shell-unix-bash.tmLanguage.json was derived from the Atom package https://github.com/atom/language-shellscript which was originally converted from the TextMate bundle https://github.com/textmate/shellscript.tmbundle.",
			"version": "0.28.2"
=======
					"name": "jeff-hykin/better-shell-syntax",
					"repositoryUrl": "https://github.com/jeff-hykin/better-shell-syntax",
					"commitHash": "ab3c6da1c3651dff20651ebcf0ec5adb5fe413a0"
				}
			},
			"license": "MIT",
			"version": "1.3.3"
>>>>>>> 92da9481
		}
	],
	"version": 1
}<|MERGE_RESOLUTION|>--- conflicted
+++ resolved
@@ -4,16 +4,6 @@
 			"component": {
 				"type": "git",
 				"git": {
-<<<<<<< HEAD
-					"name": "atom/language-shellscript",
-					"repositoryUrl": "https://github.com/atom/language-shellscript",
-					"commitHash": "4f8d7bb5cc4d1643674551683df10fe552dd5a6f"
-				}
-			},
-			"license": "MIT",
-			"description": "The file syntaxes/shell-unix-bash.tmLanguage.json was derived from the Atom package https://github.com/atom/language-shellscript which was originally converted from the TextMate bundle https://github.com/textmate/shellscript.tmbundle.",
-			"version": "0.28.2"
-=======
 					"name": "jeff-hykin/better-shell-syntax",
 					"repositoryUrl": "https://github.com/jeff-hykin/better-shell-syntax",
 					"commitHash": "ab3c6da1c3651dff20651ebcf0ec5adb5fe413a0"
@@ -21,7 +11,6 @@
 			},
 			"license": "MIT",
 			"version": "1.3.3"
->>>>>>> 92da9481
 		}
 	],
 	"version": 1
