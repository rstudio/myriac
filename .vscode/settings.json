--- conflicted
+++ resolved
@@ -165,16 +165,13 @@
 		"src/vs/workbench/workbench.web.main.ts",
 		"src/vs/workbench/api/common/extHostTypes.ts"
 	],
-<<<<<<< HEAD
-	"editor.rulers": [
-		100
-	]
-=======
 	"[github-issues]": {
 		"editor.wordWrap": "on"
 	},
 	"css.format.spaceAroundSelectorSeparator": true,
 	"inlineChat.mode": "live",
 	"testing.defaultGutterClickAction": "runWithCoverage",
->>>>>>> f5442d1f
+	"editor.rulers": [
+		100
+	]
 }