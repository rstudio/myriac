--- conflicted
+++ resolved
@@ -190,23 +190,6 @@
 		const code = gulp.src(binaryDir + '/**/*', { base: binaryDir })
 			.pipe(rename(function (p) { p.dirname = 'BUILD/usr/share/' + product.applicationName + '/' + p.dirname; }));
 
-<<<<<<< HEAD
-		const dependencies = dependenciesGenerator.getDependencies('rpm', binaryDir, product.applicationName, rpmArch);
-		const spec = gulp.src('resources/linux/rpm/code.spec.template', { base: '.' })
-			.pipe(replace('@@NAME@@', product.applicationName))
-			.pipe(replace('@@NAME_LONG@@', product.nameLong))
-			.pipe(replace('@@ICON@@', product.linuxIconName))
-			// --- Start Positron ---
-			.pipe(replace('@@VERSION@@', product.positronVersion))
-			// --- End Positron ---
-			.pipe(replace('@@RELEASE@@', linuxPackageRevision))
-			.pipe(replace('@@ARCHITECTURE@@', rpmArch))
-			.pipe(replace('@@LICENSE@@', product.licenseName))
-			.pipe(replace('@@QUALITY@@', product.quality || '@@QUALITY@@'))
-			.pipe(replace('@@UPDATEURL@@', product.updateUrl || '@@UPDATEURL@@'))
-			.pipe(replace('@@DEPENDENCIES@@', dependencies.join(', ')))
-			.pipe(rename('SPECS/' + product.applicationName + '.spec'));
-=======
 		const spec = code.pipe(es.through(
 			async function () {
 				const that = this;
@@ -225,7 +208,6 @@
 					.pipe(rename('SPECS/' + product.applicationName + '.spec'))
 					.pipe(es.through(function (f) { that.emit('data', f); }, function () { that.emit('end'); }));
 			}));
->>>>>>> f5442d1f
 
 		const specIcon = gulp.src('resources/linux/rpm/code.xpm', { base: '.' })
 			.pipe(rename('SOURCES/' + product.applicationName + '.xpm'));
