--- conflicted
+++ resolved
@@ -26,17 +26,12 @@
 // If true, we fail the build if there are new dependencies found during that task.
 // The reference dependencies, which one has to update when the new dependencies
 // are valid, are in dep-lists.ts
-<<<<<<< HEAD
 // --- Start Positron ---
 // This allows the list of dependencies on shared libraries to be
 // different from the machine used to build VSCode.
 const FAIL_BUILD_FOR_NEW_DEPENDENCIES = false;
 // --- End Positron --
-// Based on https://source.chromium.org/chromium/chromium/src/+/refs/tags/120.0.6099.268:chrome/installer/linux/BUILD.gn;l=64-80
-=======
-const FAIL_BUILD_FOR_NEW_DEPENDENCIES = true;
 // Based on https://source.chromium.org/chromium/chromium/src/+/refs/tags/122.0.6261.156:chrome/installer/linux/BUILD.gn;l=64-80
->>>>>>> 89de5a8d
 // and the Linux Archive build
 // Shared library dependencies that we already bundle.
 const bundledDeps = [
