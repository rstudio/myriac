{
	"nameShort": "Positron",
	"nameLong": "Positron",
	"positronVersion": "2023.02.0",
	"positronBuildNumber": 0,
	"applicationName": "positron",
	"dataFolderName": ".positron",
	"win32MutexName": "positron",
	"licenseName": "MIT",
	"licenseUrl": "https://github.com/rstudio/positron/blob/main/LICENSE.txt",
	"serverGreeting": [],
	"serverLicense": [],
	"serverLicensePrompt": "",
	"serverApplicationName": "positron-server",
	"serverDataFolderName": ".positron-server",
	"tunnelApplicationName": "positron-tunnel",
	"win32DirName": "RStudio Positron",
	"win32NameVersion": "RStudio Positron",
	"win32RegValueName": "CodeOSS",
	"win32AppId": "{{1CE64477-8EE2-479C-942A-D7B101721AFB}",
	"win32x64AppId": "{{08FC0438-DEF4-4349-85AE-FA80317766E9}",
	"win32arm64AppId": "{{17BBF21B-410B-40F4-ACC4-2E9515616AC6}",
	"win32UserAppId": "{{CA791628-3EE5-404F-8BBE-8844E6C04455}",
	"win32x64UserAppId": "{{5894F169-3C13-4E32-A124-67BDE57636E1}",
	"win32arm64UserAppId": "{{585852C3-3385-447E-8711-67F60DE17946}",
	"win32AppUserModelId": "Posit.Positron",
	"win32ShellNameShort": "&Positron",
	"darwinBundleIdentifier": "com.rstudio.positron",
	"linuxIconName": "com.visualstudio.code.oss",
	"licenseFileName": "LICENSE.txt",
	"reportIssueUrl": "https://github.com/rstudio/positron/issues/new",
	"urlProtocol": "positron",
	"webviewContentExternalBaseUrlTemplate": "https://{{uuid}}.vscode-cdn.net/insider/ef65ac1ba57f57f2a3961bfe94aa20481caca4c6/out/vs/workbench/contrib/webview/browser/pre/",
	"builtInExtensions": [
		{
			"name": "ms-vscode.js-debug-companion",
			"version": "1.0.18",
			"repo": "https://github.com/microsoft/vscode-js-debug-companion",
			"metadata": {
				"id": "99cb0b7f-7354-4278-b8da-6cc79972169d",
				"publisherId": {
					"publisherId": "5f5636e7-69ed-4afe-b5d6-8d231fb3d3ee",
					"publisherName": "ms-vscode",
					"displayName": "Microsoft",
					"flags": "verified"
				},
				"publisherDisplayName": "Microsoft"
			}
		},
		{
			"name": "ms-vscode.js-debug",
<<<<<<< HEAD
			"version": "1.75.1",
=======
			"version": "1.76.0",
>>>>>>> 92da9481
			"repo": "https://github.com/microsoft/vscode-js-debug",
			"metadata": {
				"id": "25629058-ddac-4e17-abba-74678e126c5d",
				"publisherId": {
					"publisherId": "5f5636e7-69ed-4afe-b5d6-8d231fb3d3ee",
					"publisherName": "ms-vscode",
					"displayName": "Microsoft",
					"flags": "verified"
				},
				"publisherDisplayName": "Microsoft"
			}
		},
		{
			"name": "ms-vscode.vscode-js-profile-table",
			"version": "1.0.3",
			"repo": "https://github.com/microsoft/vscode-js-profile-visualizer",
			"metadata": {
				"id": "7e52b41b-71ad-457b-ab7e-0620f1fc4feb",
				"publisherId": {
					"publisherId": "5f5636e7-69ed-4afe-b5d6-8d231fb3d3ee",
					"publisherName": "ms-vscode",
					"displayName": "Microsoft",
					"flags": "verified"
				},
				"publisherDisplayName": "Microsoft"
			}
		}
	],
	"extensionsGallery": {
		"serviceUrl": "https://open-vsx.org/vscode/gallery",
		"itemUrl": "https://open-vsx.org/vscode/item",
		"resourceUrlTemplate": "https://open-vsx.org/vscode/asset/{publisher}/{name}/{version}/Microsoft.VisualStudio.Code.WebResources/{path}",
		"controlUrl": "",
		"recommendationsUrl": "",
		"nlsBaseUrl": "",
		"publisherUrl": ""
	},
	"linkProtectionTrustedDomains": [
		"https://open-vsx.org"
	]
}<|MERGE_RESOLUTION|>--- conflicted
+++ resolved
@@ -49,11 +49,7 @@
 		},
 		{
 			"name": "ms-vscode.js-debug",
-<<<<<<< HEAD
-			"version": "1.75.1",
-=======
 			"version": "1.76.0",
->>>>>>> 92da9481
 			"repo": "https://github.com/microsoft/vscode-js-debug",
 			"metadata": {
 				"id": "25629058-ddac-4e17-abba-74678e126c5d",
