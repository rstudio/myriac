--- conflicted
+++ resolved
@@ -212,15 +212,12 @@
           name: run-artifacts
           path: .build/logs/smoke-tests-electron/
 
-<<<<<<< HEAD
-=======
       - name: Upload run artifacts - browser
         if: always()
         uses: actions/upload-artifact@v4
         with:
           name: run-artifacts
           path: .build/logs/smoke-tests-browser/
->>>>>>> 57ea31ba
 
   slack-notification:
     name: "Send Slack notification"
