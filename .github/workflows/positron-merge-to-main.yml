name: "Positron: CI - Merge to main"

on:
  push:
    branches:
      - main
  workflow_call:
    inputs:
      smoketest_target:
        required: false
        description: "Smoketest suite to run, e.g. smoketest-merge-to-main or smoketest-pr"
        default: "smoketest-merge-to-main"
        type: string
  workflow_dispatch:
    inputs:
      smoketest_target:
        required: false
        description: "Smoketest suite to run, e.g. smoketest-merge-to-main or smoketest-pr"
        default: "smoketest-merge-to-main"
        type: string

env:
  SMOKETEST_TARGET: ${{ inputs.smoketest_target || 'smoketest-merge-to-main' }}

permissions:
  id-token: write
  contents: read

jobs:
  linux:
    name: Tests on Linux
    runs-on: ubuntu-latest-8x
    timeout-minutes: 45
    env:
      GITHUB_TOKEN: ${{ secrets.GITHUB_TOKEN }}
      POSITRON_BUILD_NUMBER: 0 # CI skips building releases
    steps:
      - uses: actions/checkout@v4

      - name: Setup Build Environment
        run: |
          sudo apt-get update
          sudo apt-get install -y vim curl build-essential clang make cmake git python3-pip python-is-python3 libsodium-dev libxkbfile-dev pkg-config libsecret-1-dev libxss1 dbus xvfb libgtk-3-0 libgbm1 libnss3 libnspr4 libasound2 libkrb5-dev libcairo-dev libsdl-pango-dev libjpeg-dev libgif-dev
          sudo cp build/azure-pipelines/linux/xvfb.init /etc/init.d/xvfb
          sudo chmod +x /etc/init.d/xvfb
          sudo update-rc.d xvfb defaults
          sudo service xvfb start

      - uses: actions/setup-node@v4
        with:
          node-version-file: .nvmrc

      - name: AWS S3 Access Setup
        uses: aws-actions/configure-aws-credentials@v4
        with:
          role-to-assume: ${{ secrets.QA_AWS_RO_ROLE }}
          aws-region: ${{ secrets.QA_AWS_REGION }}

      - name: Install Quarto CLI
        run: |
          TEMP_DEB="$(mktemp)" &&
          wget -O "$TEMP_DEB" 'https://github.com/quarto-dev/quarto-cli/releases/download/v1.5.57/quarto-1.5.57-linux-amd64.deb' &&
          sudo dpkg -i "$TEMP_DEB"
          rm -f "$TEMP_DEB"

      - name: Install Tinytex
        run: quarto install tinytex

      - name: Cache node_modules, build, extensions, and remote
        uses: ./.github/actions/cache-multi-paths

      - name: Execute yarn
        env:
          PLAYWRIGHT_SKIP_BROWSER_DOWNLOAD: 1
          ELECTRON_SKIP_BINARY_DOWNLOAD: 1
          POSITRON_GITHUB_PAT: ${{ github.token }}
        run: |
          # Enable corepack (for yarn)
          corepack enable

          # Install node-gyp; this is required by some packages, and yarn
          # sometimes fails to automatically install it.
          yarn global add node-gyp

          # Perform the main yarn command; this installs all Node packages and
          # dependencies
          yarn --immutable --network-timeout 120000
          yarn --cwd test/automation install --frozen-lockfile
          yarn --cwd test/smoke install --frozen-lockfile

      - name: Compile and Download
        run: yarn npm-run-all --max_old_space_size=4095 -lp compile "electron x64" playwright-install download-builtin-extensions

      # - name: Compile Integration Tests
      #   run: yarn --cwd test/integration/browser compile

      - name: Compile Smoke Tests
        run: yarn --cwd test/smoke compile

      - name: Install rig, R, and R packages
        run: |
          curl -Ls https://github.com/r-lib/rig/releases/download/latest/rig-linux-"$(arch)"-latest.tar.gz | $(which sudo) tar xz -C /usr/local
          rig add 4.4.0
          curl https://raw.githubusercontent.com/posit-dev/qa-example-content/main/DESCRIPTION --output DESCRIPTION
          Rscript -e "pak::local_install_dev_deps(ask = FALSE)"

      - name: Setup Graphviz
        uses: ts-graphviz/setup-graphviz@v2.0.2

      - name: Install python dependencies
        run: |
          curl https://raw.githubusercontent.com/posit-dev/qa-example-content/main/requirements.txt --output requirements.txt
          python -m pip install --upgrade pip
          python -m pip install -r requirements.txt
          python -m pip install ipykernel trcli

      # - name: Run Unit Tests (node.js)
      #   id: nodejs-unit-tests
      #   run: yarn test-node

<<<<<<< HEAD
=======
      # disabled due to test issues
>>>>>>> 77752539
      # - name: Run Integration Tests (Electron)
      #   id: electron-integration-tests
      #   run: DISPLAY=:10 ./scripts/test-integration-pr.sh

      - name: Run Smoke Tests (Electron)
        env:
          POSITRON_PY_VER_SEL: 3.10.12
          POSITRON_R_VER_SEL: 4.4.0
        id: electron-smoke-tests
        run: DISPLAY=:10 yarn ${{ env.SMOKETEST_TARGET }} --tracing --parallel

      - name: Set TestRail Run Title
        id: set-testrail-run-title
        if: always()
        run: echo "TESTRAIL_TITLE=$(date +'%Y-%m-%d') Smoke Tests on branch $GITHUB_REF_NAME" >> $GITHUB_ENV

      - name: Upload Test Results to TestRail
        id: testrail-upload
        if: always()
        run: trcli --host "https://posit.testrail.io/" --project Positron --username testrailautomation@posit.co --key ${{ secrets.TESTRAIL_API_KEY}} parse_junit --file ".build/logs/smoke-tests-electron/test-results/results.xml" --case-matcher name --title "$TESTRAIL_TITLE" --close-run

      - name: Upload run artifacts
        if: always()
        uses: actions/upload-artifact@v4
        with:
          name: run-artifacts
          path: .build/logs/smoke-tests-electron/
    outputs:
      target: ${{ env.SMOKETEST_TARGET }}

  slack-notification:
    name: "Send Slack notification"
    runs-on: ubuntu-latest
    needs: linux
    if: ${{ failure() && needs.linux.outputs.target  == 'smoketest-merge-to-main' }}
    steps:
      - name: "Send Slack notification"
        uses: testlabauto/action-test-results-to-slack@v0.0.6
        with:
          github_token: ${{ secrets.POSITRON_GITHUB_PAT }}
          slack_token: ${{ secrets.SMOKE_TESTS_SLACK_TOKEN }}
          slack_channel: C07FR1JNZNJ #positron-test-results channel
          suite_name: Positron Merge to Main Test Suite<|MERGE_RESOLUTION|>--- conflicted
+++ resolved
@@ -118,10 +118,7 @@
       #   id: nodejs-unit-tests
       #   run: yarn test-node
 
-<<<<<<< HEAD
-=======
       # disabled due to test issues
->>>>>>> 77752539
       # - name: Run Integration Tests (Electron)
       #   id: electron-integration-tests
       #   run: DISPLAY=:10 ./scripts/test-integration-pr.sh
