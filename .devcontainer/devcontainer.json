{
<<<<<<< HEAD
	"name": "Positron",

	// Image contents: https://github.com/microsoft/vscode-dev-containers/blob/master/repository-containers/images/github.com/microsoft/vscode/.devcontainer/base.Dockerfile
	"image": "mcr.microsoft.com/vscode/devcontainers/repos/microsoft/vscode:branch-main",
=======
	"name": "VS Code",
	"build": {
		"dockerfile": "Dockerfile"
	},
>>>>>>> 2b5c4dd2
	"overrideCommand": false,
	"privileged": true,
	"mounts": [
		{
			"source": "vscode-dev",
			"target": "/vscode-dev",
			"type": "volume"
		}
	],
	"customizations": {
		"vscode": {
			"extensions": [
<<<<<<< HEAD
				"dbaeumer.vscode-eslint",
				"mutantdino.resourcemonitor",
				"ms-toolsai.jupyter",
				"ms-toolsai.jupyter-renderers",
				"ms-python.vscode-pylance",
				"ms-python.python"
			]
		}
	},

	// noVNC, VNC
	"forwardPorts": [6080, 5901],
	"portsAttributes": {
		"6080": {
			"label": "VNC web client (noVNC)",
			"onAutoForward": "silent"
		},
		"5901": {
			"label": "VNC TCP port",
			"onAutoForward": "silent"
		}
	},

	// Optionally loads a cached yarn install for the repo
    // --- Start Positron ---
	"postCreateCommand": ".devcontainer/cache/post-create.sh",
    // --- End Positron ---

	"remoteUser": "node",

	"hostRequirements": {
		"memory": "9gb"
=======
				"mutantdino.resourcemonitor"
			]
		}
>>>>>>> 2b5c4dd2
	}
}<|MERGE_RESOLUTION|>--- conflicted
+++ resolved
@@ -1,15 +1,8 @@
 {
-<<<<<<< HEAD
 	"name": "Positron",
-
-	// Image contents: https://github.com/microsoft/vscode-dev-containers/blob/master/repository-containers/images/github.com/microsoft/vscode/.devcontainer/base.Dockerfile
-	"image": "mcr.microsoft.com/vscode/devcontainers/repos/microsoft/vscode:branch-main",
-=======
-	"name": "VS Code",
 	"build": {
 		"dockerfile": "Dockerfile"
 	},
->>>>>>> 2b5c4dd2
 	"overrideCommand": false,
 	"privileged": true,
 	"mounts": [
@@ -22,8 +15,6 @@
 	"customizations": {
 		"vscode": {
 			"extensions": [
-<<<<<<< HEAD
-				"dbaeumer.vscode-eslint",
 				"mutantdino.resourcemonitor",
 				"ms-toolsai.jupyter",
 				"ms-toolsai.jupyter-renderers",
@@ -31,34 +22,5 @@
 				"ms-python.python"
 			]
 		}
-	},
-
-	// noVNC, VNC
-	"forwardPorts": [6080, 5901],
-	"portsAttributes": {
-		"6080": {
-			"label": "VNC web client (noVNC)",
-			"onAutoForward": "silent"
-		},
-		"5901": {
-			"label": "VNC TCP port",
-			"onAutoForward": "silent"
-		}
-	},
-
-	// Optionally loads a cached yarn install for the repo
-    // --- Start Positron ---
-	"postCreateCommand": ".devcontainer/cache/post-create.sh",
-    // --- End Positron ---
-
-	"remoteUser": "node",
-
-	"hostRequirements": {
-		"memory": "9gb"
-=======
-				"mutantdino.resourcemonitor"
-			]
-		}
->>>>>>> 2b5c4dd2
 	}
 }