--- conflicted
+++ resolved
@@ -90,13 +90,6 @@
 
 	public getExtensionGalleryResourceURL({ publisher, name, version, targetPlatform }: { publisher: string; name: string; version: string; targetPlatform?: TargetPlatform }, path?: string): URI | undefined {
 		if (this._extensionGalleryResourceUrlTemplate) {
-<<<<<<< HEAD
-			const uri = URI.parse(format2(this._extensionGalleryResourceUrlTemplate, { publisher: galleryExtension.publisher, name: galleryExtension.name, version: galleryExtension.version, path: 'extension' }));
-			// --- Start Positron ---
-			// Adds support for serving at non-root paths.
-			return this._isWebExtensionResourceEndPoint(uri) ? URI.joinPath(URI.parse(window.location.href), uri.path) : uri;
-			// --- End Positron ---
-=======
 			const uri = URI.parse(format2(this._extensionGalleryResourceUrlTemplate, {
 				publisher,
 				name,
@@ -108,8 +101,7 @@
 					: version,
 				path: 'extension'
 			}));
-			return this._isWebExtensionResourceEndPoint(uri) ? uri.with({ scheme: RemoteAuthorities.getPreferredWebSchema() }) : uri;
->>>>>>> b380da4e
+			return this._isWebExtensionResourceEndPoint(uri) ? URI.joinPath(URI.parse(window.location.href), uri.path) : uri;
 		}
 		return undefined;
 	}
