--- conflicted
+++ resolved
@@ -192,24 +192,12 @@
 				await this.userDataProfilesService.removeProfile(profile);
 				this.logService.info(`${this.syncResourceLogLabel}: Removed profile '${profile.name}'.`);
 			}));
-<<<<<<< HEAD
-			const promises: Promise<any>[] = [];
-			for (const profile of local.added) {
-				promises.push((async () => {
-					this.logService.trace(`${this.syncResourceLogLabel}: Creating '${profile.name}' profile...`);
-					await this.userDataProfilesService.createProfile(profile.id, profile.name, { shortName: profile.shortName, icon: profile.icon, useDefaultFlags: profile.useDefaultFlags });
-					this.logService.info(`${this.syncResourceLogLabel}: Created profile '${profile.name}'.`);
-				})());
-			}
-			for (const profile of local.updated) {
-=======
 			await Promise.all(local.added.map(async profile => {
 				this.logService.trace(`${this.syncResourceLogLabel}: Creating '${profile.name}' profile...`);
 				await this.userDataProfilesService.createProfile(profile.id, profile.name, { shortName: profile.shortName, icon: profile.icon, useDefaultFlags: profile.useDefaultFlags });
 				this.logService.info(`${this.syncResourceLogLabel}: Created profile '${profile.name}'.`);
 			}));
 			await Promise.all(local.updated.map(async profile => {
->>>>>>> 6319a0b6
 				const localProfile = this.userDataProfilesService.profiles.find(p => p.id === profile.id);
 				if (localProfile) {
 					this.logService.trace(`${this.syncResourceLogLabel}: Updating '${profile.name}' profile...`);
