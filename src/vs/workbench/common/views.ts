--- conflicted
+++ resolved
@@ -300,15 +300,13 @@
 
 	readonly openCommandActionDescriptor?: OpenCommandActionDescriptor;
 
-<<<<<<< HEAD
 	// --- Start Positron ---
 	// This flag overrides the behavior of registerOpenViewAction which will try to toggle views
 	// that aren't in the sidebar.
 	readonly positronAlwaysOpenView?: boolean;
 	// --- End Positron ---
-=======
+
 	readonly accessibilityHelpContent?: MarkdownString;
->>>>>>> 6319a0b6
 }
 
 export interface ICustomViewDescriptor extends IViewDescriptor {
