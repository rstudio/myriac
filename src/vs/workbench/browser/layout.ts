--- conflicted
+++ resolved
@@ -48,14 +48,10 @@
 import { ActivitybarPart } from 'vs/workbench/browser/parts/activitybar/activitybarPart';
 import { AuxiliaryBarPart } from 'vs/workbench/browser/parts/auxiliarybar/auxiliaryBarPart';
 import { ITelemetryService } from 'vs/platform/telemetry/common/telemetry';
-<<<<<<< HEAD
-import { LayoutStateKeys, LayoutStateModel, WorkbenchLayoutSettings } from 'vs/workbench/browser/layoutState';
 // --- Start Positron ---
 import { ITopBarService } from 'vs/workbench/services/topBar/browser/topBarService';
 import { IAuxiliaryActivityBarService } from 'vs/workbench/services/auxiliaryActivityBar/browser/auxiliaryActivityBarService';
 // --- End Positron ---
-=======
->>>>>>> da506e9b
 
 //#region Layout Implementation
 
@@ -100,19 +96,17 @@
 	readonly initialization: ILayoutInitializationState;
 }
 
-<<<<<<< HEAD
-enum WorkbenchLayoutClasses {
+enum LayoutClasses {
 	// --- Start Positron ---
 	TOPBAR_HIDDEN = 'notopbar',
-	AUXILIARYACTIVITYBAR_HIDDEN = 'noauxiliaryactivitybar',
 	// --- End Positron ---
-=======
-enum LayoutClasses {
->>>>>>> da506e9b
 	SIDEBAR_HIDDEN = 'nosidebar',
 	EDITOR_HIDDEN = 'noeditorarea',
 	PANEL_HIDDEN = 'nopanel',
 	AUXILIARYBAR_HIDDEN = 'noauxiliarybar',
+	// --- Start Positron ---
+	AUXILIARYACTIVITYBAR_HIDDEN = 'noauxiliaryactivitybar',
+	// --- End Positron ---
 	STATUSBAR_HIDDEN = 'nostatusbar',
 	FULLSCREEN = 'fullscreen',
 	MAXIMIZED = 'maximized',
@@ -1630,27 +1624,18 @@
 
 	getLayoutClasses(): string[] {
 		return coalesce([
-<<<<<<< HEAD
 			// --- Start Positron ---
 			!this.isVisible(Parts.TOPBAR_PART) ? WorkbenchLayoutClasses.TOPBAR_HIDDEN : undefined,
 			// --- End Positron ---
-			!this.isVisible(Parts.SIDEBAR_PART) ? WorkbenchLayoutClasses.SIDEBAR_HIDDEN : undefined,
-			!this.isVisible(Parts.EDITOR_PART) ? WorkbenchLayoutClasses.EDITOR_HIDDEN : undefined,
-			!this.isVisible(Parts.PANEL_PART) ? WorkbenchLayoutClasses.PANEL_HIDDEN : undefined,
-			!this.isVisible(Parts.AUXILIARYBAR_PART) ? WorkbenchLayoutClasses.AUXILIARYBAR_HIDDEN : undefined,
-			// --- Start Positron ---
-			!this.isVisible(Parts.AUXILIARYACTIVITYBAR_PART) ? WorkbenchLayoutClasses.AUXILIARYACTIVITYBAR_HIDDEN : undefined,
-			// --- End Positron ---
-			!this.isVisible(Parts.STATUSBAR_PART) ? WorkbenchLayoutClasses.STATUSBAR_HIDDEN : undefined,
-			this.windowState.runtime.fullscreen ? WorkbenchLayoutClasses.FULLSCREEN : undefined
-=======
 			!this.isVisible(Parts.SIDEBAR_PART) ? LayoutClasses.SIDEBAR_HIDDEN : undefined,
 			!this.isVisible(Parts.EDITOR_PART) ? LayoutClasses.EDITOR_HIDDEN : undefined,
 			!this.isVisible(Parts.PANEL_PART) ? LayoutClasses.PANEL_HIDDEN : undefined,
 			!this.isVisible(Parts.AUXILIARYBAR_PART) ? LayoutClasses.AUXILIARYBAR_HIDDEN : undefined,
+			// --- Start Positron ---
+			!this.isVisible(Parts.AUXILIARYACTIVITYBAR_PART) ? WorkbenchLayoutClasses.AUXILIARYACTIVITYBAR_HIDDEN : undefined,
+			// --- End Positron ---
 			!this.isVisible(Parts.STATUSBAR_PART) ? LayoutClasses.STATUSBAR_HIDDEN : undefined,
 			this.state.runtime.fullscreen ? LayoutClasses.FULLSCREEN : undefined
->>>>>>> da506e9b
 		]);
 	}
 
@@ -2519,6 +2504,10 @@
 	PANEL_ALIGNMENT: new RuntimeStateKey<PanelAlignment>('panel.alignment', StorageScope.PROFILE, StorageTarget.USER, 'center'),
 
 	// Part Visibility
+	// --- Start Positron ---
+	TOPBAR_HIDDEN: new RuntimeStateKey<boolean>('topBar.hidden', StorageScope.WORKSPACE, StorageTarget.USER, false, true),
+	AUXILIARYACTIVITYBAR_HIDDEN: new RuntimeStateKey<boolean>('auxiliaryActivityBar.hidden', StorageScope.WORKSPACE, StorageTarget.USER, false, true),
+	// --- End Positron ---
 	ACTIVITYBAR_HIDDEN: new RuntimeStateKey<boolean>('activityBar.hidden', StorageScope.WORKSPACE, StorageTarget.USER, false, true),
 	SIDEBAR_HIDDEN: new RuntimeStateKey<boolean>('sideBar.hidden', StorageScope.WORKSPACE, StorageTarget.USER, false),
 	EDITOR_HIDDEN: new RuntimeStateKey<boolean>('editor.hidden', StorageScope.WORKSPACE, StorageTarget.USER, false),
