/*---------------------------------------------------------------------------------------------
 *  Copyright (c) Microsoft Corporation. All rights reserved.
 *  Licensed under the MIT License. See License.txt in the project root for license information.
 *--------------------------------------------------------------------------------------------*/

import { Disposable, DisposableStore } from 'vs/base/common/lifecycle';
import { Event, Emitter } from 'vs/base/common/event';
import { EventType, addDisposableListener, getClientArea, position, size, IDimension, isAncestorUsingFlowTo, computeScreenAwareSize, getActiveDocument, getWindows, getActiveWindow, focusWindow, isActiveDocument, getWindow, getWindowId } from 'vs/base/browser/dom';
import { onDidChangeFullscreen, isFullscreen, isWCOEnabled } from 'vs/base/browser/browser';
import { IWorkingCopyBackupService } from 'vs/workbench/services/workingCopy/common/workingCopyBackup';
import { isWindows, isLinux, isMacintosh, isWeb, isNative, isIOS } from 'vs/base/common/platform';
import { EditorInputCapabilities, GroupIdentifier, isResourceEditorInput, IUntypedEditorInput, pathsToEditors } from 'vs/workbench/common/editor';
import { SIDEBAR_PART_MINIMUM_WIDTH, SidebarPart } from 'vs/workbench/browser/parts/sidebar/sidebarPart';
import { PanelPart } from 'vs/workbench/browser/parts/panel/panelPart';
import { Position, Parts, PanelOpensMaximizedOptions, IWorkbenchLayoutService, positionFromString, positionToString, panelOpensMaximizedFromString, PanelAlignment, ActivityBarPosition, LayoutSettings, MULTI_WINDOW_PARTS, SINGLE_WINDOW_PARTS } from 'vs/workbench/services/layout/browser/layoutService';
import { isTemporaryWorkspace, IWorkspaceContextService, WorkbenchState } from 'vs/platform/workspace/common/workspace';
import { IStorageService, StorageScope, StorageTarget, WillSaveStateReason } from 'vs/platform/storage/common/storage';
import { IConfigurationChangeEvent, IConfigurationService } from 'vs/platform/configuration/common/configuration';
import { ITitleService } from 'vs/workbench/services/title/browser/titleService';
import { ServicesAccessor } from 'vs/platform/instantiation/common/instantiation';
import { StartupKind, ILifecycleService } from 'vs/workbench/services/lifecycle/common/lifecycle';
import { getTitleBarStyle, getMenuBarVisibility, IPath } from 'vs/platform/window/common/window';
import { IHostService } from 'vs/workbench/services/host/browser/host';
import { IEditor } from 'vs/editor/common/editorCommon';
import { IBrowserWorkbenchEnvironmentService } from 'vs/workbench/services/environment/browser/environmentService';
import { IEditorService } from 'vs/workbench/services/editor/common/editorService';
import { EditorGroupLayout, GroupsOrder, IEditorGroupsService } from 'vs/workbench/services/editor/common/editorGroupsService';
import { SerializableGrid, ISerializableView, ISerializedGrid, Orientation, ISerializedNode, ISerializedLeafNode, Direction, IViewSize, Sizing } from 'vs/base/browser/ui/grid/grid';
import { Part } from 'vs/workbench/browser/part';
import { IStatusbarService } from 'vs/workbench/services/statusbar/browser/statusbar';
import { IFileService } from 'vs/platform/files/common/files';
import { isCodeEditor } from 'vs/editor/browser/editorBrowser';
import { coalesce } from 'vs/base/common/arrays';
import { assertIsDefined } from 'vs/base/common/types';
import { INotificationService } from 'vs/platform/notification/common/notification';
import { IThemeService } from 'vs/platform/theme/common/themeService';
import { WINDOW_ACTIVE_BORDER, WINDOW_INACTIVE_BORDER } from 'vs/workbench/common/theme';
import { LineNumbersType } from 'vs/editor/common/config/editorOptions';
import { URI } from 'vs/base/common/uri';
import { IViewDescriptorService, ViewContainerLocation } from 'vs/workbench/common/views';
import { DiffEditorInput } from 'vs/workbench/common/editor/diffEditorInput';
import { mark } from 'vs/base/common/performance';
import { IExtensionService } from 'vs/workbench/services/extensions/common/extensions';
import { ILogService } from 'vs/platform/log/common/log';
import { DeferredPromise, Promises } from 'vs/base/common/async';
import { IBannerService } from 'vs/workbench/services/banner/browser/bannerService';
import { IPaneCompositePartService } from 'vs/workbench/services/panecomposite/browser/panecomposite';
import { AuxiliaryBarPart } from 'vs/workbench/browser/parts/auxiliarybar/auxiliaryBarPart';
import { ITelemetryService } from 'vs/platform/telemetry/common/telemetry';
import { IAuxiliaryWindowService } from 'vs/workbench/services/auxiliaryWindow/browser/auxiliaryWindowService';
import { mainWindow } from 'vs/base/browser/window';

// --- Start Positron ---
import { IPositronTopActionBarService } from 'vs/workbench/services/positronTopActionBar/browser/positronTopActionBarService';
// --- End Positron ---

//#region Layout Implementation

interface ILayoutRuntimeState {
	activeContainerId: number;
	fullscreen: boolean;
	readonly maximized: Set<number>;
	hasFocus: boolean;
	mainWindowBorder: boolean;
	readonly menuBar: {
		toggled: boolean;
	};
	readonly zenMode: {
		readonly transitionDisposables: DisposableStore;
	};
}

interface IEditorToOpen {
	readonly editor: IUntypedEditorInput;
	readonly viewColumn?: number;
}

interface ILayoutInitializationState {
	readonly views: {
		readonly defaults: string[] | undefined;
		readonly containerToRestore: {
			sideBar?: string;
			panel?: string;
			auxiliaryBar?: string;
		};
	};
	readonly editor: {
		readonly restoreEditors: boolean;
		readonly editorsToOpen: Promise<IEditorToOpen[]>;
	};
	readonly layout?: {
		readonly editors?: EditorGroupLayout;
	};
}

interface ILayoutState {
	readonly runtime: ILayoutRuntimeState;
	readonly initialization: ILayoutInitializationState;
}

enum LayoutClasses {
	// --- Start Positron ---
	POSITRON_TOP_ACTION_BAR_HIDDEN = 'nopositrontopactionbar',
	// --- End Positron ---
	SIDEBAR_HIDDEN = 'nosidebar',
	MAIN_EDITOR_AREA_HIDDEN = 'nomaineditorarea',
	PANEL_HIDDEN = 'nopanel',
	AUXILIARYBAR_HIDDEN = 'noauxiliarybar',
	STATUSBAR_HIDDEN = 'nostatusbar',
	FULLSCREEN = 'fullscreen',
	MAXIMIZED = 'maximized',
	WINDOW_BORDER = 'border'
}

interface IPathToOpen extends IPath {
	readonly viewColumn?: number;
}

interface IInitialEditorsState {
	readonly filesToOpenOrCreate?: IPathToOpen[];
	readonly filesToDiff?: IPathToOpen[];
	readonly filesToMerge?: IPathToOpen[];

	readonly layout?: EditorGroupLayout;
}

export abstract class Layout extends Disposable implements IWorkbenchLayoutService {

	declare readonly _serviceBrand: undefined;

	//#region Events

	private readonly _onDidChangeZenMode = this._register(new Emitter<boolean>());
	readonly onDidChangeZenMode = this._onDidChangeZenMode.event;

	private readonly _onDidChangeFullscreen = this._register(new Emitter<boolean>());
	readonly onDidChangeFullscreen = this._onDidChangeFullscreen.event;

	private readonly _onDidChangeCenteredLayout = this._register(new Emitter<boolean>());
	readonly onDidChangeCenteredLayout = this._onDidChangeCenteredLayout.event;

	private readonly _onDidChangePanelAlignment = this._register(new Emitter<PanelAlignment>());
	readonly onDidChangePanelAlignment = this._onDidChangePanelAlignment.event;

	private readonly _onDidChangeWindowMaximized = this._register(new Emitter<{ windowId: number; maximized: boolean }>());
	readonly onDidChangeWindowMaximized = this._onDidChangeWindowMaximized.event;

	private readonly _onDidChangePanelPosition = this._register(new Emitter<string>());
	readonly onDidChangePanelPosition = this._onDidChangePanelPosition.event;

	private readonly _onDidChangePartVisibility = this._register(new Emitter<void>());
	readonly onDidChangePartVisibility = this._onDidChangePartVisibility.event;

	private readonly _onDidChangeNotificationsVisibility = this._register(new Emitter<boolean>());
	readonly onDidChangeNotificationsVisibility = this._onDidChangeNotificationsVisibility.event;

	private readonly _onDidLayoutMainContainer = this._register(new Emitter<IDimension>());
	readonly onDidLayoutMainContainer = this._onDidLayoutMainContainer.event;

	private readonly _onDidLayoutActiveContainer = this._register(new Emitter<IDimension>());
	readonly onDidLayoutActiveContainer = this._onDidLayoutActiveContainer.event;

	private readonly _onDidLayoutContainer = this._register(new Emitter<{ container: HTMLElement; dimension: IDimension }>());
	readonly onDidLayoutContainer = this._onDidLayoutContainer.event;

	private readonly _onDidAddContainer = this._register(new Emitter<{ container: HTMLElement; disposables: DisposableStore }>());
	readonly onDidAddContainer = this._onDidAddContainer.event;

	private readonly _onDidChangeActiveContainer = this._register(new Emitter<void>());
	readonly onDidChangeActiveContainer = this._onDidChangeActiveContainer.event;

	//#endregion

	//#region Properties

	readonly mainContainer = document.createElement('div');
	get activeContainer() { return this.getContainerFromDocument(getActiveDocument()); }
	get containers(): Iterable<HTMLElement> {
		const containers: HTMLElement[] = [];
		for (const { window } of getWindows()) {
			containers.push(this.getContainerFromDocument(window.document));
		}

		return containers;
	}

	private getContainerFromDocument(targetDocument: Document): HTMLElement {
		if (targetDocument === this.mainContainer.ownerDocument) {
			// main window
			return this.mainContainer;
		} else {
			// auxiliary window
			return targetDocument.body.getElementsByClassName('monaco-workbench')[0] as HTMLElement;
		}
	}

	private _mainContainerDimension!: IDimension;
	get mainContainerDimension(): IDimension { return this._mainContainerDimension; }

	get activeContainerDimension(): IDimension {
		return this.getContainerDimension(this.activeContainer);
	}

	private getContainerDimension(container: HTMLElement): IDimension {
		if (container === this.mainContainer) {
			// main window
			return this.mainContainerDimension;
		} else {
			// auxiliary window
			return getClientArea(container);
		}
	}

	get mainContainerOffset() {
		return this.computeContainerOffset(mainWindow);
	}

	get activeContainerOffset() {
		return this.computeContainerOffset(getWindow(this.activeContainer));
	}

	private computeContainerOffset(targetWindow: Window) {
		let top = 0;
		let quickPickTop = 0;

		if (this.isVisible(Parts.BANNER_PART)) {
			top = this.getPart(Parts.BANNER_PART).maximumHeight;
			quickPickTop = top;
		}

		const titlebarVisible = this.isVisible(Parts.TITLEBAR_PART, targetWindow);
		if (titlebarVisible) {
			top += this.getPart(Parts.TITLEBAR_PART).maximumHeight;
			quickPickTop = top;
		}

		const isCommandCenterVisible = titlebarVisible && this.configurationService.getValue<boolean>(LayoutSettings.COMMAND_CENTER) !== false;
		if (isCommandCenterVisible) {
			// If the command center is visible then the quickinput
			// should go over the title bar and the banner
			quickPickTop = 6;
		}

		return { top, quickPickTop };
	}

	//#endregion

	private readonly parts = new Map<string, Part>();

	private initialized = false;
	private workbenchGrid!: SerializableGrid<ISerializableView>;

	private titleBarPartView!: ISerializableView;
	private bannerPartView!: ISerializableView;
	private activityBarPartView!: ISerializableView;
	private sideBarPartView!: ISerializableView;
	private panelPartView!: ISerializableView;
	private auxiliaryBarPartView!: ISerializableView;
	private editorPartView!: ISerializableView;
	private statusBarPartView!: ISerializableView;

	// --- Start Positron ---
	private positronTopActionBarPartView!: ISerializableView;
	// --- End Positron ---

	private environmentService!: IBrowserWorkbenchEnvironmentService;
	private extensionService!: IExtensionService;
	private configurationService!: IConfigurationService;
	private storageService!: IStorageService;
	private hostService!: IHostService;
	private editorService!: IEditorService;
	private mainPartEditorService!: IEditorService;
	private editorGroupService!: IEditorGroupsService;
	private paneCompositeService!: IPaneCompositePartService;
	private titleService!: ITitleService;
	private viewDescriptorService!: IViewDescriptorService;
	private contextService!: IWorkspaceContextService;
	private workingCopyBackupService!: IWorkingCopyBackupService;
	private notificationService!: INotificationService;
	private themeService!: IThemeService;
	private statusBarService!: IStatusbarService;
	private logService!: ILogService;
	private telemetryService!: ITelemetryService;
	private auxiliaryWindowService!: IAuxiliaryWindowService;

	// --- Start Positron ---
	private positronTopActionBarService!: IPositronTopActionBarService;
	// --- End Positron ---

	private state!: ILayoutState;
	private stateModel!: LayoutStateModel;

	private disposed = false;

	constructor(
		protected readonly parent: HTMLElement
	) {
		super();
	}

	protected initLayout(accessor: ServicesAccessor): void {

		// Services
		this.environmentService = accessor.get(IBrowserWorkbenchEnvironmentService);
		this.configurationService = accessor.get(IConfigurationService);
		this.hostService = accessor.get(IHostService);
		this.contextService = accessor.get(IWorkspaceContextService);
		this.storageService = accessor.get(IStorageService);
		this.workingCopyBackupService = accessor.get(IWorkingCopyBackupService);
		this.themeService = accessor.get(IThemeService);
		this.extensionService = accessor.get(IExtensionService);
		this.logService = accessor.get(ILogService);
		this.telemetryService = accessor.get(ITelemetryService);
		this.auxiliaryWindowService = accessor.get(IAuxiliaryWindowService);

		// Parts
		this.editorService = accessor.get(IEditorService);
		this.mainPartEditorService = this.editorService.createScoped('main', this._store);
		this.editorGroupService = accessor.get(IEditorGroupsService);
		this.paneCompositeService = accessor.get(IPaneCompositePartService);
		this.viewDescriptorService = accessor.get(IViewDescriptorService);
		this.titleService = accessor.get(ITitleService);
		this.notificationService = accessor.get(INotificationService);
		this.statusBarService = accessor.get(IStatusbarService);
		// --- Start Positron ---
		this.positronTopActionBarService = accessor.get(IPositronTopActionBarService);
		// prevent unused var warnings
		if (this.positronTopActionBarService) { }
		// --- End Positron ---
		accessor.get(IBannerService);

		// Listeners
		this.registerLayoutListeners();

		// State
		this.initLayoutState(accessor.get(ILifecycleService), accessor.get(IFileService));
	}

	private registerLayoutListeners(): void {

		// Restore editor if hidden
		const showEditorIfHidden = () => {
			if (!this.isVisible(Parts.EDITOR_PART, mainWindow)) {
				this.toggleMaximizedPanel();
			}
		};

		// --- Start Positron ---
		/**
		 * onDidVisibleEditorsChange event handler.
		 */
		const onDidVisibleEditorsChangeHandler = () => {
			// When the panel position is bottom and the panel alignment is center, and there isn't
			// an active editor, and the editor isn't hidden, then we want to hide the editor.
			if (this.getPanelPosition() === Position.BOTTOM &&
				this.getPanelAlignment() === 'center' &&
				!this.editorService.activeEditor &&
				!this.stateModel.getRuntimeValue(LayoutStateKeys.EDITOR_HIDDEN)) {
				// Get the panel size and set the last non-maximized height.
				const size = this.workbenchGrid.getViewSize(this.panelPartView);
				this.stateModel.setRuntimeValue(
					LayoutStateKeys.PANEL_LAST_NON_MAXIMIZED_HEIGHT,
					size.height
				);

				// Hide the editor.
				this.setEditorHidden(true);
				return;
			}

			// Fall back to VS Code's handler logic from showEditorIfHidden above.
			if (!this.isVisible(Parts.EDITOR_PART)) {
				this.toggleMaximizedPanel();
			}
		};
		// --- End Positron ---

		// Wait to register these listeners after the editor group service
		// is ready to avoid conflicts on startup
		this.editorGroupService.mainPart.whenRestored.then(() => {
			// --- Start Positron ---
			if (this.getPanelPosition() === Position.BOTTOM &&
				this.getPanelAlignment() === 'center' &&
				!this.editorService.activeEditor &&
				!this.stateModel.getRuntimeValue(LayoutStateKeys.EDITOR_HIDDEN)) {

				this.setEditorHidden(true);
				console.log('There is no editor. We should hide the editor part');
			}
			// --- End Positron ---

<<<<<<< HEAD
			// Restore editor part on any editor change
			// --- Start Positron ---
			// this._register(this.editorService.onDidVisibleEditorsChange(showEditorIfHidden));
			this._register(this.editorService.onDidVisibleEditorsChange(onDidVisibleEditorsChangeHandler));
			// --- End Positron ---
			this._register(this.editorGroupService.onDidActivateGroup(showEditorIfHidden));
=======
			// Restore main editor part on any editor change in main part
			this._register(this.mainPartEditorService.onDidVisibleEditorsChange(showEditorIfHidden));
			this._register(this.editorGroupService.mainPart.onDidActivateGroup(showEditorIfHidden));
>>>>>>> af28b32d

			// Revalidate center layout when active editor changes: diff editor quits centered mode.
			this._register(this.mainPartEditorService.onDidActiveEditorChange(() => this.centerMainEditorLayout(this.stateModel.getRuntimeValue(LayoutStateKeys.EDITOR_CENTERED))));
		});

		// Configuration changes
		this._register(this.configurationService.onDidChangeConfiguration((e) => {
			if ([
				LayoutSettings.ACTIVITY_BAR_LOCATION,
				LayoutSettings.COMMAND_CENTER,
				LegacyWorkbenchLayoutSettings.SIDEBAR_POSITION,
				LegacyWorkbenchLayoutSettings.STATUSBAR_VISIBLE,
				'window.menuBarVisibility',
				'window.titleBarStyle',
			].some(setting => e.affectsConfiguration(setting))) {
				this.doUpdateLayoutConfiguration();
			}
		}));

		// Fullscreen changes
		this._register(onDidChangeFullscreen(() => this.onFullscreenChanged()));

		// Group changes
		this._register(this.editorGroupService.mainPart.onDidAddGroup(() => this.centerMainEditorLayout(this.stateModel.getRuntimeValue(LayoutStateKeys.EDITOR_CENTERED))));
		this._register(this.editorGroupService.mainPart.onDidRemoveGroup(() => this.centerMainEditorLayout(this.stateModel.getRuntimeValue(LayoutStateKeys.EDITOR_CENTERED))));

		// Prevent workbench from scrolling #55456
		this._register(addDisposableListener(this.mainContainer, EventType.SCROLL, () => this.mainContainer.scrollTop = 0));

		// Menubar visibility changes
		if ((isWindows || isLinux || isWeb) && getTitleBarStyle(this.configurationService) === 'custom') {
			this._register(this.titleService.onMenubarVisibilityChange(visible => this.onMenubarToggled(visible)));
		}

		// Theme changes
		this._register(this.themeService.onDidColorThemeChange(() => this.updateWindowsBorder()));

		// Window active / focus changes
		this._register(this.hostService.onDidChangeFocus(focused => this.onWindowFocusChanged(focused)));
		this._register(this.hostService.onDidChangeActiveWindow(() => this.onActiveWindowChanged()));

		// WCO changes
		if (isWeb && typeof (navigator as any).windowControlsOverlay === 'object') {
			this._register(addDisposableListener((navigator as any).windowControlsOverlay, 'geometrychange', () => this.onDidChangeWCO()));
		}

		// Auxiliary windows
		this._register(this.auxiliaryWindowService.onDidOpenAuxiliaryWindow(({ window, disposables }) => {
			const eventDisposables = disposables.add(new DisposableStore());
			this._onDidAddContainer.fire({ container: window.container, disposables: eventDisposables });

			disposables.add(window.onDidLayout(dimension => this.handleContainerDidLayout(window.container, dimension)));
		}));
	}

	private onMenubarToggled(visible: boolean): void {
		if (visible !== this.state.runtime.menuBar.toggled) {
			this.state.runtime.menuBar.toggled = visible;

			const menuBarVisibility = getMenuBarVisibility(this.configurationService);

			// The menu bar toggles the title bar in web because it does not need to be shown for window controls only
			if (isWeb && menuBarVisibility === 'toggle') {
				this.workbenchGrid.setViewVisible(this.titleBarPartView, this.shouldShowTitleBar());
			}

			// The menu bar toggles the title bar in full screen for toggle and classic settings
			else if (this.state.runtime.fullscreen && (menuBarVisibility === 'toggle' || menuBarVisibility === 'classic')) {
				this.workbenchGrid.setViewVisible(this.titleBarPartView, this.shouldShowTitleBar());
			}

			// Move layout call to any time the menubar
			// is toggled to update consumers of offset
			// see issue #115267
			this.handleContainerDidLayout(this.mainContainer, this._mainContainerDimension);
		}
	}

	private handleContainerDidLayout(container: HTMLElement, dimension: IDimension): void {
		if (container === this.mainContainer) {
			this._onDidLayoutMainContainer.fire(dimension);
		}

		if (isActiveDocument(container)) {
			this._onDidLayoutActiveContainer.fire(dimension);
		}

		this._onDidLayoutContainer.fire({ container, dimension });
	}

	private onFullscreenChanged(): void {
		this.state.runtime.fullscreen = isFullscreen();

		// Apply as CSS class
		if (this.state.runtime.fullscreen) {
			this.mainContainer.classList.add(LayoutClasses.FULLSCREEN);
		} else {
			this.mainContainer.classList.remove(LayoutClasses.FULLSCREEN);

			const zenModeExitInfo = this.stateModel.getRuntimeValue(LayoutStateKeys.ZEN_MODE_EXIT_INFO);
			const zenModeActive = this.stateModel.getRuntimeValue(LayoutStateKeys.ZEN_MODE_ACTIVE);
			if (zenModeExitInfo.transitionedToFullScreen && zenModeActive) {
				this.toggleZenMode();
			}
		}

		// Change edge snapping accordingly
		this.workbenchGrid.edgeSnapping = this.state.runtime.fullscreen;

		// Changing fullscreen state of the window has an impact
		// on custom title bar visibility, so we need to update
		if (getTitleBarStyle(this.configurationService) === 'custom') {

			// Propagate to grid
			this.workbenchGrid.setViewVisible(this.titleBarPartView, this.shouldShowTitleBar());

			this.updateWindowsBorder(true);
		}

		this._onDidChangeFullscreen.fire(this.state.runtime.fullscreen);
	}

	private onActiveWindowChanged(): void {
		const activeContainerId = this.getActiveContainerId();
		if (this.state.runtime.activeContainerId !== activeContainerId) {
			this.state.runtime.activeContainerId = activeContainerId;

			// Indicate active window border
			this.updateWindowsBorder();

			this._onDidChangeActiveContainer.fire();
		}
	}

	private onWindowFocusChanged(hasFocus: boolean): void {
		if (this.state.runtime.hasFocus !== hasFocus) {
			this.state.runtime.hasFocus = hasFocus;
			this.updateWindowsBorder();
		}
	}

	private getActiveContainerId(): number {
		const activeContainer = this.activeContainer;

		return getWindow(activeContainer).vscodeWindowId;
	}

	private doUpdateLayoutConfiguration(skipLayout?: boolean): void {

		// Menubar visibility
		this.updateMenubarVisibility(!!skipLayout);

		// Centered Layout
		this.editorGroupService.mainPart.whenRestored.then(() => {
			this.centerMainEditorLayout(this.stateModel.getRuntimeValue(LayoutStateKeys.EDITOR_CENTERED), skipLayout);
		});
	}

	private setSideBarPosition(position: Position): void {
		const activityBar = this.getPart(Parts.ACTIVITYBAR_PART);
		const sideBar = this.getPart(Parts.SIDEBAR_PART);
		const auxiliaryBar = this.getPart(Parts.AUXILIARYBAR_PART);
		const newPositionValue = (position === Position.LEFT) ? 'left' : 'right';
		const oldPositionValue = (position === Position.RIGHT) ? 'left' : 'right';
		const panelAlignment = this.getPanelAlignment();
		const panelPosition = this.getPanelPosition();

		this.stateModel.setRuntimeValue(LayoutStateKeys.SIDEBAR_POSITON, position);

		// Adjust CSS
		const activityBarContainer = assertIsDefined(activityBar.getContainer());
		const sideBarContainer = assertIsDefined(sideBar.getContainer());
		const auxiliaryBarContainer = assertIsDefined(auxiliaryBar.getContainer());
		activityBarContainer.classList.remove(oldPositionValue);
		sideBarContainer.classList.remove(oldPositionValue);
		activityBarContainer.classList.add(newPositionValue);
		sideBarContainer.classList.add(newPositionValue);

		// Auxiliary Bar has opposite values
		auxiliaryBarContainer.classList.remove(newPositionValue);
		auxiliaryBarContainer.classList.add(oldPositionValue);

		// Update Styles
		activityBar.updateStyles();
		sideBar.updateStyles();
		auxiliaryBar.updateStyles();

		// Move activity bar and side bars
		this.adjustPartPositions(position, panelAlignment, panelPosition);
	}

	private updateWindowsBorder(skipLayout = false) {
		if (
			isWeb ||
			isWindows || // not working well with zooming and window control overlays
			getTitleBarStyle(this.configurationService) !== 'custom'
		) {
			return;
		}

		const theme = this.themeService.getColorTheme();

		const activeBorder = theme.getColor(WINDOW_ACTIVE_BORDER);
		const inactiveBorder = theme.getColor(WINDOW_INACTIVE_BORDER);

		const didHaveMainWindowBorder = this.hasMainWindowBorder();

		for (const container of this.containers) {
			const isMainContainer = container === this.mainContainer;
			const isActiveContainer = this.activeContainer === container;
			const containerWindowId = getWindowId(getWindow(container));

			let windowBorder = false;
			if (!this.state.runtime.fullscreen && !this.state.runtime.maximized.has(containerWindowId) && (activeBorder || inactiveBorder)) {
				windowBorder = true;

				// If the inactive color is missing, fallback to the active one
				const borderColor = isActiveContainer && this.state.runtime.hasFocus ? activeBorder : inactiveBorder ?? activeBorder;
				container.style.setProperty('--window-border-color', borderColor?.toString() ?? 'transparent');
			}

			if (isMainContainer) {
				this.state.runtime.mainWindowBorder = windowBorder;
			}

			container.classList.toggle(LayoutClasses.WINDOW_BORDER, windowBorder);
		}

		if (!skipLayout && didHaveMainWindowBorder !== this.hasMainWindowBorder()) {
			this.layout();
		}
	}

	private initLayoutState(lifecycleService: ILifecycleService, fileService: IFileService): void {
		this.stateModel = new LayoutStateModel(this.storageService, this.configurationService, this.contextService, this.parent);
		this.stateModel.load();

		// Both editor and panel should not be hidden on startup
		if (this.stateModel.getRuntimeValue(LayoutStateKeys.PANEL_HIDDEN) && this.stateModel.getRuntimeValue(LayoutStateKeys.EDITOR_HIDDEN)) {
			this.stateModel.setRuntimeValue(LayoutStateKeys.EDITOR_HIDDEN, false);
		}

		this.stateModel.onDidChangeState(change => {
			// --- Start Positron ---
			if (change.key === LayoutStateKeys.POSITRON_TOP_ACTION_BAR_HIDDEN) {
				this.setPositronTopActionBarHidden(change.value as boolean);
			}
			// --- End Positron ---

			if (change.key === LayoutStateKeys.ACTIVITYBAR_HIDDEN) {
				this.setActivityBarHidden(change.value as boolean);
			}

			if (change.key === LayoutStateKeys.STATUSBAR_HIDDEN) {
				this.setStatusBarHidden(change.value as boolean);
			}

			if (change.key === LayoutStateKeys.SIDEBAR_POSITON) {
				this.setSideBarPosition(change.value as Position);
			}

			if (change.key === LayoutStateKeys.PANEL_POSITION) {
				this.setPanelPosition(change.value as Position);
			}

			if (change.key === LayoutStateKeys.PANEL_ALIGNMENT) {
				this.setPanelAlignment(change.value as PanelAlignment);
			}

			this.doUpdateLayoutConfiguration();
		});

		// Layout Initialization State
		const initialEditorsState = this.getInitialEditorsState();
		if (initialEditorsState) {
			this.logService.info('Initial editor state', initialEditorsState);
		}
		const initialLayoutState: ILayoutInitializationState = {
			layout: {
				editors: initialEditorsState?.layout
			},
			editor: {
				restoreEditors: this.shouldRestoreEditors(this.contextService, initialEditorsState),
				editorsToOpen: this.resolveEditorsToOpen(fileService, initialEditorsState),
			},
			views: {
				defaults: this.getDefaultLayoutViews(this.environmentService, this.storageService),
				containerToRestore: {}
			}
		};

		// Layout Runtime State
		const layoutRuntimeState: ILayoutRuntimeState = {
			activeContainerId: this.getActiveContainerId(),
			fullscreen: isFullscreen(),
			hasFocus: this.hostService.hasFocus,
			maximized: new Set<number>(),
			mainWindowBorder: false,
			menuBar: {
				toggled: false,
			},
			zenMode: {
				transitionDisposables: new DisposableStore(),
			}
		};

		this.state = {
			initialization: initialLayoutState,
			runtime: layoutRuntimeState,
		};

		// Sidebar View Container To Restore
		if (this.isVisible(Parts.SIDEBAR_PART)) {

			// Only restore last viewlet if window was reloaded or we are in development mode
			let viewContainerToRestore: string | undefined;
			if (!this.environmentService.isBuilt || lifecycleService.startupKind === StartupKind.ReloadedWindow || isWeb) {
				viewContainerToRestore = this.storageService.get(SidebarPart.activeViewletSettingsKey, StorageScope.WORKSPACE, this.viewDescriptorService.getDefaultViewContainer(ViewContainerLocation.Sidebar)?.id);
			} else {
				viewContainerToRestore = this.viewDescriptorService.getDefaultViewContainer(ViewContainerLocation.Sidebar)?.id;
			}

			if (viewContainerToRestore) {
				this.state.initialization.views.containerToRestore.sideBar = viewContainerToRestore;
			} else {
				this.stateModel.setRuntimeValue(LayoutStateKeys.SIDEBAR_HIDDEN, true);
			}
		}

		// Panel View Container To Restore
		if (this.isVisible(Parts.PANEL_PART)) {
			const viewContainerToRestore = this.storageService.get(PanelPart.activePanelSettingsKey, StorageScope.WORKSPACE, this.viewDescriptorService.getDefaultViewContainer(ViewContainerLocation.Panel)?.id);

			if (viewContainerToRestore) {
				this.state.initialization.views.containerToRestore.panel = viewContainerToRestore;
			} else {
				this.stateModel.setRuntimeValue(LayoutStateKeys.PANEL_HIDDEN, true);
			}
		}

		// Auxiliary Panel to restore
		if (this.isVisible(Parts.AUXILIARYBAR_PART)) {
			const viewContainerToRestore = this.storageService.get(AuxiliaryBarPart.activePanelSettingsKey, StorageScope.WORKSPACE, this.viewDescriptorService.getDefaultViewContainer(ViewContainerLocation.AuxiliaryBar)?.id);

			if (viewContainerToRestore) {
				this.state.initialization.views.containerToRestore.auxiliaryBar = viewContainerToRestore;
			} else {
				this.stateModel.setRuntimeValue(LayoutStateKeys.AUXILIARYBAR_HIDDEN, true);
			}
		}

		// Activity bar cannot be hidden
		// This check must be called after state is set
		// because canActivityBarBeHidden calls isVisible
		if (this.stateModel.getRuntimeValue(LayoutStateKeys.ACTIVITYBAR_HIDDEN) && !this.canActivityBarBeHidden()) {
			this.stateModel.setRuntimeValue(LayoutStateKeys.ACTIVITYBAR_HIDDEN, false);
		}

		// Window border
		this.updateWindowsBorder(true);
	}

	private getDefaultLayoutViews(environmentService: IBrowserWorkbenchEnvironmentService, storageService: IStorageService): string[] | undefined {
		const defaultLayout = environmentService.options?.defaultLayout;
		if (!defaultLayout) {
			return undefined;
		}

		if (!defaultLayout.force && !storageService.isNew(StorageScope.WORKSPACE)) {
			return undefined;
		}

		const { views } = defaultLayout;
		if (views?.length) {
			return views.map(view => view.id);
		}

		return undefined;
	}

	private shouldRestoreEditors(contextService: IWorkspaceContextService, initialEditorsState: IInitialEditorsState | undefined): boolean {

		// Restore editors based on a set of rules:
		// - never when running on temporary workspace
		// - not when we have files to open, unless:
		// - always when `window.restoreWindows: preserve`

		if (isTemporaryWorkspace(contextService.getWorkspace())) {
			return false;
		}

		const forceRestoreEditors = this.configurationService.getValue<string>('window.restoreWindows') === 'preserve';
		return !!forceRestoreEditors || initialEditorsState === undefined;
	}

	protected willRestoreEditors(): boolean {
		return this.state.initialization.editor.restoreEditors;
	}

	private async resolveEditorsToOpen(fileService: IFileService, initialEditorsState: IInitialEditorsState | undefined): Promise<IEditorToOpen[]> {
		if (initialEditorsState) {

			// Merge editor (single)
			const filesToMerge = coalesce(await pathsToEditors(initialEditorsState.filesToMerge, fileService, this.logService));
			if (filesToMerge.length === 4 && isResourceEditorInput(filesToMerge[0]) && isResourceEditorInput(filesToMerge[1]) && isResourceEditorInput(filesToMerge[2]) && isResourceEditorInput(filesToMerge[3])) {
				return [{
					editor: {
						input1: { resource: filesToMerge[0].resource },
						input2: { resource: filesToMerge[1].resource },
						base: { resource: filesToMerge[2].resource },
						result: { resource: filesToMerge[3].resource },
						options: { pinned: true }
					}
				}];
			}

			// Diff editor (single)
			const filesToDiff = coalesce(await pathsToEditors(initialEditorsState.filesToDiff, fileService, this.logService));
			if (filesToDiff.length === 2) {
				return [{
					editor: {
						original: { resource: filesToDiff[0].resource },
						modified: { resource: filesToDiff[1].resource },
						options: { pinned: true }
					}
				}];
			}

			// Normal editor (multiple)
			const filesToOpenOrCreate: IEditorToOpen[] = [];
			const resolvedFilesToOpenOrCreate = await pathsToEditors(initialEditorsState.filesToOpenOrCreate, fileService, this.logService);
			for (let i = 0; i < resolvedFilesToOpenOrCreate.length; i++) {
				const resolvedFileToOpenOrCreate = resolvedFilesToOpenOrCreate[i];
				if (resolvedFileToOpenOrCreate) {
					filesToOpenOrCreate.push({
						editor: resolvedFileToOpenOrCreate,
						viewColumn: initialEditorsState.filesToOpenOrCreate?.[i].viewColumn // take over `viewColumn` from initial state
					});
				}
			}

			return filesToOpenOrCreate;
		}

		// Empty workbench configured to open untitled file if empty
		else if (this.contextService.getWorkbenchState() === WorkbenchState.EMPTY && this.configurationService.getValue('workbench.startupEditor') === 'newUntitledFile') {
			if (this.editorGroupService.mainPart.hasRestorableState) {
				return []; // do not open any empty untitled file if we restored groups/editors from previous session
			}

			const hasBackups = await this.workingCopyBackupService.hasBackups();
			if (hasBackups) {
				return []; // do not open any empty untitled file if we have backups to restore
			}

			return [{
				editor: { resource: undefined } // open empty untitled file
			}];
		}

		return [];
	}

	private _openedDefaultEditors: boolean = false;
	get openedDefaultEditors() { return this._openedDefaultEditors; }

	private getInitialEditorsState(): IInitialEditorsState | undefined {

		// Check for editors / editor layout from `defaultLayout` options first
		const defaultLayout = this.environmentService.options?.defaultLayout;
		if ((defaultLayout?.editors?.length || defaultLayout?.layout?.editors) && (defaultLayout.force || this.storageService.isNew(StorageScope.WORKSPACE))) {
			this._openedDefaultEditors = true;

			return {
				layout: defaultLayout.layout?.editors,
				filesToOpenOrCreate: defaultLayout?.editors?.map(editor => {
					return {
						viewColumn: editor.viewColumn,
						fileUri: URI.revive(editor.uri),
						openOnlyIfExists: editor.openOnlyIfExists,
						options: editor.options
					};
				})
			};
		}

		// Then check for files to open, create or diff/merge from main side
		const { filesToOpenOrCreate, filesToDiff, filesToMerge } = this.environmentService;
		if (filesToOpenOrCreate || filesToDiff || filesToMerge) {
			return { filesToOpenOrCreate, filesToDiff, filesToMerge };
		}

		return undefined;
	}

	private readonly whenReadyPromise = new DeferredPromise<void>();
	protected readonly whenReady = this.whenReadyPromise.p;

	private readonly whenRestoredPromise = new DeferredPromise<void>();
	readonly whenRestored = this.whenRestoredPromise.p;
	private restored = false;

	isRestored(): boolean {
		return this.restored;
	}

	protected restoreParts(): void {

		// distinguish long running restore operations that
		// are required for the layout to be ready from those
		// that are needed to signal restoring is done
		const layoutReadyPromises: Promise<unknown>[] = [];
		const layoutRestoredPromises: Promise<unknown>[] = [];

		// Restore editors
		layoutReadyPromises.push((async () => {
			mark('code/willRestoreEditors');

			// first ensure the editor part is ready
			await this.editorGroupService.mainPart.whenReady;
			mark('code/restoreEditors/editorGroupsReady');

			// apply editor layout if any
			if (this.state.initialization.layout?.editors) {
				this.editorGroupService.mainPart.applyLayout(this.state.initialization.layout.editors);
			}

			// then see for editors to open as instructed
			// it is important that we trigger this from
			// the overall restore flow to reduce possible
			// flicker on startup: we want any editor to
			// open to get a chance to open first before
			// signaling that layout is restored, but we do
			// not need to await the editors from having
			// fully loaded.

			const editors = await this.state.initialization.editor.editorsToOpen;
			mark('code/restoreEditors/editorsToOpenResolved');

			let openEditorsPromise: Promise<unknown> | undefined = undefined;
			if (editors.length) {

				// we have to map editors to their groups as instructed
				// by the input. this is important to ensure that we open
				// the editors in the groups they belong to.

				const editorGroupsInVisualOrder = this.editorGroupService.mainPart.getGroups(GroupsOrder.GRID_APPEARANCE);
				const mapEditorsToGroup = new Map<GroupIdentifier, Set<IUntypedEditorInput>>();

				for (const editor of editors) {
					const group = editorGroupsInVisualOrder[(editor.viewColumn ?? 1) - 1]; // viewColumn is index+1 based

					let editorsByGroup = mapEditorsToGroup.get(group.id);
					if (!editorsByGroup) {
						editorsByGroup = new Set<IUntypedEditorInput>();
						mapEditorsToGroup.set(group.id, editorsByGroup);
					}

					editorsByGroup.add(editor.editor);
				}

				openEditorsPromise = Promise.all(Array.from(mapEditorsToGroup).map(async ([groupId, editors]) => {
					try {
						await this.editorService.openEditors(Array.from(editors), groupId, { validateTrust: true });
					} catch (error) {
						this.logService.error(error);
					}
				}));
			}

			// do not block the overall layout ready flow from potentially
			// slow editors to resolve on startup
			layoutRestoredPromises.push(
				Promise.all([
					openEditorsPromise?.finally(() => mark('code/restoreEditors/editorsOpened')),
					this.editorGroupService.mainPart.whenRestored.finally(() => mark('code/restoreEditors/editorGroupsRestored'))
				]).finally(() => {
					// the `code/didRestoreEditors` perf mark is specifically
					// for when visible editors have resolved, so we only mark
					// if when editor group service has restored.
					mark('code/didRestoreEditors');
				})
			);
		})());

		// Restore default views (only when `IDefaultLayout` is provided)
		const restoreDefaultViewsPromise = (async () => {
			if (this.state.initialization.views.defaults?.length) {
				mark('code/willOpenDefaultViews');

				const locationsRestored: { id: string; order: number }[] = [];

				const tryOpenView = (view: { id: string; order: number }): boolean => {
					const location = this.viewDescriptorService.getViewLocationById(view.id);
					if (location !== null) {
						const container = this.viewDescriptorService.getViewContainerByViewId(view.id);
						if (container) {
							if (view.order >= (locationsRestored?.[location]?.order ?? 0)) {
								locationsRestored[location] = { id: container.id, order: view.order };
							}

							const containerModel = this.viewDescriptorService.getViewContainerModel(container);
							containerModel.setCollapsed(view.id, false);
							containerModel.setVisible(view.id, true);

							return true;
						}
					}

					return false;
				};

				const defaultViews = [...this.state.initialization.views.defaults].reverse().map((v, index) => ({ id: v, order: index }));

				let i = defaultViews.length;
				while (i) {
					i--;
					if (tryOpenView(defaultViews[i])) {
						defaultViews.splice(i, 1);
					}
				}

				// If we still have views left over, wait until all extensions have been registered and try again
				if (defaultViews.length) {
					await this.extensionService.whenInstalledExtensionsRegistered();

					let i = defaultViews.length;
					while (i) {
						i--;
						if (tryOpenView(defaultViews[i])) {
							defaultViews.splice(i, 1);
						}
					}
				}

				// If we opened a view in the sidebar, stop any restore there
				if (locationsRestored[ViewContainerLocation.Sidebar]) {
					this.state.initialization.views.containerToRestore.sideBar = locationsRestored[ViewContainerLocation.Sidebar].id;
				}

				// If we opened a view in the panel, stop any restore there
				if (locationsRestored[ViewContainerLocation.Panel]) {
					this.state.initialization.views.containerToRestore.panel = locationsRestored[ViewContainerLocation.Panel].id;
				}

				// If we opened a view in the auxiliary bar, stop any restore there
				if (locationsRestored[ViewContainerLocation.AuxiliaryBar]) {
					this.state.initialization.views.containerToRestore.auxiliaryBar = locationsRestored[ViewContainerLocation.AuxiliaryBar].id;
				}

				mark('code/didOpenDefaultViews');
			}
		})();
		layoutReadyPromises.push(restoreDefaultViewsPromise);

		// Restore Sidebar
		layoutReadyPromises.push((async () => {

			// Restoring views could mean that sidebar already
			// restored, as such we need to test again
			await restoreDefaultViewsPromise;
			if (!this.state.initialization.views.containerToRestore.sideBar) {
				return;
			}

			mark('code/willRestoreViewlet');

			const viewlet = await this.paneCompositeService.openPaneComposite(this.state.initialization.views.containerToRestore.sideBar, ViewContainerLocation.Sidebar);
			if (!viewlet) {
				await this.paneCompositeService.openPaneComposite(this.viewDescriptorService.getDefaultViewContainer(ViewContainerLocation.Sidebar)?.id, ViewContainerLocation.Sidebar); // fallback to default viewlet as needed
			}

			mark('code/didRestoreViewlet');
		})());

		// Restore Panel
		layoutReadyPromises.push((async () => {

			// Restoring views could mean that panel already
			// restored, as such we need to test again
			await restoreDefaultViewsPromise;
			if (!this.state.initialization.views.containerToRestore.panel) {
				return;
			}

			mark('code/willRestorePanel');

			const panel = await this.paneCompositeService.openPaneComposite(this.state.initialization.views.containerToRestore.panel, ViewContainerLocation.Panel);
			if (!panel) {
				await this.paneCompositeService.openPaneComposite(this.viewDescriptorService.getDefaultViewContainer(ViewContainerLocation.Panel)?.id, ViewContainerLocation.Panel); // fallback to default panel as needed
			}

			mark('code/didRestorePanel');
		})());

		// Restore Auxiliary Bar
		layoutReadyPromises.push((async () => {

			// Restoring views could mean that panel already
			// restored, as such we need to test again
			await restoreDefaultViewsPromise;
			if (!this.state.initialization.views.containerToRestore.auxiliaryBar) {
				return;
			}

			mark('code/willRestoreAuxiliaryBar');

			const panel = await this.paneCompositeService.openPaneComposite(this.state.initialization.views.containerToRestore.auxiliaryBar, ViewContainerLocation.AuxiliaryBar);
			if (!panel) {
				await this.paneCompositeService.openPaneComposite(this.viewDescriptorService.getDefaultViewContainer(ViewContainerLocation.AuxiliaryBar)?.id, ViewContainerLocation.AuxiliaryBar); // fallback to default panel as needed
			}

			mark('code/didRestoreAuxiliaryBar');
		})());

		// Restore Zen Mode
		const zenModeWasActive = this.stateModel.getRuntimeValue(LayoutStateKeys.ZEN_MODE_ACTIVE);
		const restoreZenMode = getZenModeConfiguration(this.configurationService).restore;

		if (zenModeWasActive) {
			this.stateModel.setRuntimeValue(LayoutStateKeys.ZEN_MODE_ACTIVE, !restoreZenMode);
			this.toggleZenMode(false, true);
		}

		// Restore Main Editor Center Mode
		if (this.stateModel.getRuntimeValue(LayoutStateKeys.EDITOR_CENTERED)) {
			this.centerMainEditorLayout(true, true);
		}

		// Await for promises that we recorded to update
		// our ready and restored states properly.
		Promises.settled(layoutReadyPromises).finally(() => {
			this.whenReadyPromise.complete();

			Promises.settled(layoutRestoredPromises).finally(() => {
				this.restored = true;
				this.whenRestoredPromise.complete();
			});
		});
	}

	registerPart(part: Part): void {
		this.parts.set(part.getId(), part);
	}

	protected getPart(key: Parts): Part {
		const part = this.parts.get(key);
		if (!part) {
			throw new Error(`Unknown part ${key}`);
		}

		return part;
	}

	registerNotifications(delegate: { onDidChangeNotificationsVisibility: Event<boolean> }): void {
		this._register(delegate.onDidChangeNotificationsVisibility(visible => this._onDidChangeNotificationsVisibility.fire(visible)));
	}

	hasFocus(part: Parts): boolean {
		const container = this.getContainer(getActiveWindow(), part);
		if (!container) {
			return false;
		}

		const activeElement = container.ownerDocument.activeElement;
		if (!activeElement) {
			return false;
		}

		return isAncestorUsingFlowTo(activeElement, container);
	}

	focusPart(part: MULTI_WINDOW_PARTS, targetWindow: Window): void;
	focusPart(part: SINGLE_WINDOW_PARTS): void;
	focusPart(part: Parts, targetWindow: Window = mainWindow): void {
		const container = this.getContainer(targetWindow, part) ?? this.mainContainer;
		if (container) {
			focusWindow(container);
		}

		switch (part) {
			// --- Start Positron ---
			case Parts.POSITRON_TOP_ACTION_BAR_PART: {
				const container = this.getContainer(part);
				container?.focus();
				break;
			}
			// --- End Positron ---
			case Parts.EDITOR_PART:
				this.editorGroupService.getPart(container).activeGroup.focus();
				break;
			case Parts.PANEL_PART: {
				this.paneCompositeService.getActivePaneComposite(ViewContainerLocation.Panel)?.focus();
				break;
			}
			case Parts.SIDEBAR_PART: {
				this.paneCompositeService.getActivePaneComposite(ViewContainerLocation.Sidebar)?.focus();
				break;
			}
			case Parts.ACTIVITYBAR_PART:
				(this.getPart(Parts.SIDEBAR_PART) as SidebarPart).focusActivityBar();
				break;
			case Parts.STATUSBAR_PART:
				this.statusBarService.getPart(container).focus();
				break;
			default: {
				container?.focus();
			}
		}
	}

	getContainer(targetWindow: Window): HTMLElement;
	getContainer(targetWindow: Window, part: Parts): HTMLElement | undefined;
	getContainer(targetWindow: Window, part?: Parts): HTMLElement | undefined {
		if (typeof part === 'undefined') {
			return this.getContainerFromDocument(targetWindow.document);
		}

		if (targetWindow === mainWindow) {
			return this.getPart(part).getContainer();
		}

		// Only some parts are supported for auxiliary windows
		let partCandidate: unknown;
		if (part === Parts.EDITOR_PART) {
			partCandidate = this.editorGroupService.getPart(this.getContainerFromDocument(targetWindow.document));
		} else if (part === Parts.STATUSBAR_PART) {
			partCandidate = this.statusBarService.getPart(this.getContainerFromDocument(targetWindow.document));
		} else if (part === Parts.TITLEBAR_PART) {
			partCandidate = this.titleService.getPart(this.getContainerFromDocument(targetWindow.document));
		}

		if (partCandidate instanceof Part) {
			return partCandidate.getContainer();
		}

		return undefined;
	}

	isVisible(part: MULTI_WINDOW_PARTS, targetWindow: Window): boolean;
	isVisible(part: SINGLE_WINDOW_PARTS): boolean;
	isVisible(part: Parts, targetWindow?: Window): boolean;
	isVisible(part: Parts, targetWindow: Window = mainWindow): boolean {
		if (targetWindow !== mainWindow && part === Parts.EDITOR_PART) {
			return true; // cannot hide editor part in auxiliary windows
		}

		if (this.initialized) {
			switch (part) {
				case Parts.TITLEBAR_PART:
					return this.workbenchGrid.isViewVisible(this.titleBarPartView);
				// --- Start Positron ---
				case Parts.POSITRON_TOP_ACTION_BAR_PART:
					return !this.stateModel.getRuntimeValue(LayoutStateKeys.POSITRON_TOP_ACTION_BAR_HIDDEN);
				// --- End Positron ---
				case Parts.SIDEBAR_PART:
					return !this.stateModel.getRuntimeValue(LayoutStateKeys.SIDEBAR_HIDDEN);
				case Parts.PANEL_PART:
					return !this.stateModel.getRuntimeValue(LayoutStateKeys.PANEL_HIDDEN);
				case Parts.AUXILIARYBAR_PART:
					return !this.stateModel.getRuntimeValue(LayoutStateKeys.AUXILIARYBAR_HIDDEN);
				case Parts.STATUSBAR_PART:
					return !this.stateModel.getRuntimeValue(LayoutStateKeys.STATUSBAR_HIDDEN);
				case Parts.ACTIVITYBAR_PART:
					return !this.stateModel.getRuntimeValue(LayoutStateKeys.ACTIVITYBAR_HIDDEN);
				case Parts.EDITOR_PART:
					return !this.stateModel.getRuntimeValue(LayoutStateKeys.EDITOR_HIDDEN);
				case Parts.BANNER_PART:
					return this.workbenchGrid.isViewVisible(this.bannerPartView);
				default:
					return false; // any other part cannot be hidden
			}
		}

		switch (part) {
			// --- Start Positron ---
			case Parts.POSITRON_TOP_ACTION_BAR_PART:
				return !this.stateModel.getRuntimeValue(LayoutStateKeys.POSITRON_TOP_ACTION_BAR_HIDDEN);
			// --- End Positron ---
			case Parts.TITLEBAR_PART:
				return this.shouldShowTitleBar();
			case Parts.SIDEBAR_PART:
				return !this.stateModel.getRuntimeValue(LayoutStateKeys.SIDEBAR_HIDDEN);
			case Parts.PANEL_PART:
				return !this.stateModel.getRuntimeValue(LayoutStateKeys.PANEL_HIDDEN);
			case Parts.AUXILIARYBAR_PART:
				return !this.stateModel.getRuntimeValue(LayoutStateKeys.AUXILIARYBAR_HIDDEN);
			case Parts.STATUSBAR_PART:
				return !this.stateModel.getRuntimeValue(LayoutStateKeys.STATUSBAR_HIDDEN);
			case Parts.ACTIVITYBAR_PART:
				return !this.stateModel.getRuntimeValue(LayoutStateKeys.ACTIVITYBAR_HIDDEN);
			case Parts.EDITOR_PART:
				return !this.stateModel.getRuntimeValue(LayoutStateKeys.EDITOR_HIDDEN);
			default:
				return false; // any other part cannot be hidden
		}
	}

	private shouldShowTitleBar(): boolean {

		// Using the native title bar, don't ever show the custom one
		if (getTitleBarStyle(this.configurationService) === 'native') {
			return false;
		}

		// with the command center enabled, we should always show
		if (this.configurationService.getValue<boolean>(LayoutSettings.COMMAND_CENTER)) {
			return true;
		}

		// with the activity bar on top, we should always show
		if (this.configurationService.getValue(LayoutSettings.ACTIVITY_BAR_LOCATION) === ActivityBarPosition.TOP) {
			return true;
		}

		// macOS desktop does not need a title bar when full screen
		if (isMacintosh && isNative) {
			return !this.state.runtime.fullscreen;
		}

		// non-fullscreen native must show the title bar
		if (isNative && !this.state.runtime.fullscreen) {
			return true;
		}

		// if WCO is visible, we have to show the title bar
		if (isWCOEnabled() && !this.state.runtime.fullscreen) {
			return true;
		}

		// remaining behavior is based on menubar visibility
		switch (getMenuBarVisibility(this.configurationService)) {
			case 'classic':
				return !this.state.runtime.fullscreen || this.state.runtime.menuBar.toggled;
			case 'compact':
			case 'hidden':
				return false;
			case 'toggle':
				return this.state.runtime.menuBar.toggled;
			case 'visible':
				return true;
			default:
				return isWeb ? false : !this.state.runtime.fullscreen || this.state.runtime.menuBar.toggled;
		}
	}

	private shouldShowBannerFirst(): boolean {
		return isWeb && !isWCOEnabled();
	}

	focus(): void {
		this.focusPart(Parts.EDITOR_PART, getWindow(this.activeContainer));
	}

	getMaximumEditorDimensions(container: HTMLElement): IDimension {
		const targetWindow = getWindow(container);
		const containerDimension = this.getContainerDimension(container);

		if (container === this.mainContainer) {
			const panelPosition = this.getPanelPosition();
			const isColumn = panelPosition === Position.RIGHT || panelPosition === Position.LEFT;
			const takenWidth =
				(this.isVisible(Parts.ACTIVITYBAR_PART) ? this.activityBarPartView.minimumWidth : 0) +
				(this.isVisible(Parts.SIDEBAR_PART) ? this.sideBarPartView.minimumWidth : 0) +
				(this.isVisible(Parts.PANEL_PART) && isColumn ? this.panelPartView.minimumWidth : 0) +
				(this.isVisible(Parts.AUXILIARYBAR_PART) ? this.auxiliaryBarPartView.minimumWidth : 0);

<<<<<<< HEAD
		const takenHeight =
			(this.isVisible(Parts.TITLEBAR_PART) ? this.titleBarPartView.minimumHeight : 0) +
			// --- Start Positron ---
			(this.isVisible(Parts.POSITRON_TOP_ACTION_BAR_PART) ? this.positronTopActionBarPartView.minimumHeight : 0) +
			// --- End Positron ---
			(this.isVisible(Parts.STATUSBAR_PART) ? this.statusBarPartView.minimumHeight : 0) +
			(this.isVisible(Parts.PANEL_PART) && !isColumn ? this.panelPartView.minimumHeight : 0);
=======
			const takenHeight =
				(this.isVisible(Parts.TITLEBAR_PART, targetWindow) ? this.titleBarPartView.minimumHeight : 0) +
				(this.isVisible(Parts.STATUSBAR_PART, targetWindow) ? this.statusBarPartView.minimumHeight : 0) +
				(this.isVisible(Parts.PANEL_PART) && !isColumn ? this.panelPartView.minimumHeight : 0);
>>>>>>> af28b32d

			const availableWidth = containerDimension.width - takenWidth;
			const availableHeight = containerDimension.height - takenHeight;

			return { width: availableWidth, height: availableHeight };
		} else {
			const takenHeight =
				(this.isVisible(Parts.TITLEBAR_PART, targetWindow) ? this.titleBarPartView.minimumHeight : 0) +
				(this.isVisible(Parts.STATUSBAR_PART, targetWindow) ? this.statusBarPartView.minimumHeight : 0);

			return { width: containerDimension.width, height: containerDimension.height - takenHeight };
		}
	}

	toggleZenMode(skipLayout?: boolean, restoring = false): void {
		this.stateModel.setRuntimeValue(LayoutStateKeys.ZEN_MODE_ACTIVE, !this.stateModel.getRuntimeValue(LayoutStateKeys.ZEN_MODE_ACTIVE));
		this.state.runtime.zenMode.transitionDisposables.clear();

		const setLineNumbers = (lineNumbers?: LineNumbersType) => {
			const setEditorLineNumbers = (editor: IEditor) => {

				// To properly reset line numbers we need to read the configuration for each editor respecting it's uri.
				if (!lineNumbers && isCodeEditor(editor) && editor.hasModel()) {
					const model = editor.getModel();
					lineNumbers = this.configurationService.getValue('editor.lineNumbers', { resource: model.uri, overrideIdentifier: model.getLanguageId() });
				}
				if (!lineNumbers) {
					lineNumbers = this.configurationService.getValue('editor.lineNumbers');
				}

				editor.updateOptions({ lineNumbers });
			};

			if (!lineNumbers) {
				for (const editorControl of this.mainPartEditorService.visibleTextEditorControls) {
					setEditorLineNumbers(editorControl);
				}
			} else {
				for (const editorControl of this.mainPartEditorService.visibleTextEditorControls) {
					setEditorLineNumbers(editorControl);
				}
			}
		};

		// Check if zen mode transitioned to full screen and if now we are out of zen mode
		// -> we need to go out of full screen (same goes for the centered editor layout)
		let toggleFullScreen = false;
		const config = getZenModeConfiguration(this.configurationService);
		const zenModeExitInfo = this.stateModel.getRuntimeValue(LayoutStateKeys.ZEN_MODE_EXIT_INFO);

		// Zen Mode Active
		if (this.stateModel.getRuntimeValue(LayoutStateKeys.ZEN_MODE_ACTIVE)) {

			toggleFullScreen = !this.state.runtime.fullscreen && config.fullScreen && !isIOS;

			if (!restoring) {
				zenModeExitInfo.transitionedToFullScreen = toggleFullScreen;
				zenModeExitInfo.transitionedToCenteredEditorLayout = !this.isMainEditorLayoutCentered() && config.centerLayout;
				zenModeExitInfo.handleNotificationsDoNotDisturbMode = !this.notificationService.doNotDisturbMode;
				zenModeExitInfo.wasVisible.sideBar = this.isVisible(Parts.SIDEBAR_PART);
				zenModeExitInfo.wasVisible.panel = this.isVisible(Parts.PANEL_PART);
				zenModeExitInfo.wasVisible.auxiliaryBar = this.isVisible(Parts.AUXILIARYBAR_PART);
				this.stateModel.setRuntimeValue(LayoutStateKeys.ZEN_MODE_EXIT_INFO, zenModeExitInfo);
			}

			this.setPanelHidden(true, true);
			this.setAuxiliaryBarHidden(true, true);
			this.setSideBarHidden(true, true);

			if (config.hideActivityBar) {
				this.setActivityBarHidden(true, true);
			}

			if (config.hideStatusBar) {
				this.setStatusBarHidden(true, true);
			}

			if (config.hideLineNumbers) {
				setLineNumbers('off');
				this.state.runtime.zenMode.transitionDisposables.add(this.mainPartEditorService.onDidVisibleEditorsChange(() => setLineNumbers('off')));
			}

			if (config.showTabs !== this.editorGroupService.partOptions.showTabs) {
				this.state.runtime.zenMode.transitionDisposables.add(this.editorGroupService.mainPart.enforcePartOptions({ showTabs: config.showTabs }));
			}

			if (config.silentNotifications && zenModeExitInfo.handleNotificationsDoNotDisturbMode) {
				this.notificationService.doNotDisturbMode = true;
			}
			this.state.runtime.zenMode.transitionDisposables.add(this.configurationService.onDidChangeConfiguration(e => {
				if (e.affectsConfiguration(WorkbenchLayoutSettings.ZEN_MODE_SILENT_NOTIFICATIONS)) {
					const zenModeSilentNotifications = !!this.configurationService.getValue(WorkbenchLayoutSettings.ZEN_MODE_SILENT_NOTIFICATIONS);
					if (zenModeExitInfo.handleNotificationsDoNotDisturbMode) {
						this.notificationService.doNotDisturbMode = zenModeSilentNotifications;
					}
				}
			}));

			if (config.centerLayout) {
				this.centerMainEditorLayout(true, true);
			}
		}

		// Zen Mode Inactive
		else {
			if (zenModeExitInfo.wasVisible.panel) {
				this.setPanelHidden(false, true);
			}

			if (zenModeExitInfo.wasVisible.auxiliaryBar) {
				this.setAuxiliaryBarHidden(false, true);
			}

			if (zenModeExitInfo.wasVisible.sideBar) {
				this.setSideBarHidden(false, true);
			}

			if (!this.stateModel.getRuntimeValue(LayoutStateKeys.ACTIVITYBAR_HIDDEN, true)) {
				this.setActivityBarHidden(false, true);
			}

			if (!this.stateModel.getRuntimeValue(LayoutStateKeys.STATUSBAR_HIDDEN, true)) {
				this.setStatusBarHidden(false, true);
			}

			if (zenModeExitInfo.transitionedToCenteredEditorLayout) {
				this.centerMainEditorLayout(false, true);
			}

			if (zenModeExitInfo.handleNotificationsDoNotDisturbMode) {
				this.notificationService.doNotDisturbMode = false;
			}

			setLineNumbers();

			this.focus();

			toggleFullScreen = zenModeExitInfo.transitionedToFullScreen && this.state.runtime.fullscreen;
		}

		if (!skipLayout) {
			this.layout();
		}

		if (toggleFullScreen) {
			this.hostService.toggleFullScreen(getActiveWindow());
		}

		// Event
		this._onDidChangeZenMode.fire(this.stateModel.getRuntimeValue(LayoutStateKeys.ZEN_MODE_ACTIVE));
	}

	private setStatusBarHidden(hidden: boolean, skipLayout?: boolean): void {
		this.stateModel.setRuntimeValue(LayoutStateKeys.STATUSBAR_HIDDEN, hidden);

		// Adjust CSS
		if (hidden) {
			this.mainContainer.classList.add(LayoutClasses.STATUSBAR_HIDDEN);
		} else {
			this.mainContainer.classList.remove(LayoutClasses.STATUSBAR_HIDDEN);
		}

		// Propagate to grid
		this.workbenchGrid.setViewVisible(this.statusBarPartView, !hidden);
	}

	protected createWorkbenchLayout(): void {
		const titleBar = this.getPart(Parts.TITLEBAR_PART);
		const bannerPart = this.getPart(Parts.BANNER_PART);
		const editorPart = this.getPart(Parts.EDITOR_PART);
		const activityBar = this.getPart(Parts.ACTIVITYBAR_PART);
		const panelPart = this.getPart(Parts.PANEL_PART);
		const auxiliaryBarPart = this.getPart(Parts.AUXILIARYBAR_PART);
		const sideBar = this.getPart(Parts.SIDEBAR_PART);
		const statusBar = this.getPart(Parts.STATUSBAR_PART);
		// --- Start Positron ---
		const positronTopActionBar = this.getPart(Parts.POSITRON_TOP_ACTION_BAR_PART);
		// --- End Positron ---

		// View references for all parts
		this.titleBarPartView = titleBar;
		this.bannerPartView = bannerPart;
		this.sideBarPartView = sideBar;
		this.activityBarPartView = activityBar;
		this.editorPartView = editorPart;
		this.panelPartView = panelPart;
		this.auxiliaryBarPartView = auxiliaryBarPart;
		this.statusBarPartView = statusBar;
		// --- Start Positron ---
		this.positronTopActionBarPartView = positronTopActionBar;
		// --- End Positron ---

		const viewMap = {
			// --- Start Positron ---
			[Parts.POSITRON_TOP_ACTION_BAR_PART]: this.positronTopActionBarPartView,
			// --- End Positron ---
			[Parts.ACTIVITYBAR_PART]: this.activityBarPartView,
			[Parts.BANNER_PART]: this.bannerPartView,
			[Parts.TITLEBAR_PART]: this.titleBarPartView,
			[Parts.EDITOR_PART]: this.editorPartView,
			[Parts.PANEL_PART]: this.panelPartView,
			[Parts.SIDEBAR_PART]: this.sideBarPartView,
			[Parts.STATUSBAR_PART]: this.statusBarPartView,
			[Parts.AUXILIARYBAR_PART]: this.auxiliaryBarPartView
		};

		const fromJSON = ({ type }: { type: Parts }) => viewMap[type];
		const workbenchGrid = SerializableGrid.deserialize(
			this.createGridDescriptor(),
			{ fromJSON },
			{ proportionalLayout: false }
		);

		this.mainContainer.prepend(workbenchGrid.element);
		this.mainContainer.setAttribute('role', 'application');
		this.workbenchGrid = workbenchGrid;
		this.workbenchGrid.edgeSnapping = this.state.runtime.fullscreen;

		// --- Start Positron ---
		for (const part of [positronTopActionBar, titleBar, editorPart, activityBar, panelPart, sideBar, statusBar, auxiliaryBarPart, bannerPart]) {
			// --- End Positron ---
			this._register(part.onDidVisibilityChange((visible) => {
				if (part === sideBar) {
					this.setSideBarHidden(!visible, true);
				} else if (part === panelPart) {
					this.setPanelHidden(!visible, true);
				} else if (part === auxiliaryBarPart) {
					this.setAuxiliaryBarHidden(!visible, true);
				} else if (part === editorPart) {
					this.setEditorHidden(!visible, true);
				}

				// --- Start Positron ---
				// The else was done this way so it easily merges.
				else if (part === positronTopActionBar) {
					this.setPositronTopActionBarHidden(!visible, true);
				}
				// --- End Positron ---

				this._onDidChangePartVisibility.fire();
				this.handleContainerDidLayout(this.mainContainer, this._mainContainerDimension);
			}));
		}

		this._register(this.storageService.onWillSaveState(willSaveState => {
			if (willSaveState.reason === WillSaveStateReason.SHUTDOWN) {
				// Side Bar Size
				const sideBarSize = this.stateModel.getRuntimeValue(LayoutStateKeys.SIDEBAR_HIDDEN)
					? this.workbenchGrid.getViewCachedVisibleSize(this.sideBarPartView)
					: this.workbenchGrid.getViewSize(this.sideBarPartView).width;
				this.stateModel.setInitializationValue(LayoutStateKeys.SIDEBAR_SIZE, sideBarSize as number);

				// Panel Size
				const panelSize = this.stateModel.getRuntimeValue(LayoutStateKeys.PANEL_HIDDEN)
					? this.workbenchGrid.getViewCachedVisibleSize(this.panelPartView)
					: (this.stateModel.getRuntimeValue(LayoutStateKeys.PANEL_POSITION) === Position.BOTTOM ? this.workbenchGrid.getViewSize(this.panelPartView).height : this.workbenchGrid.getViewSize(this.panelPartView).width);
				this.stateModel.setInitializationValue(LayoutStateKeys.PANEL_SIZE, panelSize as number);

				// Auxiliary Bar Size
				const auxiliaryBarSize = this.stateModel.getRuntimeValue(LayoutStateKeys.AUXILIARYBAR_HIDDEN)
					? this.workbenchGrid.getViewCachedVisibleSize(this.auxiliaryBarPartView)
					: this.workbenchGrid.getViewSize(this.auxiliaryBarPartView).width;
				this.stateModel.setInitializationValue(LayoutStateKeys.AUXILIARYBAR_SIZE, auxiliaryBarSize as number);

				this.stateModel.save(true, true);
			}
		}));
	}

	layout(): void {
		if (!this.disposed) {
			this._mainContainerDimension = getClientArea(this.parent);
			this.logService.trace(`Layout#layout, height: ${this._mainContainerDimension.height}, width: ${this._mainContainerDimension.width}`);

			position(this.mainContainer, 0, 0, 0, 0, 'relative');
			size(this.mainContainer, this._mainContainerDimension.width, this._mainContainerDimension.height);

			// Layout the grid widget
			this.workbenchGrid.layout(this._mainContainerDimension.width, this._mainContainerDimension.height);
			this.initialized = true;

			// Emit as event
			this.handleContainerDidLayout(this.mainContainer, this._mainContainerDimension);
		}
	}

	isMainEditorLayoutCentered(): boolean {
		return this.stateModel.getRuntimeValue(LayoutStateKeys.EDITOR_CENTERED);
	}

	centerMainEditorLayout(active: boolean, skipLayout?: boolean): void {
		this.stateModel.setRuntimeValue(LayoutStateKeys.EDITOR_CENTERED, active);

		const activeMainEditor = this.mainPartEditorService.activeEditor;

		let isEditorComplex = false;
		if (activeMainEditor instanceof DiffEditorInput) {
			isEditorComplex = this.configurationService.getValue('diffEditor.renderSideBySide');
		} else if (activeMainEditor?.hasCapability(EditorInputCapabilities.MultipleEditors)) {
			isEditorComplex = true;
		}

		const isCenteredLayoutAutoResizing = this.configurationService.getValue('workbench.editor.centeredLayoutAutoResize');
		if (
			isCenteredLayoutAutoResizing &&
			(this.editorGroupService.mainPart.groups.length > 1 || isEditorComplex)
		) {
			active = false; // disable centered layout for complex editors or when there is more than one group
		}

		if (this.editorGroupService.mainPart.isLayoutCentered() !== active) {
			this.editorGroupService.mainPart.centerLayout(active);

			if (!skipLayout) {
				this.layout();
			}
		}

		this._onDidChangeCenteredLayout.fire(this.stateModel.getRuntimeValue(LayoutStateKeys.EDITOR_CENTERED));
	}

	resizePart(part: Parts, sizeChangeWidth: number, sizeChangeHeight: number): void {
		const sizeChangePxWidth = Math.sign(sizeChangeWidth) * computeScreenAwareSize(getActiveWindow(), Math.abs(sizeChangeWidth));
		const sizeChangePxHeight = Math.sign(sizeChangeHeight) * computeScreenAwareSize(getActiveWindow(), Math.abs(sizeChangeHeight));

		let viewSize: IViewSize;

		switch (part) {
			case Parts.SIDEBAR_PART:
				viewSize = this.workbenchGrid.getViewSize(this.sideBarPartView);
				this.workbenchGrid.resizeView(this.sideBarPartView,
					{
						width: viewSize.width + sizeChangePxWidth,
						height: viewSize.height
					});

				break;
			case Parts.PANEL_PART:
				viewSize = this.workbenchGrid.getViewSize(this.panelPartView);

				this.workbenchGrid.resizeView(this.panelPartView,
					{
						width: viewSize.width + (this.getPanelPosition() !== Position.BOTTOM ? sizeChangePxWidth : 0),
						height: viewSize.height + (this.getPanelPosition() !== Position.BOTTOM ? 0 : sizeChangePxHeight)
					});

				break;
			case Parts.AUXILIARYBAR_PART:
				viewSize = this.workbenchGrid.getViewSize(this.auxiliaryBarPartView);
				this.workbenchGrid.resizeView(this.auxiliaryBarPartView,
					{
						width: viewSize.width + sizeChangePxWidth,
						height: viewSize.height
					});
				break;
			case Parts.EDITOR_PART:
				viewSize = this.workbenchGrid.getViewSize(this.editorPartView);

				// Single Editor Group
				if (this.editorGroupService.mainPart.count === 1) {
					this.workbenchGrid.resizeView(this.editorPartView,
						{
							width: viewSize.width + sizeChangePxWidth,
							height: viewSize.height + sizeChangePxHeight
						});
				} else {
					const activeGroup = this.editorGroupService.mainPart.activeGroup;

					const { width, height } = this.editorGroupService.mainPart.getSize(activeGroup);
					this.editorGroupService.mainPart.setSize(activeGroup, { width: width + sizeChangePxWidth, height: height + sizeChangePxHeight });

					// After resizing the editor group
					// if it does not change in either direction
					// try resizing the full editor part
					const { width: newWidth, height: newHeight } = this.editorGroupService.mainPart.getSize(activeGroup);
					if ((sizeChangePxHeight && height === newHeight) || (sizeChangePxWidth && width === newWidth)) {
						this.workbenchGrid.resizeView(this.editorPartView,
							{
								width: viewSize.width + (sizeChangePxWidth && width === newWidth ? sizeChangePxWidth : 0),
								height: viewSize.height + (sizeChangePxHeight && height === newHeight ? sizeChangePxHeight : 0)
							});
					}
				}

				break;
			default:
				return; // Cannot resize other parts
		}
	}

	// --- Start Positron ---
	private setPositronTopActionBarHidden(hidden: boolean, skipLayout?: boolean): void {
		// Propagate to grid
		this.stateModel.setRuntimeValue(LayoutStateKeys.POSITRON_TOP_ACTION_BAR_HIDDEN, hidden);
		this.workbenchGrid.setViewVisible(this.positronTopActionBarPartView, !hidden);
	}
	// --- End Positron ---

	private setActivityBarHidden(hidden: boolean, skipLayout?: boolean): void {
		if (hidden && !this.canActivityBarBeHidden()) {
			return;
		}
		this.stateModel.setRuntimeValue(LayoutStateKeys.ACTIVITYBAR_HIDDEN, hidden);
		// Propagate to grid
		this.workbenchGrid.setViewVisible(this.activityBarPartView, !hidden);
	}

	private canActivityBarBeHidden(): boolean {
		return !(this.configurationService.getValue(LayoutSettings.ACTIVITY_BAR_LOCATION) === ActivityBarPosition.TOP && !this.isVisible(Parts.TITLEBAR_PART, mainWindow));
	}

	private setBannerHidden(hidden: boolean): void {
		this.workbenchGrid.setViewVisible(this.bannerPartView, !hidden);
	}

	private setEditorHidden(hidden: boolean, skipLayout?: boolean): void {
		this.stateModel.setRuntimeValue(LayoutStateKeys.EDITOR_HIDDEN, hidden);

		// Adjust CSS
		if (hidden) {
			this.mainContainer.classList.add(LayoutClasses.MAIN_EDITOR_AREA_HIDDEN);
		} else {
			this.mainContainer.classList.remove(LayoutClasses.MAIN_EDITOR_AREA_HIDDEN);
		}

		// Propagate to grid
		this.workbenchGrid.setViewVisible(this.editorPartView, !hidden);

		// The editor and panel cannot be hidden at the same time
		if (hidden && !this.isVisible(Parts.PANEL_PART)) {
			this.setPanelHidden(false, true);
		}
	}

	getLayoutClasses(): string[] {
		return coalesce([
			// --- Start Positron ---
			!this.isVisible(Parts.POSITRON_TOP_ACTION_BAR_PART) ? LayoutClasses.POSITRON_TOP_ACTION_BAR_HIDDEN : undefined,
			// --- End Positron ---
			!this.isVisible(Parts.SIDEBAR_PART) ? LayoutClasses.SIDEBAR_HIDDEN : undefined,
			!this.isVisible(Parts.EDITOR_PART, mainWindow) ? LayoutClasses.MAIN_EDITOR_AREA_HIDDEN : undefined,
			!this.isVisible(Parts.PANEL_PART) ? LayoutClasses.PANEL_HIDDEN : undefined,
			!this.isVisible(Parts.AUXILIARYBAR_PART) ? LayoutClasses.AUXILIARYBAR_HIDDEN : undefined,
			!this.isVisible(Parts.STATUSBAR_PART) ? LayoutClasses.STATUSBAR_HIDDEN : undefined,
			this.state.runtime.fullscreen ? LayoutClasses.FULLSCREEN : undefined
		]);
	}

	private setSideBarHidden(hidden: boolean, skipLayout?: boolean): void {
		this.stateModel.setRuntimeValue(LayoutStateKeys.SIDEBAR_HIDDEN, hidden);

		// Adjust CSS
		if (hidden) {
			this.mainContainer.classList.add(LayoutClasses.SIDEBAR_HIDDEN);
		} else {
			this.mainContainer.classList.remove(LayoutClasses.SIDEBAR_HIDDEN);
		}

		// If sidebar becomes hidden, also hide the current active Viewlet if any
		if (hidden && this.paneCompositeService.getActivePaneComposite(ViewContainerLocation.Sidebar)) {
			this.paneCompositeService.hideActivePaneComposite(ViewContainerLocation.Sidebar);

			// Pass Focus to Editor or Panel if Sidebar is now hidden
			const activePanel = this.paneCompositeService.getActivePaneComposite(ViewContainerLocation.Panel);
			if (this.hasFocus(Parts.PANEL_PART) && activePanel) {
				activePanel.focus();
			} else {
				this.focus();
			}
		}

		// If sidebar becomes visible, show last active Viewlet or default viewlet
		else if (!hidden && !this.paneCompositeService.getActivePaneComposite(ViewContainerLocation.Sidebar)) {
			const viewletToOpen = this.paneCompositeService.getLastActivePaneCompositeId(ViewContainerLocation.Sidebar);
			if (viewletToOpen) {
				const viewlet = this.paneCompositeService.openPaneComposite(viewletToOpen, ViewContainerLocation.Sidebar, true);
				if (!viewlet) {
					this.paneCompositeService.openPaneComposite(this.viewDescriptorService.getDefaultViewContainer(ViewContainerLocation.Sidebar)?.id, ViewContainerLocation.Sidebar, true);
				}
			}
		}

		// Propagate to grid
		this.workbenchGrid.setViewVisible(this.sideBarPartView, !hidden);
	}

	private hasViews(id: string): boolean {
		const viewContainer = this.viewDescriptorService.getViewContainerById(id);
		if (!viewContainer) {
			return false;
		}

		const viewContainerModel = this.viewDescriptorService.getViewContainerModel(viewContainer);
		if (!viewContainerModel) {
			return false;
		}

		return viewContainerModel.activeViewDescriptors.length >= 1;
	}

	private adjustPartPositions(sideBarPosition: Position, panelAlignment: PanelAlignment, panelPosition: Position): void {

		// Move activity bar and side bars
		const sideBarSiblingToEditor = panelPosition !== Position.BOTTOM || !(panelAlignment === 'center' || (sideBarPosition === Position.LEFT && panelAlignment === 'right') || (sideBarPosition === Position.RIGHT && panelAlignment === 'left'));
		const auxiliaryBarSiblingToEditor = panelPosition !== Position.BOTTOM || !(panelAlignment === 'center' || (sideBarPosition === Position.RIGHT && panelAlignment === 'right') || (sideBarPosition === Position.LEFT && panelAlignment === 'left'));
		const preMovePanelWidth = !this.isVisible(Parts.PANEL_PART) ? Sizing.Invisible(this.workbenchGrid.getViewCachedVisibleSize(this.panelPartView) ?? this.panelPartView.minimumWidth) : this.workbenchGrid.getViewSize(this.panelPartView).width;
		const preMovePanelHeight = !this.isVisible(Parts.PANEL_PART) ? Sizing.Invisible(this.workbenchGrid.getViewCachedVisibleSize(this.panelPartView) ?? this.panelPartView.minimumHeight) : this.workbenchGrid.getViewSize(this.panelPartView).height;
		const preMoveSideBarSize = !this.isVisible(Parts.SIDEBAR_PART) ? Sizing.Invisible(this.workbenchGrid.getViewCachedVisibleSize(this.sideBarPartView) ?? this.sideBarPartView.minimumWidth) : this.workbenchGrid.getViewSize(this.sideBarPartView).width;
		const preMoveAuxiliaryBarSize = !this.isVisible(Parts.AUXILIARYBAR_PART) ? Sizing.Invisible(this.workbenchGrid.getViewCachedVisibleSize(this.auxiliaryBarPartView) ?? this.auxiliaryBarPartView.minimumWidth) : this.workbenchGrid.getViewSize(this.auxiliaryBarPartView).width;

		// --- Start Positron ---
		// Change [2, *] to [3, *] to account for the top bar being above the banner part.
		if (sideBarPosition === Position.LEFT) {
			this.workbenchGrid.moveViewTo(this.activityBarPartView, [3, 0]);
			this.workbenchGrid.moveView(this.sideBarPartView, preMoveSideBarSize, sideBarSiblingToEditor ? this.editorPartView : this.activityBarPartView, sideBarSiblingToEditor ? Direction.Left : Direction.Right);
			if (auxiliaryBarSiblingToEditor) {
				this.workbenchGrid.moveView(this.auxiliaryBarPartView, preMoveAuxiliaryBarSize, this.editorPartView, Direction.Right);
			} else {
				this.workbenchGrid.moveViewTo(this.auxiliaryBarPartView, [3, -1]);
			}
		} else {
			this.workbenchGrid.moveViewTo(this.activityBarPartView, [3, -1]);
			this.workbenchGrid.moveView(this.sideBarPartView, preMoveSideBarSize, sideBarSiblingToEditor ? this.editorPartView : this.activityBarPartView, sideBarSiblingToEditor ? Direction.Right : Direction.Left);
			if (auxiliaryBarSiblingToEditor) {
				this.workbenchGrid.moveView(this.auxiliaryBarPartView, preMoveAuxiliaryBarSize, this.editorPartView, Direction.Left);
			} else {
				this.workbenchGrid.moveViewTo(this.auxiliaryBarPartView, [3, 0]);
			}
		}
		// --- End Positron ---

		// We moved all the side parts based on the editor and ignored the panel
		// Now, we need to put the panel back in the right position when it is next to the editor
		if (panelPosition !== Position.BOTTOM) {
			this.workbenchGrid.moveView(this.panelPartView, preMovePanelWidth, this.editorPartView, panelPosition === Position.LEFT ? Direction.Left : Direction.Right);
			this.workbenchGrid.resizeView(this.panelPartView, {
				height: preMovePanelHeight as number,
				width: preMovePanelWidth as number
			});
		}

		// Moving views in the grid can cause them to re-distribute sizing unnecessarily
		// Resize visible parts to the width they were before the operation
		if (this.isVisible(Parts.SIDEBAR_PART)) {
			this.workbenchGrid.resizeView(this.sideBarPartView, {
				height: this.workbenchGrid.getViewSize(this.sideBarPartView).height,
				width: preMoveSideBarSize as number
			});
		}

		if (this.isVisible(Parts.AUXILIARYBAR_PART)) {
			this.workbenchGrid.resizeView(this.auxiliaryBarPartView, {
				height: this.workbenchGrid.getViewSize(this.auxiliaryBarPartView).height,
				width: preMoveAuxiliaryBarSize as number
			});
		}
	}

	setPanelAlignment(alignment: PanelAlignment, skipLayout?: boolean): void {

		// Panel alignment only applies to a panel in the bottom position
		if (this.getPanelPosition() !== Position.BOTTOM) {
			this.setPanelPosition(Position.BOTTOM);
		}

		// the workbench grid currently prevents us from supporting panel maximization with non-center panel alignment
		if (alignment !== 'center' && this.isPanelMaximized()) {
			this.toggleMaximizedPanel();
		}

		this.stateModel.setRuntimeValue(LayoutStateKeys.PANEL_ALIGNMENT, alignment);

		this.adjustPartPositions(this.getSideBarPosition(), alignment, this.getPanelPosition());

		this._onDidChangePanelAlignment.fire(alignment);
	}

	private setPanelHidden(hidden: boolean, skipLayout?: boolean): void {

		// Return if not initialized fully #105480
		if (!this.workbenchGrid) {
			return;
		}

		const wasHidden = !this.isVisible(Parts.PANEL_PART);

		this.stateModel.setRuntimeValue(LayoutStateKeys.PANEL_HIDDEN, hidden);

		const isPanelMaximized = this.isPanelMaximized();
		const panelOpensMaximized = this.panelOpensMaximized();

		// Adjust CSS
		if (hidden) {
			this.mainContainer.classList.add(LayoutClasses.PANEL_HIDDEN);
		} else {
			this.mainContainer.classList.remove(LayoutClasses.PANEL_HIDDEN);
		}

		// If panel part becomes hidden, also hide the current active panel if any
		let focusEditor = false;
		if (hidden && this.paneCompositeService.getActivePaneComposite(ViewContainerLocation.Panel)) {
			this.paneCompositeService.hideActivePaneComposite(ViewContainerLocation.Panel);
			focusEditor = isIOS ? false : true; // Do not auto focus on ios #127832
		}

		// If panel part becomes visible, show last active panel or default panel
		else if (!hidden && !this.paneCompositeService.getActivePaneComposite(ViewContainerLocation.Panel)) {
			let panelToOpen: string | undefined = this.paneCompositeService.getLastActivePaneCompositeId(ViewContainerLocation.Panel);

			// verify that the panel we try to open has views before we default to it
			// otherwise fall back to any view that has views still refs #111463
			if (!panelToOpen || !this.hasViews(panelToOpen)) {
				panelToOpen = this.viewDescriptorService
					.getViewContainersByLocation(ViewContainerLocation.Panel)
					.find(viewContainer => this.hasViews(viewContainer.id))?.id;
			}

			if (panelToOpen) {
				const focus = !skipLayout;
				this.paneCompositeService.openPaneComposite(panelToOpen, ViewContainerLocation.Panel, focus);
			}
		}

		// If maximized and in process of hiding, unmaximize before hiding to allow caching of non-maximized size
		if (hidden && isPanelMaximized) {
			this.toggleMaximizedPanel();
		}

		// Don't proceed if we have already done this before
		if (wasHidden === hidden) {
			return;
		}

		// Propagate layout changes to grid
		this.workbenchGrid.setViewVisible(this.panelPartView, !hidden);

		// If in process of showing, toggle whether or not panel is maximized
		if (!hidden) {
			if (!skipLayout && isPanelMaximized !== panelOpensMaximized) {
				this.toggleMaximizedPanel();
			}
		} else {
			// If in process of hiding, remember whether the panel is maximized or not
			this.stateModel.setRuntimeValue(LayoutStateKeys.PANEL_WAS_LAST_MAXIMIZED, isPanelMaximized);
		}

		if (focusEditor) {
			this.editorGroupService.mainPart.activeGroup.focus(); // Pass focus to editor group if panel part is now hidden
		}
	}

	toggleMaximizedPanel(): void {
		const size = this.workbenchGrid.getViewSize(this.panelPartView);
		const panelPosition = this.getPanelPosition();
		const isMaximized = this.isPanelMaximized();
		if (!isMaximized) {
			if (this.isVisible(Parts.PANEL_PART)) {
				if (panelPosition === Position.BOTTOM) {
					this.stateModel.setRuntimeValue(LayoutStateKeys.PANEL_LAST_NON_MAXIMIZED_HEIGHT, size.height);
				} else {
					this.stateModel.setRuntimeValue(LayoutStateKeys.PANEL_LAST_NON_MAXIMIZED_WIDTH, size.width);
				}
			}

			this.setEditorHidden(true);
		} else {
			this.setEditorHidden(false);
			this.workbenchGrid.resizeView(this.panelPartView, {
				width: panelPosition === Position.BOTTOM ? size.width : this.stateModel.getRuntimeValue(LayoutStateKeys.PANEL_LAST_NON_MAXIMIZED_WIDTH),
				height: panelPosition === Position.BOTTOM ? this.stateModel.getRuntimeValue(LayoutStateKeys.PANEL_LAST_NON_MAXIMIZED_HEIGHT) : size.height
			});
		}
		this.stateModel.setRuntimeValue(LayoutStateKeys.PANEL_WAS_LAST_MAXIMIZED, !isMaximized);
	}

	// --- Start Positron ---
	/**
	 * Minimizes the panel.
	 */
	minimizePanel(): void {
		// This method works when the panel position is bottom and the panel alignment is center. It
		// should not be called, and is not called, otherwise. This is a safety check.
		if (this.getPanelPosition() === Position.BOTTOM && this.getPanelAlignment() === 'center') {
			// Get the panel size.
			const size = this.workbenchGrid.getViewSize(this.panelPartView);

			// If the panel is not maximized, and it's visible, and its height is greater than its
			// minimum height, save its last non-mazimized height.
			if (!this.isPanelMaximized() &&
				this.isVisible(Parts.PANEL_PART) &&
				size.height > this.panelPartView.minimumHeight) {
				this.stateModel.setRuntimeValue(
					LayoutStateKeys.PANEL_LAST_NON_MAXIMIZED_HEIGHT,
					size.height
				);
			}

			// Show the editor.
			this.setEditorHidden(false);

			// Resize the panel to its current width and its minimum height.
			this.workbenchGrid.resizeView(this.panelPartView, {
				width: size.width,
				height: this.panelPartView.minimumHeight
			});
		}
	}

	/**
	 * Restores the panel.
	 */
	restorePanel(): void {
		// This method works when the panel position is bottom and the panel alignment is center. It
		// should not be called, and is not called, otherwise. This is a safety check.
		if (this.getPanelPosition() === Position.BOTTOM && this.getPanelAlignment() === 'center') {
			// Get the panel size.
			const size = this.workbenchGrid.getViewSize(this.panelPartView);

			// One oddity of how Workbench layout works in vanilla Visual Studio Code is that the
			// PANEL_LAST_NON_MAXIMIZED_HEIGHT runtime value is ONLY updated when the panel is being
			// maximized (meaning that the editor is being hidden). In Positron, we've augmented
			// Workbench layout to allow the panel to be minimized, maximized, and restored, so we
			// update the PANEL_LAST_NON_MAXIMIZED_HEIGHT whenever the panel is being minimized or
			// mazimized, and we use it to restore the panel height when the panel is being restored
			// from the minimized or maximized state.
			if (!this.isVisible(Parts.EDITOR_PART)) {
				this.setEditorHidden(false);
			} else if (size.height !== this.panelPartView.minimumHeight) {
				return;
			}

			// Resize the panel to its current width and its last non-maximized height.
			this.workbenchGrid.resizeView(this.panelPartView, {
				width: size.width,
				height: this.stateModel.getRuntimeValue(
					LayoutStateKeys.PANEL_LAST_NON_MAXIMIZED_HEIGHT
				)
			});
		}
	}

	/**
	 * Maximizes the panel.
	 */
	maximizePanel(): void {
		// This method works when the panel position is bottom and the panel alignment is center. It
		// should not be called, and is not called, otherwise. This is a safety check.
		if (this.getPanelPosition() === Position.BOTTOM && this.getPanelAlignment() === 'center') {
			// Get the panel size.
			const size = this.workbenchGrid.getViewSize(this.panelPartView);

			// If the panel is not maximized, and it's visible, and its height is greater than its
			// minimum height, save its last non-mazimized height.
			if (!this.isPanelMaximized() &&
				this.isVisible(Parts.PANEL_PART) &&
				size.height > this.panelPartView.minimumHeight) {
				this.stateModel.setRuntimeValue(
					LayoutStateKeys.PANEL_LAST_NON_MAXIMIZED_HEIGHT,
					size.height
				);
			}

			// Hide the editor. This as the effect of maximizing the panel.
			this.setEditorHidden(true);
		}
	}
	// --- End Positron ---

	/**
	 * Returns whether or not the panel opens maximized
	 */
	private panelOpensMaximized(): boolean {

		// The workbench grid currently prevents us from supporting panel maximization with non-center panel alignment
		if (this.getPanelAlignment() !== 'center' && this.getPanelPosition() === Position.BOTTOM) {
			return false;
		}

		const panelOpensMaximized = panelOpensMaximizedFromString(this.configurationService.getValue<string>(WorkbenchLayoutSettings.PANEL_OPENS_MAXIMIZED));
		const panelLastIsMaximized = this.stateModel.getRuntimeValue(LayoutStateKeys.PANEL_WAS_LAST_MAXIMIZED);

		return panelOpensMaximized === PanelOpensMaximizedOptions.ALWAYS || (panelOpensMaximized === PanelOpensMaximizedOptions.REMEMBER_LAST && panelLastIsMaximized);
	}

	private setAuxiliaryBarHidden(hidden: boolean, skipLayout?: boolean): void {
		this.stateModel.setRuntimeValue(LayoutStateKeys.AUXILIARYBAR_HIDDEN, hidden);

		// Adjust CSS
		if (hidden) {
			this.mainContainer.classList.add(LayoutClasses.AUXILIARYBAR_HIDDEN);
		} else {
			this.mainContainer.classList.remove(LayoutClasses.AUXILIARYBAR_HIDDEN);
		}

		// If auxiliary bar becomes hidden, also hide the current active pane composite if any
		if (hidden && this.paneCompositeService.getActivePaneComposite(ViewContainerLocation.AuxiliaryBar)) {
			this.paneCompositeService.hideActivePaneComposite(ViewContainerLocation.AuxiliaryBar);

			// Pass Focus to Editor or Panel if Auxiliary Bar is now hidden
			const activePanel = this.paneCompositeService.getActivePaneComposite(ViewContainerLocation.Panel);
			if (this.hasFocus(Parts.PANEL_PART) && activePanel) {
				activePanel.focus();
			} else {
				this.focus();
			}
		}

		// If auxiliary bar becomes visible, show last active pane composite or default pane composite
		else if (!hidden && !this.paneCompositeService.getActivePaneComposite(ViewContainerLocation.AuxiliaryBar)) {
			let panelToOpen: string | undefined = this.paneCompositeService.getLastActivePaneCompositeId(ViewContainerLocation.AuxiliaryBar);

			// verify that the panel we try to open has views before we default to it
			// otherwise fall back to any view that has views still refs #111463
			if (!panelToOpen || !this.hasViews(panelToOpen)) {
				panelToOpen = this.viewDescriptorService
					.getViewContainersByLocation(ViewContainerLocation.AuxiliaryBar)
					.find(viewContainer => this.hasViews(viewContainer.id))?.id;
			}

			if (panelToOpen) {
				const focus = !skipLayout;
				this.paneCompositeService.openPaneComposite(panelToOpen, ViewContainerLocation.AuxiliaryBar, focus);
			}
		}

		// Propagate to grid
		this.workbenchGrid.setViewVisible(this.auxiliaryBarPartView, !hidden);
	}

	setPartHidden(hidden: boolean, part: Exclude<SINGLE_WINDOW_PARTS, Parts.STATUSBAR_PART | Parts.TITLEBAR_PART>): void;
	setPartHidden(hidden: boolean, part: Exclude<MULTI_WINDOW_PARTS, Parts.STATUSBAR_PART | Parts.TITLEBAR_PART>, targetWindow: Window): void;
	setPartHidden(hidden: boolean, part: Parts, targetWindow: Window = mainWindow): void {
		switch (part) {
			// --- Start Positron ---
			case Parts.POSITRON_TOP_ACTION_BAR_PART:
				return this.setPositronTopActionBarHidden(hidden);
			// --- End Positron ---
			case Parts.ACTIVITYBAR_PART:
				return this.setActivityBarHidden(hidden);
			case Parts.SIDEBAR_PART:
				return this.setSideBarHidden(hidden);
			case Parts.EDITOR_PART:
				return this.setEditorHidden(hidden);
			case Parts.BANNER_PART:
				return this.setBannerHidden(hidden);
			case Parts.AUXILIARYBAR_PART:
				return this.setAuxiliaryBarHidden(hidden);
			case Parts.PANEL_PART:
				return this.setPanelHidden(hidden);
		}
	}

	hasMainWindowBorder(): boolean {
		return this.state.runtime.mainWindowBorder;
	}

	getMainWindowBorderRadius(): string | undefined {
		return this.state.runtime.mainWindowBorder && isMacintosh ? '5px' : undefined;
	}

	// --- Start Positron ---
	/**
	 * Returns true if the panel is minimized.
	 */
	isPanelMinimized() {
		// The panel is minimized when the panel position is bottom and the panel alignment is
		// center and the editor part is visible and the panel part height is at its minimum value.
		return this.getPanelPosition() === Position.BOTTOM &&
			this.getPanelAlignment() === 'center' &&
			this.isVisible(Parts.EDITOR_PART) &&
			this.workbenchGrid.getViewSize(this.panelPartView).height ===
			this.panelPartView.minimumHeight;
	}
	// --- End Positron ---

	isPanelMaximized(): boolean {

		// the workbench grid currently prevents us from supporting panel maximization with non-center panel alignment
		return (this.getPanelAlignment() === 'center' || this.getPanelPosition() !== Position.BOTTOM) && !this.isVisible(Parts.EDITOR_PART, mainWindow);
	}

	getSideBarPosition(): Position {
		return this.stateModel.getRuntimeValue(LayoutStateKeys.SIDEBAR_POSITON);
	}

	getPanelAlignment(): PanelAlignment {
		return this.stateModel.getRuntimeValue(LayoutStateKeys.PANEL_ALIGNMENT);
	}

	updateMenubarVisibility(skipLayout: boolean): void {
		const shouldShowTitleBar = this.shouldShowTitleBar();
		if (!skipLayout && this.workbenchGrid && shouldShowTitleBar !== this.isVisible(Parts.TITLEBAR_PART, mainWindow)) {
			this.workbenchGrid.setViewVisible(this.titleBarPartView, shouldShowTitleBar);
		}
	}

	toggleMenuBar(): void {
		let currentVisibilityValue = getMenuBarVisibility(this.configurationService);
		if (typeof currentVisibilityValue !== 'string') {
			currentVisibilityValue = 'classic';
		}

		let newVisibilityValue: string;
		if (currentVisibilityValue === 'visible' || currentVisibilityValue === 'classic') {
			newVisibilityValue = getTitleBarStyle(this.configurationService) === 'native' ? 'toggle' : 'compact';
		} else {
			newVisibilityValue = 'classic';
		}

		this.configurationService.updateValue('window.menuBarVisibility', newVisibilityValue);
	}

	getPanelPosition(): Position {
		return this.stateModel.getRuntimeValue(LayoutStateKeys.PANEL_POSITION);
	}

	setPanelPosition(position: Position): void {
		if (!this.isVisible(Parts.PANEL_PART)) {
			this.setPanelHidden(false);
		}

		const panelPart = this.getPart(Parts.PANEL_PART);
		const oldPositionValue = positionToString(this.getPanelPosition());
		const newPositionValue = positionToString(position);

		// Adjust CSS
		const panelContainer = assertIsDefined(panelPart.getContainer());
		panelContainer.classList.remove(oldPositionValue);
		panelContainer.classList.add(newPositionValue);

		// Update Styles
		panelPart.updateStyles();

		// Layout
		const size = this.workbenchGrid.getViewSize(this.panelPartView);
		const sideBarSize = this.workbenchGrid.getViewSize(this.sideBarPartView);
		const auxiliaryBarSize = this.workbenchGrid.getViewSize(this.auxiliaryBarPartView);

		let editorHidden = !this.isVisible(Parts.EDITOR_PART, mainWindow);

		// Save last non-maximized size for panel before move
		if (newPositionValue !== oldPositionValue && !editorHidden) {

			// Save the current size of the panel for the new orthogonal direction
			// If moving down, save the width of the panel
			// Otherwise, save the height of the panel
			if (position === Position.BOTTOM) {
				this.stateModel.setRuntimeValue(LayoutStateKeys.PANEL_LAST_NON_MAXIMIZED_WIDTH, size.width);
			} else if (positionFromString(oldPositionValue) === Position.BOTTOM) {
				// --- Start Positron ---
				// Only set the last non-maximized height for the panel when its height is
				// greater than its minimum height.
				if (size.height > this.panelPartView.minimumHeight) {
					this.stateModel.setRuntimeValue(
						LayoutStateKeys.PANEL_LAST_NON_MAXIMIZED_HEIGHT,
						size.height
					);
				}
				// --- End Positron ---
			}
		}

		if (position === Position.BOTTOM && this.getPanelAlignment() !== 'center' && editorHidden) {
			this.toggleMaximizedPanel();
			editorHidden = false;
		}

		this.stateModel.setRuntimeValue(LayoutStateKeys.PANEL_POSITION, position);

		const sideBarVisible = this.isVisible(Parts.SIDEBAR_PART);
		const auxiliaryBarVisible = this.isVisible(Parts.AUXILIARYBAR_PART);

		if (position === Position.BOTTOM) {
			this.workbenchGrid.moveView(this.panelPartView, editorHidden ? size.height : this.stateModel.getRuntimeValue(LayoutStateKeys.PANEL_LAST_NON_MAXIMIZED_HEIGHT), this.editorPartView, Direction.Down);
		} else if (position === Position.RIGHT) {
			this.workbenchGrid.moveView(this.panelPartView, editorHidden ? size.width : this.stateModel.getRuntimeValue(LayoutStateKeys.PANEL_LAST_NON_MAXIMIZED_WIDTH), this.editorPartView, Direction.Right);
		} else {
			this.workbenchGrid.moveView(this.panelPartView, editorHidden ? size.width : this.stateModel.getRuntimeValue(LayoutStateKeys.PANEL_LAST_NON_MAXIMIZED_WIDTH), this.editorPartView, Direction.Left);
		}

		// Reset sidebar to original size before shifting the panel
		this.workbenchGrid.resizeView(this.sideBarPartView, sideBarSize);
		if (!sideBarVisible) {
			this.setSideBarHidden(true);
		}

		this.workbenchGrid.resizeView(this.auxiliaryBarPartView, auxiliaryBarSize);
		if (!auxiliaryBarVisible) {
			this.setAuxiliaryBarHidden(true);
		}

		if (position === Position.BOTTOM) {
			this.adjustPartPositions(this.getSideBarPosition(), this.getPanelAlignment(), position);
		}

		this._onDidChangePanelPosition.fire(newPositionValue);
	}

	isWindowMaximized(targetWindow: Window): boolean {
		return this.state.runtime.maximized.has(getWindowId(targetWindow));
	}

	updateWindowMaximizedState(targetWindow: Window, maximized: boolean) {
		this.mainContainer.classList.toggle(LayoutClasses.MAXIMIZED, maximized);

		const targetWindowId = getWindowId(targetWindow);
		if (maximized === this.state.runtime.maximized.has(targetWindowId)) {
			return;
		}

		if (maximized) {
			this.state.runtime.maximized.add(targetWindowId);
		} else {
			this.state.runtime.maximized.delete(targetWindowId);
		}

		this.updateWindowsBorder();
		this._onDidChangeWindowMaximized.fire({ windowId: targetWindowId, maximized });
	}

	getVisibleNeighborPart(part: Parts, direction: Direction): Parts | undefined {
		if (!this.workbenchGrid) {
			return undefined;
		}

		if (!this.isVisible(part, mainWindow)) {
			return undefined;
		}

		const neighborViews = this.workbenchGrid.getNeighborViews(this.getPart(part), direction, false);

		if (!neighborViews) {
			return undefined;
		}

		for (const neighborView of neighborViews) {
			const neighborPart =
				[Parts.ACTIVITYBAR_PART, Parts.EDITOR_PART, Parts.PANEL_PART, Parts.AUXILIARYBAR_PART, Parts.SIDEBAR_PART, Parts.STATUSBAR_PART, Parts.TITLEBAR_PART]
					.find(partId => this.getPart(partId) === neighborView && this.isVisible(partId, mainWindow));

			if (neighborPart !== undefined) {
				return neighborPart;
			}
		}

		return undefined;
	}

	private onDidChangeWCO(): void {
		const bannerFirst = this.workbenchGrid.getNeighborViews(this.titleBarPartView, Direction.Up, false).length > 0;
		const shouldBannerBeFirst = this.shouldShowBannerFirst();

		if (bannerFirst !== shouldBannerBeFirst) {
			this.workbenchGrid.moveView(this.bannerPartView, Sizing.Distribute, this.titleBarPartView, shouldBannerBeFirst ? Direction.Up : Direction.Down);
		}

		this.workbenchGrid.setViewVisible(this.titleBarPartView, this.shouldShowTitleBar());
	}

	private arrangeEditorNodes(nodes: { editor: ISerializedNode; sideBar?: ISerializedNode; auxiliaryBar?: ISerializedNode }, availableHeight: number, availableWidth: number): ISerializedNode {
		if (!nodes.sideBar && !nodes.auxiliaryBar) {
			nodes.editor.size = availableHeight;
			return nodes.editor;
		}

		const result = [nodes.editor];
		nodes.editor.size = availableWidth;
		if (nodes.sideBar) {
			if (this.stateModel.getRuntimeValue(LayoutStateKeys.SIDEBAR_POSITON) === Position.LEFT) {
				result.splice(0, 0, nodes.sideBar);
			} else {
				result.push(nodes.sideBar);
			}

			nodes.editor.size -= this.stateModel.getRuntimeValue(LayoutStateKeys.SIDEBAR_HIDDEN) ? 0 : nodes.sideBar.size;
		}

		if (nodes.auxiliaryBar) {
			if (this.stateModel.getRuntimeValue(LayoutStateKeys.SIDEBAR_POSITON) === Position.RIGHT) {
				result.splice(0, 0, nodes.auxiliaryBar);
			} else {
				result.push(nodes.auxiliaryBar);
			}

			nodes.editor.size -= this.stateModel.getRuntimeValue(LayoutStateKeys.AUXILIARYBAR_HIDDEN) ? 0 : nodes.auxiliaryBar.size;
		}

		return {
			type: 'branch',
			data: result,
			size: availableHeight
		};
	}

	private arrangeMiddleSectionNodes(nodes: { editor: ISerializedNode; panel: ISerializedNode; activityBar: ISerializedNode; sideBar: ISerializedNode; auxiliaryBar: ISerializedNode }, availableWidth: number, availableHeight: number): ISerializedNode[] {
		const activityBarSize = this.stateModel.getRuntimeValue(LayoutStateKeys.ACTIVITYBAR_HIDDEN) ? 0 : nodes.activityBar.size;
		const sideBarSize = this.stateModel.getRuntimeValue(LayoutStateKeys.SIDEBAR_HIDDEN) ? 0 : nodes.sideBar.size;
		const auxiliaryBarSize = this.stateModel.getRuntimeValue(LayoutStateKeys.AUXILIARYBAR_HIDDEN) ? 0 : nodes.auxiliaryBar.size;
		const panelSize = this.stateModel.getInitializationValue(LayoutStateKeys.PANEL_SIZE) ? 0 : nodes.panel.size;

		const result = [] as ISerializedNode[];
		if (this.stateModel.getRuntimeValue(LayoutStateKeys.PANEL_POSITION) !== Position.BOTTOM) {
			result.push(nodes.editor);
			// --- Start Positron ---
			nodes.editor.size = availableWidth - activityBarSize - sideBarSize - panelSize - auxiliaryBarSize;
			// --- End Positron ---
			if (this.stateModel.getRuntimeValue(LayoutStateKeys.PANEL_POSITION) === Position.RIGHT) {
				result.push(nodes.panel);
			} else {
				result.splice(0, 0, nodes.panel);
			}

			if (this.stateModel.getRuntimeValue(LayoutStateKeys.SIDEBAR_POSITON) === Position.LEFT) {
				result.push(nodes.auxiliaryBar);
				result.splice(0, 0, nodes.sideBar);
				result.splice(0, 0, nodes.activityBar);
			} else {
				result.splice(0, 0, nodes.auxiliaryBar);
				result.push(nodes.sideBar);
				result.push(nodes.activityBar);
			}
		} else {
			const panelAlignment = this.stateModel.getRuntimeValue(LayoutStateKeys.PANEL_ALIGNMENT);
			const sideBarPosition = this.stateModel.getRuntimeValue(LayoutStateKeys.SIDEBAR_POSITON);
			const sideBarNextToEditor = !(panelAlignment === 'center' || (sideBarPosition === Position.LEFT && panelAlignment === 'right') || (sideBarPosition === Position.RIGHT && panelAlignment === 'left'));
			const auxiliaryBarNextToEditor = !(panelAlignment === 'center' || (sideBarPosition === Position.RIGHT && panelAlignment === 'right') || (sideBarPosition === Position.LEFT && panelAlignment === 'left'));

			const editorSectionWidth = availableWidth - activityBarSize - (sideBarNextToEditor ? 0 : sideBarSize) - (auxiliaryBarNextToEditor ? 0 : auxiliaryBarSize);
			result.push({
				type: 'branch',
				data: [this.arrangeEditorNodes({
					editor: nodes.editor,
					sideBar: sideBarNextToEditor ? nodes.sideBar : undefined,
					auxiliaryBar: auxiliaryBarNextToEditor ? nodes.auxiliaryBar : undefined
				}, availableHeight - panelSize, editorSectionWidth), nodes.panel],
				size: editorSectionWidth
			});

			if (!sideBarNextToEditor) {
				if (sideBarPosition === Position.LEFT) {
					result.splice(0, 0, nodes.sideBar);
				} else {
					result.push(nodes.sideBar);
				}
			}

			if (!auxiliaryBarNextToEditor) {
				if (sideBarPosition === Position.RIGHT) {
					result.splice(0, 0, nodes.auxiliaryBar);
				} else {
					result.push(nodes.auxiliaryBar);
				}
			}

			if (sideBarPosition === Position.LEFT) {
				result.splice(0, 0, nodes.activityBar);
			} else {
				result.push(nodes.activityBar);
			}
		}

		return result;
	}

	private createGridDescriptor(): ISerializedGrid {
		const { width, height } = this.stateModel.getInitializationValue(LayoutStateKeys.GRID_SIZE);
		const sideBarSize = this.stateModel.getInitializationValue(LayoutStateKeys.SIDEBAR_SIZE);
		const auxiliaryBarPartSize = this.stateModel.getInitializationValue(LayoutStateKeys.AUXILIARYBAR_SIZE);
		const panelSize = this.stateModel.getInitializationValue(LayoutStateKeys.PANEL_SIZE);

		const titleBarHeight = this.titleBarPartView.minimumHeight;
		const bannerHeight = this.bannerPartView.minimumHeight;
		const statusBarHeight = this.statusBarPartView.minimumHeight;
		const activityBarWidth = this.activityBarPartView.minimumWidth;
		const middleSectionHeight = height - titleBarHeight - statusBarHeight;

		// --- Start Positron ---
		const positronTopActionBarHeight = this.positronTopActionBarPartView.minimumHeight;
		// --- End Positron ---

		const titleAndBanner: ISerializedNode[] = [
			{
				type: 'leaf',
				data: { type: Parts.TITLEBAR_PART },
				size: titleBarHeight,
				visible: this.isVisible(Parts.TITLEBAR_PART, mainWindow)
			},
			{
				type: 'leaf',
				data: { type: Parts.BANNER_PART },
				size: bannerHeight,
				visible: false
			}
		];

		const activityBarNode: ISerializedLeafNode = {
			type: 'leaf',
			data: { type: Parts.ACTIVITYBAR_PART },
			size: activityBarWidth,
			visible: !this.stateModel.getRuntimeValue(LayoutStateKeys.ACTIVITYBAR_HIDDEN)
		};

		const sideBarNode: ISerializedLeafNode = {
			type: 'leaf',
			data: { type: Parts.SIDEBAR_PART },
			size: sideBarSize,
			visible: !this.stateModel.getRuntimeValue(LayoutStateKeys.SIDEBAR_HIDDEN)
		};

		const auxiliaryBarNode: ISerializedLeafNode = {
			type: 'leaf',
			data: { type: Parts.AUXILIARYBAR_PART },
			size: auxiliaryBarPartSize,
			visible: this.isVisible(Parts.AUXILIARYBAR_PART)
		};

		const editorNode: ISerializedLeafNode = {
			type: 'leaf',
			data: { type: Parts.EDITOR_PART },
			size: 0, // Update based on sibling sizes
			visible: !this.stateModel.getRuntimeValue(LayoutStateKeys.EDITOR_HIDDEN)
		};

		const panelNode: ISerializedLeafNode = {
			type: 'leaf',
			data: { type: Parts.PANEL_PART },
			size: panelSize,
			visible: !this.stateModel.getRuntimeValue(LayoutStateKeys.PANEL_HIDDEN)
		};


		const middleSection: ISerializedNode[] = this.arrangeMiddleSectionNodes({
			activityBar: activityBarNode,
			auxiliaryBar: auxiliaryBarNode,
			editor: editorNode,
			panel: panelNode,
			sideBar: sideBarNode
		}, width, middleSectionHeight);

		// --- Start Positron ---
		const positronTopActionBar: ISerializedNode = {
			type: 'leaf',
			data: { type: Parts.POSITRON_TOP_ACTION_BAR_PART },
			size: positronTopActionBarHeight,
			visible: !this.stateModel.getRuntimeValue(LayoutStateKeys.POSITRON_TOP_ACTION_BAR_HIDDEN)
		};
		// --- End Positron ---

		const result: ISerializedGrid = {
			root: {
				type: 'branch',
				size: width,
				data: [
					// --- Start Positron ---
					// ...(this.shouldShowBannerFirst() ? titleAndBanner.reverse() : titleAndBanner),
					...(this.shouldShowBannerFirst() ? [
						titleAndBanner[1],
						titleAndBanner[0],
						positronTopActionBar
					] : [
						titleAndBanner[0],
						positronTopActionBar,
						titleAndBanner[1]
					]),
					// --- End Positron ---
					{
						type: 'branch',
						data: middleSection,
						size: middleSectionHeight
					},
					{
						type: 'leaf',
						data: { type: Parts.STATUSBAR_PART },
						size: statusBarHeight,
						visible: !this.stateModel.getRuntimeValue(LayoutStateKeys.STATUSBAR_HIDDEN)
					}
				]
			},
			orientation: Orientation.VERTICAL,
			width,
			height
		};

		type StartupLayoutEvent = {
			activityBarVisible: boolean;
			sideBarVisible: boolean;
			auxiliaryBarVisible: boolean;
			panelVisible: boolean;
			statusbarVisible: boolean;
			sideBarPosition: string;
			panelPosition: string;
		};

		type StartupLayoutEventClassification = {
			owner: 'sbatten';
			comment: 'Information about the layout of the workbench during statup';
			activityBarVisible: { classification: 'SystemMetaData'; purpose: 'FeatureInsight'; isMeasurement: true; comment: 'Whether or the not the activity bar is visible' };
			sideBarVisible: { classification: 'SystemMetaData'; purpose: 'FeatureInsight'; isMeasurement: true; comment: 'Whether or the not the primary side bar is visible' };
			auxiliaryBarVisible: { classification: 'SystemMetaData'; purpose: 'FeatureInsight'; isMeasurement: true; comment: 'Whether or the not the secondary side bar is visible' };
			panelVisible: { classification: 'SystemMetaData'; purpose: 'FeatureInsight'; isMeasurement: true; comment: 'Whether or the not the panel is visible' };
			statusbarVisible: { classification: 'SystemMetaData'; purpose: 'FeatureInsight'; isMeasurement: true; comment: 'Whether or the not the status bar is visible' };
			sideBarPosition: { classification: 'SystemMetaData'; purpose: 'FeatureInsight'; comment: 'Whether the primary side bar is on the left or right' };
			panelPosition: { classification: 'SystemMetaData'; purpose: 'FeatureInsight'; comment: 'Whether the panel is on the bottom, left, or right' };
		};

		const layoutDescriptor: StartupLayoutEvent = {
			activityBarVisible: !this.stateModel.getRuntimeValue(LayoutStateKeys.ACTIVITYBAR_HIDDEN),
			sideBarVisible: !this.stateModel.getRuntimeValue(LayoutStateKeys.SIDEBAR_HIDDEN),
			auxiliaryBarVisible: !this.stateModel.getRuntimeValue(LayoutStateKeys.AUXILIARYBAR_HIDDEN),
			panelVisible: !this.stateModel.getRuntimeValue(LayoutStateKeys.PANEL_HIDDEN),
			statusbarVisible: !this.stateModel.getRuntimeValue(LayoutStateKeys.STATUSBAR_HIDDEN),
			sideBarPosition: positionToString(this.stateModel.getRuntimeValue(LayoutStateKeys.SIDEBAR_POSITON)),
			panelPosition: positionToString(this.stateModel.getRuntimeValue(LayoutStateKeys.PANEL_POSITION)),
		};

		this.telemetryService.publicLog2<StartupLayoutEvent, StartupLayoutEventClassification>('startupLayout', layoutDescriptor);

		return result;
	}

	override dispose(): void {
		super.dispose();

		this.disposed = true;
	}
}

type ZenModeConfiguration = {
	centerLayout: boolean;
	fullScreen: boolean;
	hideActivityBar: boolean;
	hideLineNumbers: boolean;
	hideStatusBar: boolean;
	showTabs: 'multiple' | 'single' | 'none';
	restore: boolean;
	silentNotifications: boolean;
};

function getZenModeConfiguration(configurationService: IConfigurationService): ZenModeConfiguration {
	return configurationService.getValue<ZenModeConfiguration>(WorkbenchLayoutSettings.ZEN_MODE_CONFIG);
}

//#endregion

//#region Layout State Model

interface IWorkbenchLayoutStateKey {
	readonly name: string;
	readonly runtime: boolean;
	readonly defaultValue: unknown;
	readonly scope: StorageScope;
	readonly target: StorageTarget;
	readonly zenModeIgnore?: boolean;
}

type StorageKeyType = string | boolean | number | object;

abstract class WorkbenchLayoutStateKey<T extends StorageKeyType> implements IWorkbenchLayoutStateKey {

	abstract readonly runtime: boolean;

	constructor(readonly name: string, readonly scope: StorageScope, readonly target: StorageTarget, public defaultValue: T) { }
}

class RuntimeStateKey<T extends StorageKeyType> extends WorkbenchLayoutStateKey<T> {

	readonly runtime = true;

	constructor(name: string, scope: StorageScope, target: StorageTarget, defaultValue: T, readonly zenModeIgnore?: boolean) {
		super(name, scope, target, defaultValue);
	}
}

class InitializationStateKey<T extends StorageKeyType> extends WorkbenchLayoutStateKey<T> {
	readonly runtime = false;
}

const LayoutStateKeys = {

	// Editor
	EDITOR_CENTERED: new RuntimeStateKey<boolean>('editor.centered', StorageScope.WORKSPACE, StorageTarget.MACHINE, false),

	// Zen Mode
	ZEN_MODE_ACTIVE: new RuntimeStateKey<boolean>('zenMode.active', StorageScope.WORKSPACE, StorageTarget.MACHINE, false),
	ZEN_MODE_EXIT_INFO: new RuntimeStateKey('zenMode.exitInfo', StorageScope.WORKSPACE, StorageTarget.MACHINE, {
		transitionedToCenteredEditorLayout: false,
		transitionedToFullScreen: false,
		handleNotificationsDoNotDisturbMode: false,
		wasVisible: {
			auxiliaryBar: false,
			panel: false,
			sideBar: false,
		},
	}),

	// Part Sizing
	GRID_SIZE: new InitializationStateKey('grid.size', StorageScope.PROFILE, StorageTarget.MACHINE, { width: 800, height: 600 }),
	SIDEBAR_SIZE: new InitializationStateKey<number>('sideBar.size', StorageScope.PROFILE, StorageTarget.MACHINE, 200),
	AUXILIARYBAR_SIZE: new InitializationStateKey<number>('auxiliaryBar.size', StorageScope.PROFILE, StorageTarget.MACHINE, 200),
	PANEL_SIZE: new InitializationStateKey<number>('panel.size', StorageScope.PROFILE, StorageTarget.MACHINE, 300),

	PANEL_LAST_NON_MAXIMIZED_HEIGHT: new RuntimeStateKey<number>('panel.lastNonMaximizedHeight', StorageScope.PROFILE, StorageTarget.MACHINE, 300),
	PANEL_LAST_NON_MAXIMIZED_WIDTH: new RuntimeStateKey<number>('panel.lastNonMaximizedWidth', StorageScope.PROFILE, StorageTarget.MACHINE, 300),
	PANEL_WAS_LAST_MAXIMIZED: new RuntimeStateKey<boolean>('panel.wasLastMaximized', StorageScope.WORKSPACE, StorageTarget.MACHINE, false),

	// Part Positions
	SIDEBAR_POSITON: new RuntimeStateKey<Position>('sideBar.position', StorageScope.WORKSPACE, StorageTarget.MACHINE, Position.LEFT),
	PANEL_POSITION: new RuntimeStateKey<Position>('panel.position', StorageScope.WORKSPACE, StorageTarget.MACHINE, Position.BOTTOM),
	PANEL_ALIGNMENT: new RuntimeStateKey<PanelAlignment>('panel.alignment', StorageScope.PROFILE, StorageTarget.USER, 'center'),

	// Part Visibility
	// --- Start Positron ---
	POSITRON_TOP_ACTION_BAR_HIDDEN: new RuntimeStateKey<boolean>('positronTopActionBar.hidden', StorageScope.WORKSPACE, StorageTarget.USER, false, true),
	// --- End Positron ---
	ACTIVITYBAR_HIDDEN: new RuntimeStateKey<boolean>('activityBar.hidden', StorageScope.WORKSPACE, StorageTarget.MACHINE, false, true),
	SIDEBAR_HIDDEN: new RuntimeStateKey<boolean>('sideBar.hidden', StorageScope.WORKSPACE, StorageTarget.MACHINE, false),
	EDITOR_HIDDEN: new RuntimeStateKey<boolean>('editor.hidden', StorageScope.WORKSPACE, StorageTarget.MACHINE, false),
	PANEL_HIDDEN: new RuntimeStateKey<boolean>('panel.hidden', StorageScope.WORKSPACE, StorageTarget.MACHINE, true),
	AUXILIARYBAR_HIDDEN: new RuntimeStateKey<boolean>('auxiliaryBar.hidden', StorageScope.WORKSPACE, StorageTarget.MACHINE, true),
	// --- Start Positron ---
	// Change default to true.
	STATUSBAR_HIDDEN: new RuntimeStateKey<boolean>('statusBar.hidden', StorageScope.WORKSPACE, StorageTarget.MACHINE, true, true)
	// --- End Positron ---

} as const;

interface ILayoutStateChangeEvent<T extends StorageKeyType> {
	readonly key: RuntimeStateKey<T>;
	readonly value: T;
}

enum WorkbenchLayoutSettings {
	PANEL_POSITION = 'workbench.panel.defaultLocation',
	PANEL_OPENS_MAXIMIZED = 'workbench.panel.opensMaximized',
	ZEN_MODE_CONFIG = 'zenMode',
	ZEN_MODE_SILENT_NOTIFICATIONS = 'zenMode.silentNotifications',
	EDITOR_CENTERED_LAYOUT_AUTO_RESIZE = 'workbench.editor.centeredLayoutAutoResize',
}

enum LegacyWorkbenchLayoutSettings {
	STATUSBAR_VISIBLE = 'workbench.statusBar.visible', // Deprecated to UI State
	SIDEBAR_POSITION = 'workbench.sideBar.location', // Deprecated to UI State
}

class LayoutStateModel extends Disposable {

	static readonly STORAGE_PREFIX = 'workbench.';

	private readonly _onDidChangeState = this._register(new Emitter<ILayoutStateChangeEvent<StorageKeyType>>());
	readonly onDidChangeState = this._onDidChangeState.event;

	private readonly stateCache = new Map<string, unknown>();

	constructor(
		private readonly storageService: IStorageService,
		private readonly configurationService: IConfigurationService,
		private readonly contextService: IWorkspaceContextService,
		private readonly container: HTMLElement
	) {
		super();

		this._register(this.configurationService.onDidChangeConfiguration(configurationChange => this.updateStateFromLegacySettings(configurationChange)));
	}

	private updateStateFromLegacySettings(configurationChangeEvent: IConfigurationChangeEvent): void {
		const isZenMode = this.getRuntimeValue(LayoutStateKeys.ZEN_MODE_ACTIVE);

		if (configurationChangeEvent.affectsConfiguration(LayoutSettings.ACTIVITY_BAR_LOCATION) && !isZenMode) {
			this.setRuntimeValueAndFire(LayoutStateKeys.ACTIVITYBAR_HIDDEN, this.isActivityBarHidden());
		}

		if (configurationChangeEvent.affectsConfiguration(LegacyWorkbenchLayoutSettings.STATUSBAR_VISIBLE) && !isZenMode) {
			this.setRuntimeValueAndFire(LayoutStateKeys.STATUSBAR_HIDDEN, !this.configurationService.getValue(LegacyWorkbenchLayoutSettings.STATUSBAR_VISIBLE));
		}

		if (configurationChangeEvent.affectsConfiguration(LegacyWorkbenchLayoutSettings.SIDEBAR_POSITION)) {
			this.setRuntimeValueAndFire(LayoutStateKeys.SIDEBAR_POSITON, positionFromString(this.configurationService.getValue(LegacyWorkbenchLayoutSettings.SIDEBAR_POSITION) ?? 'left'));
		}
	}

	private updateLegacySettingsFromState<T extends StorageKeyType>(key: RuntimeStateKey<T>, value: T): void {
		const isZenMode = this.getRuntimeValue(LayoutStateKeys.ZEN_MODE_ACTIVE);
		if (key.zenModeIgnore && isZenMode) {
			return;
		}

		if (key === LayoutStateKeys.ACTIVITYBAR_HIDDEN) {
			this.configurationService.updateValue(LayoutSettings.ACTIVITY_BAR_LOCATION, value ? ActivityBarPosition.HIDDEN : undefined);
		} else if (key === LayoutStateKeys.STATUSBAR_HIDDEN) {
			this.configurationService.updateValue(LegacyWorkbenchLayoutSettings.STATUSBAR_VISIBLE, !value);
		} else if (key === LayoutStateKeys.SIDEBAR_POSITON) {
			this.configurationService.updateValue(LegacyWorkbenchLayoutSettings.SIDEBAR_POSITION, positionToString(value as Position));
		}
	}

	load(): void {
		let key: keyof typeof LayoutStateKeys;

		// Load stored values for all keys
		for (key in LayoutStateKeys) {
			const stateKey = LayoutStateKeys[key] as WorkbenchLayoutStateKey<StorageKeyType>;
			const value = this.loadKeyFromStorage(stateKey);

			if (value !== undefined) {
				this.stateCache.set(stateKey.name, value);
			}
		}

		// Apply legacy settings
		this.stateCache.set(LayoutStateKeys.ACTIVITYBAR_HIDDEN.name, this.isActivityBarHidden());
		this.stateCache.set(LayoutStateKeys.STATUSBAR_HIDDEN.name, !this.configurationService.getValue(LegacyWorkbenchLayoutSettings.STATUSBAR_VISIBLE));
		this.stateCache.set(LayoutStateKeys.SIDEBAR_POSITON.name, positionFromString(this.configurationService.getValue(LegacyWorkbenchLayoutSettings.SIDEBAR_POSITION) ?? 'left'));

		// Set dynamic defaults: part sizing and side bar visibility
		const workbenchDimensions = getClientArea(this.container);
		LayoutStateKeys.PANEL_POSITION.defaultValue = positionFromString(this.configurationService.getValue(WorkbenchLayoutSettings.PANEL_POSITION) ?? 'bottom');
		LayoutStateKeys.GRID_SIZE.defaultValue = { height: workbenchDimensions.height, width: workbenchDimensions.width };
		LayoutStateKeys.SIDEBAR_SIZE.defaultValue = Math.min(300, workbenchDimensions.width / 4);
		LayoutStateKeys.AUXILIARYBAR_SIZE.defaultValue = Math.min(300, workbenchDimensions.width / 4);
		// --- Start Positron ---
		// Override LayoutStateKeys.SIDEBAR_SIZE.defaultValue and LayoutStateKeys.AUXILIARYBAR_SIZE.defaultValue.
		LayoutStateKeys.SIDEBAR_SIZE.defaultValue = Math.min(SIDEBAR_PART_MINIMUM_WIDTH, Math.round(workbenchDimensions.width / 4)); // 170 mirrors minimumWidth in sidebarPart.ts.
		LayoutStateKeys.AUXILIARYBAR_SIZE.defaultValue = Math.round(workbenchDimensions.width * 0.45);
		// --- End Positron ---
		LayoutStateKeys.PANEL_SIZE.defaultValue = (this.stateCache.get(LayoutStateKeys.PANEL_POSITION.name) ?? LayoutStateKeys.PANEL_POSITION.defaultValue) === 'bottom' ? workbenchDimensions.height / 3 : workbenchDimensions.width / 4;
		LayoutStateKeys.SIDEBAR_HIDDEN.defaultValue = this.contextService.getWorkbenchState() === WorkbenchState.EMPTY;

		// --- Start Positron ---
		// In Positron, the auxiliary bar and panel are not hidden by default and the panel defaults
		// to 50% height.
		LayoutStateKeys.AUXILIARYBAR_HIDDEN.defaultValue = false;
		LayoutStateKeys.PANEL_HIDDEN.defaultValue = false;
		LayoutStateKeys.PANEL_SIZE.defaultValue = workbenchDimensions.height / 2;
		// // --- End Positron ---

		// Apply all defaults
		for (key in LayoutStateKeys) {
			const stateKey = LayoutStateKeys[key];
			if (this.stateCache.get(stateKey.name) === undefined) {
				this.stateCache.set(stateKey.name, stateKey.defaultValue);
			}
		}

		// Register for runtime key changes
		this._register(this.storageService.onDidChangeValue(StorageScope.PROFILE, undefined, this._register(new DisposableStore()))(storageChangeEvent => {
			let key: keyof typeof LayoutStateKeys;
			for (key in LayoutStateKeys) {
				const stateKey = LayoutStateKeys[key] as WorkbenchLayoutStateKey<StorageKeyType>;
				if (stateKey instanceof RuntimeStateKey && stateKey.scope === StorageScope.PROFILE && stateKey.target === StorageTarget.USER) {
					if (`${LayoutStateModel.STORAGE_PREFIX}${stateKey.name}` === storageChangeEvent.key) {
						const value = this.loadKeyFromStorage(stateKey) ?? stateKey.defaultValue;
						if (this.stateCache.get(stateKey.name) !== value) {
							this.stateCache.set(stateKey.name, value);
							this._onDidChangeState.fire({ key: stateKey, value });
						}
					}
				}
			}
		}));
	}

	save(workspace: boolean, global: boolean): void {
		let key: keyof typeof LayoutStateKeys;

		const isZenMode = this.getRuntimeValue(LayoutStateKeys.ZEN_MODE_ACTIVE);

		for (key in LayoutStateKeys) {
			const stateKey = LayoutStateKeys[key] as WorkbenchLayoutStateKey<StorageKeyType>;
			if ((workspace && stateKey.scope === StorageScope.WORKSPACE) ||
				(global && stateKey.scope === StorageScope.PROFILE)) {
				if (isZenMode && stateKey instanceof RuntimeStateKey && stateKey.zenModeIgnore) {
					continue; // Don't write out specific keys while in zen mode
				}

				this.saveKeyToStorage(stateKey);
			}
		}
	}

	getInitializationValue<T extends StorageKeyType>(key: InitializationStateKey<T>): T {
		return this.stateCache.get(key.name) as T;
	}

	setInitializationValue<T extends StorageKeyType>(key: InitializationStateKey<T>, value: T): void {
		this.stateCache.set(key.name, value);
	}

	getRuntimeValue<T extends StorageKeyType>(key: RuntimeStateKey<T>, fallbackToSetting?: boolean): T {
		if (fallbackToSetting) {
			switch (key) {
				case LayoutStateKeys.ACTIVITYBAR_HIDDEN:
					this.stateCache.set(key.name, this.isActivityBarHidden());
					break;
				case LayoutStateKeys.STATUSBAR_HIDDEN:
					this.stateCache.set(key.name, !this.configurationService.getValue(LegacyWorkbenchLayoutSettings.STATUSBAR_VISIBLE));
					break;
				case LayoutStateKeys.SIDEBAR_POSITON:
					this.stateCache.set(key.name, this.configurationService.getValue(LegacyWorkbenchLayoutSettings.SIDEBAR_POSITION) ?? 'left');
					break;
			}
		}

		return this.stateCache.get(key.name) as T;
	}

	setRuntimeValue<T extends StorageKeyType>(key: RuntimeStateKey<T>, value: T): void {
		this.stateCache.set(key.name, value);
		const isZenMode = this.getRuntimeValue(LayoutStateKeys.ZEN_MODE_ACTIVE);

		if (key.scope === StorageScope.PROFILE) {
			if (!isZenMode || !key.zenModeIgnore) {
				this.saveKeyToStorage<T>(key);
				this.updateLegacySettingsFromState(key, value);
			}
		}
	}

	private isActivityBarHidden(): boolean {
		const oldValue = this.configurationService.getValue<boolean | undefined>('workbench.activityBar.visible');
		if (oldValue !== undefined) {
			return !oldValue;
		}
		return this.configurationService.getValue(LayoutSettings.ACTIVITY_BAR_LOCATION) !== ActivityBarPosition.SIDE;
	}

	private setRuntimeValueAndFire<T extends StorageKeyType>(key: RuntimeStateKey<T>, value: T): void {
		const previousValue = this.stateCache.get(key.name);
		if (previousValue === value) {
			return;
		}

		this.setRuntimeValue(key, value);
		this._onDidChangeState.fire({ key, value });
	}

	private saveKeyToStorage<T extends StorageKeyType>(key: WorkbenchLayoutStateKey<T>): void {
		const value = this.stateCache.get(key.name) as T;
		this.storageService.store(`${LayoutStateModel.STORAGE_PREFIX}${key.name}`, typeof value === 'object' ? JSON.stringify(value) : value, key.scope, key.target);
	}

	private loadKeyFromStorage<T extends StorageKeyType>(key: WorkbenchLayoutStateKey<T>): T | undefined {
		let value: any = this.storageService.get(`${LayoutStateModel.STORAGE_PREFIX}${key.name}`, key.scope);

		if (value !== undefined) {
			switch (typeof key.defaultValue) {
				case 'boolean': value = value === 'true'; break;
				case 'number': value = parseInt(value); break;
				case 'object': value = JSON.parse(value); break;
			}
		}

		return value as T | undefined;
	}
}

//#endregion<|MERGE_RESOLUTION|>--- conflicted
+++ resolved
@@ -390,18 +390,12 @@
 			}
 			// --- End Positron ---
 
-<<<<<<< HEAD
-			// Restore editor part on any editor change
+			// Restore main editor part on any editor change in main part
 			// --- Start Positron ---
-			// this._register(this.editorService.onDidVisibleEditorsChange(showEditorIfHidden));
-			this._register(this.editorService.onDidVisibleEditorsChange(onDidVisibleEditorsChangeHandler));
+			// this._register(this.mainPartEditorService.onDidVisibleEditorsChange(showEditorIfHidden));
+			this._register(this.mainPartEditorService.onDidVisibleEditorsChange(onDidVisibleEditorsChangeHandler));
 			// --- End Positron ---
-			this._register(this.editorGroupService.onDidActivateGroup(showEditorIfHidden));
-=======
-			// Restore main editor part on any editor change in main part
-			this._register(this.mainPartEditorService.onDidVisibleEditorsChange(showEditorIfHidden));
 			this._register(this.editorGroupService.mainPart.onDidActivateGroup(showEditorIfHidden));
->>>>>>> af28b32d
 
 			// Revalidate center layout when active editor changes: diff editor quits centered mode.
 			this._register(this.mainPartEditorService.onDidActiveEditorChange(() => this.centerMainEditorLayout(this.stateModel.getRuntimeValue(LayoutStateKeys.EDITOR_CENTERED))));
@@ -1369,20 +1363,13 @@
 				(this.isVisible(Parts.PANEL_PART) && isColumn ? this.panelPartView.minimumWidth : 0) +
 				(this.isVisible(Parts.AUXILIARYBAR_PART) ? this.auxiliaryBarPartView.minimumWidth : 0);
 
-<<<<<<< HEAD
-		const takenHeight =
-			(this.isVisible(Parts.TITLEBAR_PART) ? this.titleBarPartView.minimumHeight : 0) +
-			// --- Start Positron ---
-			(this.isVisible(Parts.POSITRON_TOP_ACTION_BAR_PART) ? this.positronTopActionBarPartView.minimumHeight : 0) +
-			// --- End Positron ---
-			(this.isVisible(Parts.STATUSBAR_PART) ? this.statusBarPartView.minimumHeight : 0) +
-			(this.isVisible(Parts.PANEL_PART) && !isColumn ? this.panelPartView.minimumHeight : 0);
-=======
 			const takenHeight =
 				(this.isVisible(Parts.TITLEBAR_PART, targetWindow) ? this.titleBarPartView.minimumHeight : 0) +
+				// --- Start Positron ---
+				(this.isVisible(Parts.POSITRON_TOP_ACTION_BAR_PART, targetWindow) ? this.positronTopActionBarPartView.minimumHeight : 0) +
+				// --- End Positron ---
 				(this.isVisible(Parts.STATUSBAR_PART, targetWindow) ? this.statusBarPartView.minimumHeight : 0) +
 				(this.isVisible(Parts.PANEL_PART) && !isColumn ? this.panelPartView.minimumHeight : 0);
->>>>>>> af28b32d
 
 			const availableWidth = containerDimension.width - takenWidth;
 			const availableHeight = containerDimension.height - takenHeight;
