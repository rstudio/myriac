--- conflicted
+++ resolved
@@ -24,15 +24,10 @@
 import { ILocalizedString } from 'vs/platform/action/common/action';
 import { Categories } from 'vs/platform/action/common/actionCommonCategories';
 
-<<<<<<< HEAD
 // --- Start Positron ---
 // exported so that additional workspace commands could be added in positronActions.ts
 export const workspacesCategory: ILocalizedString = { value: localize('workspaces', "Workspaces"), original: 'Workspaces' };
 // --- End Positron ---
-const fileCategory = { value: localize('filesCategory', "File"), original: 'File' };
-=======
-const workspacesCategory: ILocalizedString = { value: localize('workspaces', "Workspaces"), original: 'Workspaces' };
->>>>>>> 7f329fe6
 
 export class OpenFileAction extends Action2 {
 
