--- conflicted
+++ resolved
@@ -24,14 +24,10 @@
 import { ILocalizedString } from 'vs/platform/action/common/action';
 import { Categories } from 'vs/platform/action/common/actionCommonCategories';
 
-<<<<<<< HEAD
 // --- Start Positron ---
 // exported so that additional workspace commands could be added in positronActions.ts
-export const workspacesCategory: ILocalizedString = { value: localize('workspaces', "Workspaces"), original: 'Workspaces' };
+export const workspacesCategory: ILocalizedString = localize2('workspaces', 'Workspaces');
 // --- End Positron ---
-=======
-const workspacesCategory: ILocalizedString = localize2('workspaces', 'Workspaces');
->>>>>>> f5442d1f
 
 export class OpenFileAction extends Action2 {
 
