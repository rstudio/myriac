/*---------------------------------------------------------------------------------------------
 *  Copyright (C) 2024 Posit Software, PBC. All rights reserved.
 *  Licensed under the Elastic License 2.0. See LICENSE.txt for license information.
 *--------------------------------------------------------------------------------------------*/

<<<<<<< HEAD
import { URI } from '../../../../base/common/uri.js';
import { localize } from '../../../../nls.js';
import { IFileService } from '../../../../platform/files/common/files.js';
import { WizardFormattedTextType } from '../components/wizardFormattedText.js';
import { IPathService } from '../../../services/path/common/pathService.js';
=======
import { URI } from 'vs/base/common/uri';
import { localize } from 'vs/nls';
import { IFileService } from 'vs/platform/files/common/files';
import { WizardFormattedTextType } from 'vs/workbench/browser/positronNewProjectWizard/components/wizardFormattedText';

/**
 * The maximum length of a project path, which is the full path when joining a parent folder with
 * the project name.
 */
const MAX_LENGTH_PROJECT_PATH = 255;

/**
 * Calculates the maximum length of a project name based on the maximum length of a project path and
 * the length of the parent folder path.
 * @param parentFolderLength The length of the parent folder path string.
 * @returns The maximum length of a project name.
 */
export const getMaxProjectPathLength = (parentFolderLength: number) => MAX_LENGTH_PROJECT_PATH + 1 - parentFolderLength;
>>>>>>> 54d791da

/**
 * Checks the project name to ensure it is valid.
 * @param projectName The project name to check.
 * @param parentFolder The parent folder of the project.
 * @param pathService The path service.
 * @param fileService The file service.
 * @returns A promise that resolves to a WizardFormattedTextItem if the project name is invalid; otherwise, undefined.
 */
export const checkProjectName = async (
	projectName: string,
	parentFolder: URI,
	fileService: IFileService
) => {
	// The project name can't be empty.
	if (!projectName.trim()) {
		return {
			type: WizardFormattedTextType.Error,
			text: localize(
				'projectNameLocationSubStep.projectName.feedback.emptyProjectName',
				"Please enter a project name"
			),
		};
	}

	// TODO: Additional project name validation (i.e. unsupported characters, length, etc.)

	// The project directory can't already exist.
	const folderPath = URI.joinPath(parentFolder, projectName);
	if (await fileService.exists(folderPath)) {
		return {
			type: WizardFormattedTextType.Error,
			text: localize(
				'projectNameLocationSubStep.projectName.feedback.existingDirectory',
				"The directory `{0}` already exists. Please enter a different project name.",
				projectName
			),
		};
	}

	// The project name is valid, so don't return any feedback.
	return undefined;
};<|MERGE_RESOLUTION|>--- conflicted
+++ resolved
@@ -3,17 +3,10 @@
  *  Licensed under the Elastic License 2.0. See LICENSE.txt for license information.
  *--------------------------------------------------------------------------------------------*/
 
-<<<<<<< HEAD
 import { URI } from '../../../../base/common/uri.js';
 import { localize } from '../../../../nls.js';
 import { IFileService } from '../../../../platform/files/common/files.js';
 import { WizardFormattedTextType } from '../components/wizardFormattedText.js';
-import { IPathService } from '../../../services/path/common/pathService.js';
-=======
-import { URI } from 'vs/base/common/uri';
-import { localize } from 'vs/nls';
-import { IFileService } from 'vs/platform/files/common/files';
-import { WizardFormattedTextType } from 'vs/workbench/browser/positronNewProjectWizard/components/wizardFormattedText';
 
 /**
  * The maximum length of a project path, which is the full path when joining a parent folder with
@@ -28,7 +21,6 @@
  * @returns The maximum length of a project name.
  */
 export const getMaxProjectPathLength = (parentFolderLength: number) => MAX_LENGTH_PROJECT_PATH + 1 - parentFolderLength;
->>>>>>> 54d791da
 
 /**
  * Checks the project name to ensure it is valid.
