/*---------------------------------------------------------------------------------------------
 *  Copyright (c) Microsoft Corporation. All rights reserved.
 *  Licensed under the MIT License. See License.txt in the project root for license information.
 *--------------------------------------------------------------------------------------------*/

import 'vs/css!./media/panelpart';
import { localize, localize2 } from 'vs/nls';
import { KeyMod, KeyCode } from 'vs/base/common/keyCodes';
import { MenuId, MenuRegistry, registerAction2, Action2, IAction2Options } from 'vs/platform/actions/common/actions';
import { Categories } from 'vs/platform/action/common/actionCommonCategories';
import { IWorkbenchLayoutService, PanelAlignment, Parts, Position, positionToString } from 'vs/workbench/services/layout/browser/layoutService';
import { AuxiliaryBarVisibleContext, PanelAlignmentContext, PanelMaximizedContext, PanelPositionContext, PanelVisibleContext } from 'vs/workbench/common/contextkeys';
import { ContextKeyExpr, ContextKeyExpression } from 'vs/platform/contextkey/common/contextkey';
import { Codicon } from 'vs/base/common/codicons';
import { registerIcon } from 'vs/platform/theme/common/iconRegistry';
import { ServicesAccessor } from 'vs/editor/browser/editorExtensions';
import { ViewContainerLocationToString, ViewContainerLocation, IViewDescriptorService } from 'vs/workbench/common/views';
import { IViewsService } from 'vs/workbench/services/views/common/viewsService';
import { IPaneCompositePartService } from 'vs/workbench/services/panecomposite/browser/panecomposite';
import { INotificationService } from 'vs/platform/notification/common/notification';
import { ICommandActionTitle } from 'vs/platform/action/common/action';
import { KeybindingWeight } from 'vs/platform/keybinding/common/keybindingsRegistry';

const maximizeIcon = registerIcon('panel-maximize', Codicon.chevronUp, localize('maximizeIcon', 'Icon to maximize a panel.'));
const restoreIcon = registerIcon('panel-restore', Codicon.chevronDown, localize('restoreIcon', 'Icon to restore a panel.'));
const closeIcon = registerIcon('panel-close', Codicon.close, localize('closeIcon', 'Icon to close a panel.'));
const panelIcon = registerIcon('panel-layout-icon', Codicon.layoutPanel, localize('togglePanelOffIcon', 'Icon to toggle the panel off when it is on.'));
const panelOffIcon = registerIcon('panel-layout-icon-off', Codicon.layoutPanelOff, localize('togglePanelOnIcon', 'Icon to toggle the panel on when it is off.'));

// --- Start Positron ---
const positronMaximizePanelIcon = registerIcon('positron-maximize-panel', Codicon.chromeMaximize, localize('maximizeIcon', 'Icon to maximize a panel.'));
const positronMinimizePanelIcon = registerIcon('positron-minimize-panel', Codicon.chromeMinimize, localize('minimizeIcon', 'Icon to minimize a panel.'));
const positronRestorePanelIcon = registerIcon('positron-restore-panel', Codicon.chromeRestore, localize('restoreIcon', 'Icon to restore a panel.'));
// --- End Positron ---

export class TogglePanelAction extends Action2 {

	static readonly ID = 'workbench.action.togglePanel';
	static readonly LABEL = localize2('togglePanelVisibility', "Toggle Panel Visibility");

	constructor() {
		super({
			id: TogglePanelAction.ID,
			title: TogglePanelAction.LABEL,
			toggled: {
				condition: PanelVisibleContext,
				title: localize('toggle panel', "Panel"),
				mnemonicTitle: localize({ key: 'toggle panel mnemonic', comment: ['&& denotes a mnemonic'] }, "&&Panel"),
			},
			f1: true,
			category: Categories.View,
			keybinding: { primary: KeyMod.CtrlCmd | KeyCode.KeyJ, weight: KeybindingWeight.WorkbenchContrib },
			menu: [
				{
					id: MenuId.MenubarAppearanceMenu,
					group: '2_workbench_layout',
					order: 5
				}, {
					id: MenuId.LayoutControlMenuSubmenu,
					group: '0_workbench_layout',
					order: 4
				},
			]
		});
	}

	override async run(accessor: ServicesAccessor): Promise<void> {
		const layoutService = accessor.get(IWorkbenchLayoutService);

		// --- Start Positron ---
		// If the panel is minimized, restore it instead of toggling it.
		if (layoutService.isPanelMinimized()) {
			layoutService.restorePanel();
			return;
		}
		// --- End Positron ---

		layoutService.setPartHidden(layoutService.isVisible(Parts.PANEL_PART), Parts.PANEL_PART);
	}
}

registerAction2(TogglePanelAction);

registerAction2(class extends Action2 {

	static readonly ID = 'workbench.action.focusPanel';
	static readonly LABEL = localize('focusPanel', "Focus into Panel");

	constructor() {
		super({
			id: 'workbench.action.focusPanel',
			title: localize2('focusPanel', "Focus into Panel"),
			category: Categories.View,
			f1: true,
		});
	}

	override async run(accessor: ServicesAccessor): Promise<void> {
		const layoutService = accessor.get(IWorkbenchLayoutService);
		const paneCompositeService = accessor.get(IPaneCompositePartService);

		// Show panel
		if (!layoutService.isVisible(Parts.PANEL_PART)) {
			layoutService.setPartHidden(false, Parts.PANEL_PART);
		}

		// Focus into active panel
		const panel = paneCompositeService.getActivePaneComposite(ViewContainerLocation.Panel);
		panel?.focus();
	}
});

const PositionPanelActionId = {
	LEFT: 'workbench.action.positionPanelLeft',
	RIGHT: 'workbench.action.positionPanelRight',
	BOTTOM: 'workbench.action.positionPanelBottom',
};

const AlignPanelActionId = {
	LEFT: 'workbench.action.alignPanelLeft',
	RIGHT: 'workbench.action.alignPanelRight',
	CENTER: 'workbench.action.alignPanelCenter',
	JUSTIFY: 'workbench.action.alignPanelJustify',
};

interface PanelActionConfig<T> {
	id: string;
	when: ContextKeyExpression;
	title: ICommandActionTitle;
	shortLabel: string;
	value: T;
}

function createPanelActionConfig<T>(id: string, title: ICommandActionTitle, shortLabel: string, value: T, when: ContextKeyExpression): PanelActionConfig<T> {
	return {
		id,
		title,
		shortLabel,
		value,
		when,
	};
}

function createPositionPanelActionConfig(id: string, title: ICommandActionTitle, shortLabel: string, position: Position): PanelActionConfig<Position> {
	return createPanelActionConfig<Position>(id, title, shortLabel, position, PanelPositionContext.notEqualsTo(positionToString(position)));
}

function createAlignmentPanelActionConfig(id: string, title: ICommandActionTitle, shortLabel: string, alignment: PanelAlignment): PanelActionConfig<PanelAlignment> {
	return createPanelActionConfig<PanelAlignment>(id, title, shortLabel, alignment, PanelAlignmentContext.notEqualsTo(alignment));
}


const PositionPanelActionConfigs: PanelActionConfig<Position>[] = [
	createPositionPanelActionConfig(PositionPanelActionId.LEFT, localize2('positionPanelLeft', "Move Panel Left"), localize('positionPanelLeftShort', "Left"), Position.LEFT),
	createPositionPanelActionConfig(PositionPanelActionId.RIGHT, localize2('positionPanelRight', "Move Panel Right"), localize('positionPanelRightShort', "Right"), Position.RIGHT),
	createPositionPanelActionConfig(PositionPanelActionId.BOTTOM, localize2('positionPanelBottom', "Move Panel To Bottom"), localize('positionPanelBottomShort', "Bottom"), Position.BOTTOM),
];


const AlignPanelActionConfigs: PanelActionConfig<PanelAlignment>[] = [
	createAlignmentPanelActionConfig(AlignPanelActionId.LEFT, localize2('alignPanelLeft', "Set Panel Alignment to Left"), localize('alignPanelLeftShort', "Left"), 'left'),
	createAlignmentPanelActionConfig(AlignPanelActionId.RIGHT, localize2('alignPanelRight', "Set Panel Alignment to Right"), localize('alignPanelRightShort', "Right"), 'right'),
	createAlignmentPanelActionConfig(AlignPanelActionId.CENTER, localize2('alignPanelCenter', "Set Panel Alignment to Center"), localize('alignPanelCenterShort', "Center"), 'center'),
	createAlignmentPanelActionConfig(AlignPanelActionId.JUSTIFY, localize2('alignPanelJustify', "Set Panel Alignment to Justify"), localize('alignPanelJustifyShort', "Justify"), 'justify'),
];



MenuRegistry.appendMenuItem(MenuId.MenubarAppearanceMenu, {
	submenu: MenuId.PanelPositionMenu,
	title: localize('positionPanel', "Panel Position"),
	group: '3_workbench_layout_move',
	order: 4
});

PositionPanelActionConfigs.forEach(positionPanelAction => {
	const { id, title, shortLabel, value, when } = positionPanelAction;

	registerAction2(class extends Action2 {
		constructor() {
			super({
				id,
				title,
				category: Categories.View,
				f1: true
			});
		}
		run(accessor: ServicesAccessor): void {
			const layoutService = accessor.get(IWorkbenchLayoutService);
			layoutService.setPanelPosition(value === undefined ? Position.BOTTOM : value);
		}
	});

	MenuRegistry.appendMenuItem(MenuId.PanelPositionMenu, {
		command: {
			id,
			title: shortLabel,
			toggled: when.negate()
		},
		order: 5
	});
});

MenuRegistry.appendMenuItem(MenuId.MenubarAppearanceMenu, {
	submenu: MenuId.PanelAlignmentMenu,
	title: localize('alignPanel', "Align Panel"),
	group: '3_workbench_layout_move',
	order: 5
});

AlignPanelActionConfigs.forEach(alignPanelAction => {
	const { id, title, shortLabel, value, when } = alignPanelAction;
	registerAction2(class extends Action2 {
		constructor() {
			super({
				id,
				title,
				category: Categories.View,
				toggled: when.negate(),
				f1: true
			});
		}
		run(accessor: ServicesAccessor): void {
			const layoutService = accessor.get(IWorkbenchLayoutService);
			layoutService.setPanelAlignment(value === undefined ? 'center' : value);
		}
	});

	MenuRegistry.appendMenuItem(MenuId.PanelAlignmentMenu, {
		command: {
			id,
			title: shortLabel,
			toggled: when.negate()
		},
		order: 5
	});
});

class SwitchPanelViewAction extends Action2 {

	constructor(id: string, title: ICommandActionTitle) {
		super({
			id,
			title,
			category: Categories.View,
			f1: true,
		});
	}

	override async run(accessor: ServicesAccessor, offset: number): Promise<void> {
		const paneCompositeService = accessor.get(IPaneCompositePartService);
		const pinnedPanels = paneCompositeService.getVisiblePaneCompositeIds(ViewContainerLocation.Panel);
		const activePanel = paneCompositeService.getActivePaneComposite(ViewContainerLocation.Panel);
		if (!activePanel) {
			return;
		}
		let targetPanelId: string | undefined;
		for (let i = 0; i < pinnedPanels.length; i++) {
			if (pinnedPanels[i] === activePanel.getId()) {
				targetPanelId = pinnedPanels[(i + pinnedPanels.length + offset) % pinnedPanels.length];
				break;
			}
		}
		if (typeof targetPanelId === 'string') {
			await paneCompositeService.openPaneComposite(targetPanelId, ViewContainerLocation.Panel, true);
		}
	}
}

registerAction2(class extends SwitchPanelViewAction {
	constructor() {
		super('workbench.action.previousPanelView', localize2('previousPanelView', "Previous Panel View"));
	}

	override run(accessor: ServicesAccessor): Promise<void> {
		return super.run(accessor, -1);
	}
});

registerAction2(class extends SwitchPanelViewAction {
	constructor() {
		super('workbench.action.nextPanelView', localize2('nextPanelView', "Next Panel View"));
	}

	override run(accessor: ServicesAccessor): Promise<void> {
		return super.run(accessor, 1);
	}
});

registerAction2(class extends Action2 {
	constructor() {
		super({
			id: 'workbench.action.toggleMaximizedPanel',
			title: localize2('toggleMaximizedPanel', 'Toggle Maximized Panel'),
			tooltip: localize('maximizePanel', "Maximize Panel Size"),
			category: Categories.View,
			f1: true,
			icon: maximizeIcon,
			// the workbench grid currently prevents us from supporting panel maximization with non-center panel alignment
			precondition: ContextKeyExpr.or(PanelAlignmentContext.isEqualTo('center'), PanelPositionContext.notEqualsTo('bottom')),
			// --- Start Positron ---
			toggled: { condition: PanelMaximizedContext, icon: restoreIcon, tooltip: localize('restoresPanel', "Restores Panel Size") },
			menu: [{
				id: MenuId.PanelTitle,
				group: 'navigation',
				order: 100,
				// the workbench grid currently prevents us from supporting panel maximization with non-center panel alignment
				when: PanelPositionContext.notEqualsTo('bottom') //ContextKeyExpr.or(PanelAlignmentContext.isEqualTo('center'), PanelPositionContext.notEqualsTo('bottom'))
			}]
			// --- End Positron ---
		});
	}
	run(accessor: ServicesAccessor) {
		const layoutService = accessor.get(IWorkbenchLayoutService);
		const notificationService = accessor.get(INotificationService);
		if (layoutService.getPanelAlignment() !== 'center' && layoutService.getPanelPosition() === Position.BOTTOM) {
			notificationService.warn(localize('panelMaxNotSupported', "Maximizing the panel is only supported when it is center aligned."));
			return;
		}

		if (!layoutService.isVisible(Parts.PANEL_PART)) {
			layoutService.setPartHidden(false, Parts.PANEL_PART);
			// If the panel is not already maximized, maximize it
			if (!layoutService.isPanelMaximized()) {
				layoutService.toggleMaximizedPanel();
			}
		}
		else {
			layoutService.toggleMaximizedPanel();
		}
	}
});

// --- Start Positron ---
/**
 * Positron minimize panel action.
 */
registerAction2(class extends Action2 {
	constructor() {
		super({
<<<<<<< HEAD
			id: 'workbench.action.minimizePanel',
			title: { value: localize('positron.minimizePanel', "Minimize Panel"), original: 'Minimizes Panel' },
			tooltip: localize('positron.minimizePanel', "Minimize Panel"),
=======
			id: 'workbench.action.closePanel',
			title: localize2('closePanel', 'Hide Panel'),
>>>>>>> 019f4d14
			category: Categories.View,
			f1: true,
			icon: positronMinimizePanelIcon,
			// This action is only enabled when the panel position is bottom and the panel alignment
			// is center.
			precondition: ContextKeyExpr.and(PanelPositionContext.isEqualTo('bottom'), PanelAlignmentContext.isEqualTo('center')),
			menu: [{
				id: MenuId.PanelTitle,
				group: 'navigation',
				order: 1,
				// This navigation icon is only enabled when the panel position is bottom and the
				// panel alignment is center.
				when: ContextKeyExpr.and(PanelPositionContext.isEqualTo('bottom'), PanelAlignmentContext.isEqualTo('center'))
			}]
		});
	}

	run(accessor: ServicesAccessor) {
		// Access services.
		const layoutService = accessor.get(IWorkbenchLayoutService);

		// If the panel part isn't visible, unhide it.
		if (!layoutService.isVisible(Parts.PANEL_PART)) {
			// Unhide the panel part.
			layoutService.setPartHidden(false, Parts.PANEL_PART);
		}

		// Have the layout service minimize the panel.
		layoutService.minimizePanel();
	}
});

/**
 * Positron restore panel action.
 */
registerAction2(class extends Action2 {
	constructor() {
		super({
			id: 'workbench.action.restorePanel',
			title: { value: localize('positron.restorePanel', "Restore Panel"), original: 'Restore Panel' },
			tooltip: localize('positron.restorePanel', "Restore Panel"),
			category: Categories.View,
			f1: true,
			icon: positronRestorePanelIcon,
			// This action is only enabled when the panel position is bottom and the panel alignment
			// is center.
			precondition: ContextKeyExpr.and(PanelPositionContext.isEqualTo('bottom'), PanelAlignmentContext.isEqualTo('center')),
			menu: [{
				id: MenuId.PanelTitle,
				group: 'navigation',
				order: 2,
				// This navigation icon is only enabled when the panel position is bottom and the
				// panel alignment is center.
				when: ContextKeyExpr.and(PanelPositionContext.isEqualTo('bottom'), PanelAlignmentContext.isEqualTo('center'))
			}]
		});
	}

	run(accessor: ServicesAccessor) {
		// Access services.
		const layoutService = accessor.get(IWorkbenchLayoutService);

		// If the panel part isn't visible, unhide it.
		if (!layoutService.isVisible(Parts.PANEL_PART)) {
			// Unhide the panel part.
			layoutService.setPartHidden(false, Parts.PANEL_PART);
		}

		// Have the layout service restore the panel.
		layoutService.restorePanel();
	}
});

/**
 * Positron maximize panel action.
 */
registerAction2(class extends Action2 {
	constructor() {
		super({
			id: 'workbench.action.maximizePanel',
			title: { value: localize('positron.maximizePanel', "Maximize Panel"), original: 'Maximize Panel' },
			tooltip: localize('positron.maximizePanel', "Maximize Panel"),
			category: Categories.View,
			f1: true,
			icon: positronMaximizePanelIcon,
			// This action is only enabled when the panel position is bottom and the panel alignment
			// is center.
			precondition: ContextKeyExpr.and(PanelPositionContext.isEqualTo('bottom'), PanelAlignmentContext.isEqualTo('center')),
			menu: [{
				id: MenuId.PanelTitle,
				group: 'navigation',
				order: 3,
				// This navigation icon is only enabled when the panel position is bottom and the
				// panel alignment is center.
				when: ContextKeyExpr.and(PanelPositionContext.isEqualTo('bottom'), PanelAlignmentContext.isEqualTo('center'))
			}]
		});
	}

	run(accessor: ServicesAccessor) {
		// Access services.
		const layoutService = accessor.get(IWorkbenchLayoutService);

		// If the panel part isn't visible, unhide it.
		if (!layoutService.isVisible(Parts.PANEL_PART)) {
			// Unhide the panel part.
			layoutService.setPartHidden(false, Parts.PANEL_PART);
		}

		// Have the layout service maximize the panel.
		layoutService.maximizePanel();
	}
});
// --- End Positron ---

registerAction2(class extends Action2 {
	constructor() {
		super({
			id: 'workbench.action.closePanel',
			title: localize2('closePanel', 'Close Panel'),
			category: Categories.View,
			icon: closeIcon,
			// --- Start Positron ---
			menu: [
				{
					id: MenuId.CommandPalette,
					when: PanelVisibleContext,
				},
				// In Positron, we do not show the X close option on the panel. The user can still
				// close the panel using the View / Appearance menu or Ctrl/Cmd+J. We just don't
				// show the icon to do this.
				// {
				// 	id: MenuId.PanelTitle,
				// 	group: 'navigation',
				// 	order: 2
				// }
			]
			// --- End Positron ---
		});
	}
	run(accessor: ServicesAccessor) {
		accessor.get(IWorkbenchLayoutService).setPartHidden(true, Parts.PANEL_PART);
	}
});

registerAction2(class extends Action2 {
	constructor() {
		super({
			id: 'workbench.action.closeAuxiliaryBar',
			title: localize2('closeSecondarySideBar', 'Hide Secondary Side Bar'),
			category: Categories.View,
			icon: closeIcon,
			menu: [{
				id: MenuId.CommandPalette,
				when: AuxiliaryBarVisibleContext,
			}, {
				id: MenuId.AuxiliaryBarTitle,
				group: 'navigation',
				order: 2
			}]
		});
	}
	run(accessor: ServicesAccessor) {
		accessor.get(IWorkbenchLayoutService).setPartHidden(true, Parts.AUXILIARYBAR_PART);
	}
});

MenuRegistry.appendMenuItems([
	{
		id: MenuId.LayoutControlMenu,
		item: {
			group: '0_workbench_toggles',
			command: {
				id: TogglePanelAction.ID,
				title: localize('togglePanel', "Toggle Panel"),
				icon: panelOffIcon,
				toggled: { condition: PanelVisibleContext, icon: panelIcon }
			},
			when: ContextKeyExpr.or(ContextKeyExpr.equals('config.workbench.layoutControl.type', 'toggles'), ContextKeyExpr.equals('config.workbench.layoutControl.type', 'both')),
			order: 1
		}
	}, {
		id: MenuId.ViewTitleContext,
		item: {
			group: '3_workbench_layout_move',
			command: {
				id: TogglePanelAction.ID,
				title: localize2('hidePanel', 'Hide Panel'),
			},
			when: ContextKeyExpr.and(PanelVisibleContext, ContextKeyExpr.equals('viewLocation', ViewContainerLocationToString(ViewContainerLocation.Panel))),
			order: 2
		}
	}
]);

class MoveViewsBetweenPanelsAction extends Action2 {
	constructor(private readonly source: ViewContainerLocation, private readonly destination: ViewContainerLocation, desc: Readonly<IAction2Options>) {
		super(desc);
	}

	run(accessor: ServicesAccessor, ...args: any[]): void {
		const viewDescriptorService = accessor.get(IViewDescriptorService);
		const layoutService = accessor.get(IWorkbenchLayoutService);
		const viewsService = accessor.get(IViewsService);

		const srcContainers = viewDescriptorService.getViewContainersByLocation(this.source);
		const destContainers = viewDescriptorService.getViewContainersByLocation(this.destination);

		if (srcContainers.length) {
			const activeViewContainer = viewsService.getVisibleViewContainer(this.source);

			srcContainers.forEach(viewContainer => viewDescriptorService.moveViewContainerToLocation(viewContainer, this.destination, undefined, this.desc.id));
			layoutService.setPartHidden(false, this.destination === ViewContainerLocation.Panel ? Parts.PANEL_PART : Parts.AUXILIARYBAR_PART);

			if (activeViewContainer && destContainers.length === 0) {
				viewsService.openViewContainer(activeViewContainer.id, true);
			}
		}
	}
}

// --- Move Panel Views To Secondary Side Bar

class MovePanelToSidePanelAction extends MoveViewsBetweenPanelsAction {
	static readonly ID = 'workbench.action.movePanelToSidePanel';
	constructor() {
		super(ViewContainerLocation.Panel, ViewContainerLocation.AuxiliaryBar, {
			id: MovePanelToSidePanelAction.ID,
			title: localize2('movePanelToSecondarySideBar', "Move Panel Views To Secondary Side Bar"),
			category: Categories.View,
			f1: false
		});
	}
}

export class MovePanelToSecondarySideBarAction extends MoveViewsBetweenPanelsAction {
	static readonly ID = 'workbench.action.movePanelToSecondarySideBar';
	constructor() {
		super(ViewContainerLocation.Panel, ViewContainerLocation.AuxiliaryBar, {
			id: MovePanelToSecondarySideBarAction.ID,
			title: localize2('movePanelToSecondarySideBar', "Move Panel Views To Secondary Side Bar"),
			category: Categories.View,
			f1: true
		});
	}
}

registerAction2(MovePanelToSidePanelAction);
registerAction2(MovePanelToSecondarySideBarAction);

// --- Move Secondary Side Bar Views To Panel

class MoveSidePanelToPanelAction extends MoveViewsBetweenPanelsAction {
	static readonly ID = 'workbench.action.moveSidePanelToPanel';

	constructor() {
		super(ViewContainerLocation.AuxiliaryBar, ViewContainerLocation.Panel, {
			id: MoveSidePanelToPanelAction.ID,
			title: localize2('moveSidePanelToPanel', "Move Secondary Side Bar Views To Panel"),
			category: Categories.View,
			f1: false
		});
	}
}

export class MoveSecondarySideBarToPanelAction extends MoveViewsBetweenPanelsAction {
	static readonly ID = 'workbench.action.moveSecondarySideBarToPanel';

	constructor() {
		super(ViewContainerLocation.AuxiliaryBar, ViewContainerLocation.Panel, {
			id: MoveSecondarySideBarToPanelAction.ID,
			title: localize2('moveSidePanelToPanel', "Move Secondary Side Bar Views To Panel"),
			category: Categories.View,
			f1: true
		});
	}
}
registerAction2(MoveSidePanelToPanelAction);
registerAction2(MoveSecondarySideBarToPanelAction);<|MERGE_RESOLUTION|>--- conflicted
+++ resolved
@@ -338,14 +338,9 @@
 registerAction2(class extends Action2 {
 	constructor() {
 		super({
-<<<<<<< HEAD
 			id: 'workbench.action.minimizePanel',
 			title: { value: localize('positron.minimizePanel', "Minimize Panel"), original: 'Minimizes Panel' },
 			tooltip: localize('positron.minimizePanel', "Minimize Panel"),
-=======
-			id: 'workbench.action.closePanel',
-			title: localize2('closePanel', 'Hide Panel'),
->>>>>>> 019f4d14
 			category: Categories.View,
 			f1: true,
 			icon: positronMinimizePanelIcon,
@@ -465,7 +460,7 @@
 	constructor() {
 		super({
 			id: 'workbench.action.closePanel',
-			title: localize2('closePanel', 'Close Panel'),
+			title: localize2('closePanel', 'Hide Panel'),
 			category: Categories.View,
 			icon: closeIcon,
 			// --- Start Positron ---
