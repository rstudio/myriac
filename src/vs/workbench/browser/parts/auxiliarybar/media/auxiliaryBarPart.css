--- conflicted
+++ resolved
@@ -14,7 +14,6 @@
 	background-color: var(--vscode-sideBar-background);
 }
 
-<<<<<<< HEAD
 /* Start Positron */
 /* When the Console is in the auxiliary bar, set the background color to the editor background. */
 .monaco-workbench .part.auxiliarybar > .content .console-instance .console-input .monaco-editor,
@@ -23,7 +22,7 @@
 	background-color: unset;
 }
 /* End Positron */
-=======
+
 .monaco-workbench .part.auxiliarybar .title-actions .actions-container {
 	justify-content: flex-end;
 }
@@ -39,7 +38,6 @@
 .monaco-workbench .part.auxiliarybar > .title > .title-label h2 {
 	text-transform: uppercase;
 }
->>>>>>> 5c3e652f
 
 .monaco-workbench .part.auxiliarybar > .title > .composite-bar-container {
 	flex: 1;
