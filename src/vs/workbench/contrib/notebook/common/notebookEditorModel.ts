/*---------------------------------------------------------------------------------------------
 *  Copyright (c) Microsoft Corporation. All rights reserved.
 *  Licensed under the MIT License. See License.txt in the project root for license information.
 *--------------------------------------------------------------------------------------------*/

import { VSBufferReadableStream, bufferToStream, streamToBuffer } from 'vs/base/common/buffer';
import { CancellationToken } from 'vs/base/common/cancellation';
import { CancellationError } from 'vs/base/common/errors';
import { Emitter, Event } from 'vs/base/common/event';
import { IMarkdownString } from 'vs/base/common/htmlContent';
import { Disposable, DisposableStore } from 'vs/base/common/lifecycle';
import { Schemas } from 'vs/base/common/network';
import { filter } from 'vs/base/common/objects';
import { assertType } from 'vs/base/common/types';
import { URI } from 'vs/base/common/uri';
import { IConfigurationService } from 'vs/platform/configuration/common/configuration';
import { IWriteFileOptions, IFileStatWithMetadata } from 'vs/platform/files/common/files';
import { IRevertOptions, ISaveOptions, IUntypedEditorInput } from 'vs/workbench/common/editor';
import { EditorModel } from 'vs/workbench/common/editor/editorModel';
import { NotebookTextModel } from 'vs/workbench/contrib/notebook/common/model/notebookTextModel';
import { ICellDto2, INotebookEditorModel, INotebookLoadOptions, IResolvedNotebookEditorModel, NotebookCellsChangeType, NotebookData, NotebookSetting } from 'vs/workbench/contrib/notebook/common/notebookCommon';
import { INotebookSerializer, INotebookService, SimpleNotebookProviderInfo } from 'vs/workbench/contrib/notebook/common/notebookService';
import { IFilesConfigurationService } from 'vs/workbench/services/filesConfiguration/common/filesConfigurationService';
import { IFileWorkingCopyModelConfiguration } from 'vs/workbench/services/workingCopy/common/fileWorkingCopy';
import { IFileWorkingCopyManager } from 'vs/workbench/services/workingCopy/common/fileWorkingCopyManager';
import { IStoredFileWorkingCopy, IStoredFileWorkingCopyModel, IStoredFileWorkingCopyModelContentChangedEvent, IStoredFileWorkingCopyModelFactory, IStoredFileWorkingCopySaveEvent, StoredFileWorkingCopyState } from 'vs/workbench/services/workingCopy/common/storedFileWorkingCopy';
import { IUntitledFileWorkingCopy, IUntitledFileWorkingCopyModel, IUntitledFileWorkingCopyModelContentChangedEvent, IUntitledFileWorkingCopyModelFactory } from 'vs/workbench/services/workingCopy/common/untitledFileWorkingCopy';
import { WorkingCopyCapabilities } from 'vs/workbench/services/workingCopy/common/workingCopy';

//#region --- simple content provider

export class SimpleNotebookEditorModel extends EditorModel implements INotebookEditorModel {

	private readonly _onDidChangeDirty = this._register(new Emitter<void>());
	private readonly _onDidSave = this._register(new Emitter<IStoredFileWorkingCopySaveEvent>());
	private readonly _onDidChangeOrphaned = this._register(new Emitter<void>());
	private readonly _onDidChangeReadonly = this._register(new Emitter<void>());
	private readonly _onDidRevertUntitled = this._register(new Emitter<void>());

	readonly onDidChangeDirty: Event<void> = this._onDidChangeDirty.event;
	readonly onDidSave: Event<IStoredFileWorkingCopySaveEvent> = this._onDidSave.event;
	readonly onDidChangeOrphaned: Event<void> = this._onDidChangeOrphaned.event;
	readonly onDidChangeReadonly: Event<void> = this._onDidChangeReadonly.event;
	readonly onDidRevertUntitled: Event<void> = this._onDidRevertUntitled.event;

	private _workingCopy?: IStoredFileWorkingCopy<NotebookFileWorkingCopyModel> | IUntitledFileWorkingCopy<NotebookFileWorkingCopyModel>;
	private readonly _workingCopyListeners = this._register(new DisposableStore());
	private readonly scratchPad: boolean;

	constructor(
		readonly resource: URI,
		private readonly _hasAssociatedFilePath: boolean,
		readonly viewType: string,
		private readonly _workingCopyManager: IFileWorkingCopyManager<NotebookFileWorkingCopyModel, NotebookFileWorkingCopyModel>,
		@IFilesConfigurationService private readonly _filesConfigurationService: IFilesConfigurationService
	) {
		super();

<<<<<<< HEAD
		if (this.viewType === 'interactive') {
			lifecycleService.onBeforeShutdown(async e => e.veto(this.onBeforeShutdown(), 'veto.InteractiveWindow'));
		}

		this._register(extensionService.onWillStop(e => {
			if (!this.isDirty()) {
				return;
			}

			e.veto((async () => {
				const didSave = await this._workingCopy?.save();
				if (!didSave) {
					// Veto
					return true;
				}
				return false; // Don't veto
			})(), localize('vetoExtHostRestart', "Notebook '{0}' could not be saved.", this._workingCopy?.name));
		}));
	}

	private async onBeforeShutdown() {
		if (this._workingCopy?.isDirty()) {
			await this._workingCopy.save();
		}
		return false;
=======
		this.scratchPad = viewType === 'interactive';
>>>>>>> 8b617bd0
	}

	override dispose(): void {
		this._workingCopy?.dispose();
		super.dispose();
	}

	get notebook(): NotebookTextModel | undefined {
		return this._workingCopy?.model?.notebookModel;
	}

	override isResolved(): this is IResolvedNotebookEditorModel {
		return Boolean(this._workingCopy?.model?.notebookModel);
	}

	async canDispose(): Promise<boolean> {
		if (!this._workingCopy) {
			return true;
		}

		if (SimpleNotebookEditorModel._isStoredFileWorkingCopy(this._workingCopy)) {
			return this._workingCopyManager.stored.canDispose(this._workingCopy);
		} else {
			return true;
		}
	}

	isDirty(): boolean {
		return this._workingCopy?.isDirty() ?? false;
	}

	isModified(): boolean {
		return this._workingCopy?.isModified() ?? false;
	}

	isOrphaned(): boolean {
		return SimpleNotebookEditorModel._isStoredFileWorkingCopy(this._workingCopy) && this._workingCopy.hasState(StoredFileWorkingCopyState.ORPHAN);
	}

	hasAssociatedFilePath(): boolean {
		return !SimpleNotebookEditorModel._isStoredFileWorkingCopy(this._workingCopy) && !!this._workingCopy?.hasAssociatedFilePath;
	}

	isReadonly(): boolean | IMarkdownString {
		if (SimpleNotebookEditorModel._isStoredFileWorkingCopy(this._workingCopy)) {
			return this._workingCopy?.isReadonly();
		} else {
			return this._filesConfigurationService.isReadonly(this.resource);
		}
	}

	get hasErrorState(): boolean {
		if (this._workingCopy && 'hasState' in this._workingCopy) {
			return this._workingCopy.hasState(StoredFileWorkingCopyState.ERROR);
		}

		return false;
	}

	revert(options?: IRevertOptions): Promise<void> {
		assertType(this.isResolved());
		return this._workingCopy!.revert(options);
	}

	save(options?: ISaveOptions): Promise<boolean> {
		assertType(this.isResolved());
		return this._workingCopy!.save(options);
	}

	async load(options?: INotebookLoadOptions): Promise<IResolvedNotebookEditorModel> {
		if (!this._workingCopy || !this._workingCopy.model) {
			if (this.resource.scheme === Schemas.untitled) {
				if (this._hasAssociatedFilePath) {
					this._workingCopy = await this._workingCopyManager.resolve({ associatedResource: this.resource });
				} else {
					this._workingCopy = await this._workingCopyManager.resolve({ untitledResource: this.resource, isScratchpad: this.scratchPad });
				}
				this._workingCopy.onDidRevert(() => this._onDidRevertUntitled.fire());
			} else {
				this._workingCopy = await this._workingCopyManager.resolve(this.resource, options?.forceReadFromFile ? { reload: { async: false, force: true } } : undefined);
				this._workingCopyListeners.add(this._workingCopy.onDidSave(e => this._onDidSave.fire(e)));
				this._workingCopyListeners.add(this._workingCopy.onDidChangeOrphaned(() => this._onDidChangeOrphaned.fire()));
				this._workingCopyListeners.add(this._workingCopy.onDidChangeReadonly(() => this._onDidChangeReadonly.fire()));
			}
			this._workingCopyListeners.add(this._workingCopy.onDidChangeDirty(() => this._onDidChangeDirty.fire(), undefined));

			this._workingCopyListeners.add(this._workingCopy.onWillDispose(() => {
				this._workingCopyListeners.clear();
				this._workingCopy?.model?.dispose();
			}));
		} else {
			await this._workingCopyManager.resolve(this.resource, {
				reload: {
					async: !options?.forceReadFromFile,
					force: options?.forceReadFromFile
				}
			});
		}

		assertType(this.isResolved());
		return this;
	}

	async saveAs(target: URI): Promise<IUntypedEditorInput | undefined> {
		const newWorkingCopy = await this._workingCopyManager.saveAs(this.resource, target);
		if (!newWorkingCopy) {
			return undefined;
		}
		// this is a little hacky because we leave the new working copy alone. BUT
		// the newly created editor input will pick it up and claim ownership of it.
		return { resource: newWorkingCopy.resource };
	}

	private static _isStoredFileWorkingCopy(candidate?: IStoredFileWorkingCopy<NotebookFileWorkingCopyModel> | IUntitledFileWorkingCopy<NotebookFileWorkingCopyModel>): candidate is IStoredFileWorkingCopy<NotebookFileWorkingCopyModel> {
		const isUntitled = candidate && candidate.capabilities & WorkingCopyCapabilities.Untitled;

		return !isUntitled;
	}
}

export class NotebookFileWorkingCopyModel extends Disposable implements IStoredFileWorkingCopyModel, IUntitledFileWorkingCopyModel {

	private readonly _onDidChangeContent = this._register(new Emitter<IStoredFileWorkingCopyModelContentChangedEvent & IUntitledFileWorkingCopyModelContentChangedEvent>());
	readonly onDidChangeContent = this._onDidChangeContent.event;

	readonly onWillDispose: Event<void>;

	readonly configuration: IFileWorkingCopyModelConfiguration | undefined = undefined;
	save: ((options: IWriteFileOptions, token: CancellationToken) => Promise<IFileStatWithMetadata>) | undefined;

	constructor(
		private readonly _notebookModel: NotebookTextModel,
		private readonly _notebookService: INotebookService,
		private readonly _configurationService: IConfigurationService
	) {
		super();

		this.onWillDispose = _notebookModel.onWillDispose.bind(_notebookModel);

		this._register(_notebookModel.onDidChangeContent(e => {
			for (const rawEvent of e.rawEvents) {
				if (rawEvent.kind === NotebookCellsChangeType.Initialize) {
					continue;
				}
				if (rawEvent.transient) {
					continue;
				}
				this._onDidChangeContent.fire({
					isRedoing: false, //todo@rebornix forward this information from notebook model
					isUndoing: false,
					isInitial: false, //_notebookModel.cells.length === 0 // todo@jrieken non transient metadata?
				});
				break;
			}
		}));

		if (_notebookModel.uri.scheme === Schemas.vscodeRemote) {
			this.configuration = {
				// Intentionally pick a larger delay for triggering backups when
				// we are connected to a remote. This saves us repeated roundtrips
				// to the remote server when the content changes because the
				// remote hosts the extension of the notebook with the contents truth
				backupDelay: 10000
			};

			// Override save behavior to avoid transferring the buffer across the wire 3 times
			if (this._configurationService.getValue(NotebookSetting.remoteSaving)) {
				this.save = async (options: IWriteFileOptions, token: CancellationToken) => {
					const serializer = await this.getNotebookSerializer();

					if (token.isCancellationRequested) {
						throw new CancellationError();
					}

					const stat = await serializer.save(this._notebookModel.uri, this._notebookModel.versionId, options, token);
					return stat;
				};
			}
		}
	}

	override dispose(): void {
		this._notebookModel.dispose();
		super.dispose();
	}

	get notebookModel() {
		return this._notebookModel;
	}

	async snapshot(token: CancellationToken): Promise<VSBufferReadableStream> {
		const serializer = await this.getNotebookSerializer();

		const data: NotebookData = {
			metadata: filter(this._notebookModel.metadata, key => !serializer.options.transientDocumentMetadata[key]),
			cells: [],
		};

		for (const cell of this._notebookModel.cells) {
			const cellData: ICellDto2 = {
				cellKind: cell.cellKind,
				language: cell.language,
				mime: cell.mime,
				source: cell.getValue(),
				outputs: [],
				internalMetadata: cell.internalMetadata
			};

			cellData.outputs = !serializer.options.transientOutputs ? cell.outputs : [];
			cellData.metadata = filter(cell.metadata, key => !serializer.options.transientCellMetadata[key]);

			data.cells.push(cellData);
		}

		const bytes = await serializer.notebookToData(data);
		if (token.isCancellationRequested) {
			throw new CancellationError();
		}
		return bufferToStream(bytes);
	}

	async update(stream: VSBufferReadableStream, token: CancellationToken): Promise<void> {
		const serializer = await this.getNotebookSerializer();

		const bytes = await streamToBuffer(stream);
		const data = await serializer.dataToNotebook(bytes);

		if (token.isCancellationRequested) {
			throw new CancellationError();
		}
		this._notebookModel.reset(data.cells, data.metadata, serializer.options);
	}

	async getNotebookSerializer(): Promise<INotebookSerializer> {
		const info = await this._notebookService.withNotebookDataProvider(this.notebookModel.viewType);
		if (!(info instanceof SimpleNotebookProviderInfo)) {
			throw new Error('CANNOT open file notebook with this provider');
		}

		return info.serializer;
	}

	get versionId() {
		return this._notebookModel.alternativeVersionId;
	}

	pushStackElement(): void {
		this._notebookModel.pushStackElement('save', undefined, undefined);
	}
}

export class NotebookFileWorkingCopyModelFactory implements IStoredFileWorkingCopyModelFactory<NotebookFileWorkingCopyModel>, IUntitledFileWorkingCopyModelFactory<NotebookFileWorkingCopyModel>{

	constructor(
		private readonly _viewType: string,
		@INotebookService private readonly _notebookService: INotebookService,
		@IConfigurationService private readonly _configurationService: IConfigurationService,
	) { }

	async createModel(resource: URI, stream: VSBufferReadableStream, token: CancellationToken): Promise<NotebookFileWorkingCopyModel> {

		const info = await this._notebookService.withNotebookDataProvider(this._viewType);
		if (!(info instanceof SimpleNotebookProviderInfo)) {
			throw new Error('CANNOT open file notebook with this provider');
		}

		const bytes = await streamToBuffer(stream);
		const data = await info.serializer.dataToNotebook(bytes);

		if (token.isCancellationRequested) {
			throw new CancellationError();
		}

		const notebookModel = this._notebookService.createNotebookTextModel(info.viewType, resource, data, info.serializer.options);
		return new NotebookFileWorkingCopyModel(notebookModel, this._notebookService, this._configurationService);
	}
}

//#endregion<|MERGE_RESOLUTION|>--- conflicted
+++ resolved
@@ -56,35 +56,7 @@
 	) {
 		super();
 
-<<<<<<< HEAD
-		if (this.viewType === 'interactive') {
-			lifecycleService.onBeforeShutdown(async e => e.veto(this.onBeforeShutdown(), 'veto.InteractiveWindow'));
-		}
-
-		this._register(extensionService.onWillStop(e => {
-			if (!this.isDirty()) {
-				return;
-			}
-
-			e.veto((async () => {
-				const didSave = await this._workingCopy?.save();
-				if (!didSave) {
-					// Veto
-					return true;
-				}
-				return false; // Don't veto
-			})(), localize('vetoExtHostRestart', "Notebook '{0}' could not be saved.", this._workingCopy?.name));
-		}));
-	}
-
-	private async onBeforeShutdown() {
-		if (this._workingCopy?.isDirty()) {
-			await this._workingCopy.save();
-		}
-		return false;
-=======
 		this.scratchPad = viewType === 'interactive';
->>>>>>> 8b617bd0
 	}
 
 	override dispose(): void {
