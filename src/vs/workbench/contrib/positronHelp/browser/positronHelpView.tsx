/*---------------------------------------------------------------------------------------------
 *  Copyright (C) 2022 Posit Software, PBC. All rights reserved.
 *--------------------------------------------------------------------------------------------*/

import 'vs/css!./positronHelpView';
import * as React from 'react';
import * as DOM from 'vs/base/browser/dom';
import * as uuid from 'vs/base/common/uuid';
import { Event, Emitter } from 'vs/base/common/event';
import { MarkdownString } from 'vs/base/common/htmlContent';
import { IOpenerService } from 'vs/platform/opener/common/opener';
import { IViewDescriptorService } from 'vs/workbench/common/views';
import { IThemeService } from 'vs/platform/theme/common/themeService';
import { ICommandService } from 'vs/platform/commands/common/commands';
import { ITelemetryService } from 'vs/platform/telemetry/common/telemetry';
import { IContextKeyService } from 'vs/platform/contextkey/common/contextkey';
import { IKeybindingService } from 'vs/platform/keybinding/common/keybinding';
import { IContextMenuService } from 'vs/platform/contextview/browser/contextView';
import { ActionBars } from 'vs/workbench/contrib/positronHelp/browser/components/actionBars';
import { IInstantiationService } from 'vs/platform/instantiation/common/instantiation';
import { IConfigurationService } from 'vs/platform/configuration/common/configuration';
import { ViewPane, IViewPaneOptions } from 'vs/workbench/browser/parts/views/viewPane';
import { IPositronHelpService } from 'vs/workbench/services/positronHelp/common/positronHelp';
import { IReactComponentContainer, ISize, PositronReactRenderer } from 'vs/base/browser/positronReactRenderer';
import { IWebviewElement, IWebviewService } from 'vs/workbench/contrib/webview/browser/webview';
import { ExtensionIdentifier } from 'vs/platform/extensions/common/extensions';

/**
 * PositronHelpCommand interface.
 */
interface PositronHelpCommand {
	identifier: string;
	command: string;
	findText?: string;
}

/**
 * PositronHelpViewPane class.
 */
export class PositronHelpViewPane extends ViewPane implements IReactComponentContainer {
	//#region Private Properties

	// The onSizeChanged emitter.
	private _onSizeChangedEmitter = this._register(new Emitter<ISize>());

	// The onVisibilityChanged event emitter.
	private _onVisibilityChangedEmitter = this._register(new Emitter<boolean>());

	// The onSaveScrollPosition emitter.
	private _onSaveScrollPositionEmitter = this._register(new Emitter<void>());

	// The onRestoreScrollPosition emitter.
	private _onRestoreScrollPositionEmitter = this._register(new Emitter<void>());

	// The onFocused emitter.
	private _onFocusedEmitter = this._register(new Emitter<void>());

	// The width. This value is set in layoutBody and is used to implement the
	// IReactComponentContainer interface.
	private _width = 0;

	// The height. This value is set in layoutBody and is used to implement the
	// IReactComponentContainer interface.
	private _height = 0;

	// The Positron help container - contains the entire Positron help UI.
	private _positronHelpContainer: HTMLElement;

	// The help action bars container - contains the PositronHelpActionBars component.
	private _helpActionBarsContainer: HTMLElement;

	// The PositronReactRenderer for the ActionBars component.
	private _positronReactRendererActionBars?: PositronReactRenderer;

	// The host for the Help webview.
	private _helpViewContainer: HTMLElement;

	// The help iframe.
	private _helpView: IWebviewElement | undefined;

	// The last Positron help command that was sent to the help iframe.
	private _lastPositronHelpCommand?: PositronHelpCommand;

	// Spot fix: The cached last help HTML.
	private _lastHelpViewHtml: string | undefined;

	// Spot fix: The first visibility flag.
	private _firstVisibility = true;

	//#endregion Private Properties

	//#region IReactComponentContainer

	/**
	 * Gets the width.
	 */
	get width() {
		return this._width;
	}

	/**
	 * Gets the height.
	 */
	get height() {
		return this._height;
	}

	/**
	 * Gets the visible state.
	 */
	get visible() {
		return this.isBodyVisible();
	}

	/**
	 * Directs the React component container to take focus.
	 */
	takeFocus(): void {
		this.focus();
	}

	/**
	 * The onSizeChanged event.
	 */
	readonly onSizeChanged: Event<ISize> = this._onSizeChangedEmitter.event;

	/**
	 * The onVisibilityChanged event.
	 */
	readonly onVisibilityChanged: Event<boolean> = this._onVisibilityChangedEmitter.event;

	/**
	 * The onSaveScrollPosition event.
	 */
	readonly onSaveScrollPosition: Event<void> = this._onSaveScrollPositionEmitter.event;

	/**
	 * The onRestoreScrollPosition event.
	 */
	readonly onRestoreScrollPosition: Event<void> = this._onRestoreScrollPositionEmitter.event;

	/**
	 * The onFocused event.
	 */
	readonly onFocused: Event<void> = this._onFocusedEmitter.event;

	//#endregion IReactComponentContainer

	//#region Constructor & Dispose

	/**
	 * Constructor.
	 * @param options The IViewPaneOptions for the view pane.
	 * @param commandService The ICommandService.
	 * @param configurationService The IConfigurationService.
	 * @param contextKeyService The IContextKeyService.
	 * @param contextMenuService The IContextMenuService.
	 * @param instantiationService The IInstantiationService.
	 * @param keybindingService The IKeybindingService.
	 * @param openerService The IOpenerService.
	 * @param positronHelpService The IPositronHelpService.
	 * @param telemetryService The ITelemetryService.
	 * @param themeService The IThemeService.
	 * @param viewDescriptorService The IViewDescriptorService.
	 */
	constructor(
		options: IViewPaneOptions,
		@ICommandService private readonly commandService: ICommandService,
		@IConfigurationService configurationService: IConfigurationService,
		@IContextKeyService contextKeyService: IContextKeyService,
		@IContextMenuService contextMenuService: IContextMenuService,
		@IInstantiationService instantiationService: IInstantiationService,
		@IKeybindingService keybindingService: IKeybindingService,
		@IOpenerService openerService: IOpenerService,
		@IPositronHelpService private readonly positronHelpService: IPositronHelpService,
		@ITelemetryService telemetryService: ITelemetryService,
		@IThemeService themeService: IThemeService,
		@IViewDescriptorService viewDescriptorService: IViewDescriptorService,
		@IWebviewService private readonly webviewService: IWebviewService,
	) {
		// Call the base class's constructor.
		super(options, keybindingService, contextMenuService, configurationService, contextKeyService, viewDescriptorService, instantiationService, openerService, themeService, telemetryService);

		// Create containers.
		this._positronHelpContainer = DOM.$('.positron-help-container');
		this._helpActionBarsContainer = DOM.$('.help-action-bars-container');
		this._helpViewContainer = DOM.$('.positron-help-view-container');
		this._helpViewContainer.style.width = '100%';
		this._helpViewContainer.style.height = '100%';

		// Arrange our elements.
		this._positronHelpContainer.appendChild(this._helpActionBarsContainer);
		this._positronHelpContainer.appendChild(this._helpViewContainer);

		this._register(this.positronHelpService.onRenderHelp(html => {
			// Spot fix: Cache last help HTML.
			this._lastHelpViewHtml = html;

			// Set the help view HTML.
			this._helpView?.setHtml(html);
		}));

<<<<<<< HEAD
		this._register(this.onDidChangeBodyVisibility(() => this.onDidChangeVisibility(this.isBodyVisible())));
=======
		// Register the onDidChangeBodyVisibility event handler.
		this._register(this.onDidChangeBodyVisibility(visible => {
			this._onVisibilityChangedEmitter.fire(visible);
		}));
>>>>>>> 5c28f1b8
	}

	/**
	 * dispose override method.
	 */
	public override dispose(): void {
		// Destroy the PositronReactRenderer for the ActionBars component.
		if (this._positronReactRendererActionBars) {
			this._positronReactRendererActionBars.destroy();
			this._positronReactRendererActionBars = undefined;
		}

		// Call the base class's dispose method.
		super.dispose();
	}

	//#endregion Constructor & Dispose

	//#region ViewPane Overrides

	/**
	 * renderBody override method.
	 * @param container The container HTMLElement.
	 */
	protected override renderBody(container: HTMLElement): void {

		// Call the base class's method.
		super.renderBody(container);

		// Append the Positron help container.
		container.appendChild(this._positronHelpContainer);

		// Home handler.
		const homeHandler = () => {
			// Test code for now to render some kind of help markdown.
			this.positronHelpService.openHelpMarkdown(new MarkdownString(
				`This is help text ${new Date().toTimeString()}.\n\nHere is some **bold text**.\n\nHere is a list:\n\n* One.\n* Two.\n* Three.\n\nThis is help text ${new Date().toTimeString()}.\n\nHere is some **bold text**.\n\nHere is a list:\n\n* One.\n* Two.\n* Three.\n\nThis is help text ${new Date().toTimeString()}.\n\nHere is some **bold text**.\n\nHere is a list:\n\n* One.\n* Two.\n* Three.\n\nThis is help text ${new Date().toTimeString()}.\n\nHere is some **bold text**.\n\nHere is a list:\n\n* One.\n* Two.\n* Three.\n\nThis is help text ${new Date().toTimeString()}.\n\nHere is some **bold text**.\n\nHere is a list:\n\n* One.\n* Two.\n* Three.\n\nThis is help text ${new Date().toTimeString()}.\n\nHere is some **bold text**.\n\nHere is a list:\n\n* One.\n* Two.\n* Three.\n\nThis is help text ${new Date().toTimeString()}.\n\nHere is some **bold text**.\n\nHere is a list:\n\n* One.\n* Two.\n* Three.\n\nThis is help text ${new Date().toTimeString()}.\n\nHere is some **bold text**.\n\nHere is a list:\n\n* One.\n* Two.\n* Three.\n\nThis is help text ${new Date().toTimeString()}.\n\nHere is some **bold text**.\n\nHere is a list:\n\n* One.\n* Two.\n* Three.\n\nThis is help text ${new Date().toTimeString()}.\n\nHere is some **bold text**.\n\nHere is a list:\n\n* One.\n* Two.\n* Three.\n\nThis is help text ${new Date().toTimeString()}.\n\nHere is some **bold text**.\n\nHere is a list:\n\n* One.\n* Two.\n* Three.\n\nThis is help text ${new Date().toTimeString()}.\n\nHere is some **bold text**.\n\nHere is a list:\n\n* One.\n* Two.\n* Three.\n\nThis is help text ${new Date().toTimeString()}.\n\nHere is some **bold text**.\n\nHere is a list:\n\n* One.\n* Two.\n* Three.\n\nThis is help text ${new Date().toTimeString()}.\n\nHere is some **bold text**.\n\nHere is a list:\n\n* One.\n* Two.\n* Three.\n\nThis is help text ${new Date().toTimeString()}.\n\nHere is some **bold text**.\n\nHere is a list:\n\n* One.\n* Two.\n* Three.\n\nThis is help text ${new Date().toTimeString()}.\n\nHere is some **bold text**.\n\nHere is a list:\n\n* One.\n* Two.\n* Three.\n\nThis is help text ${new Date().toTimeString()}.\n\nHere is some **bold text**.\n\nHere is a list:\n\n* One.\n* Two.\n* Three.\n\nThis is help text ${new Date().toTimeString()}.\n\nHere is some **bold text**.\n\nHere is a list:\n\n* One.\n* Two.\n* Three.\n\nThis is help text ${new Date().toTimeString()}.\n\nHere is some **bold text**.\n\nHere is a list:\n\n* One.\n* Two.\n* Three.\n\nThis is help text ${new Date().toTimeString()}.\n\nHere is some **bold text**.\n\nHere is a list:\n\n* One.\n* Two.\n* Three.\n\nThis is help text ${new Date().toTimeString()}.\n\nHere is some **bold text**.\n\nHere is a list:\n\n* One.\n* Two.\n* Three.\n\nThis is help text ${new Date().toTimeString()}.\n\nHere is some **bold text**.\n\nHere is a list:\n\n* One.\n* Two.\n* Three.\n\nThis is help text ${new Date().toTimeString()}.\n\nHere is some **bold text**.\n\nHere is a list:\n\n* One.\n* Two.\n* Three.\n\nThis is help text ${new Date().toTimeString()}.\n\nHere is some **bold text**.\n\nHere is a list:\n\n* One.\n* Two.\n* Three.\n\nThis is help text ${new Date().toTimeString()}.\n\nHere is some **bold text**.\n\nHere is a list:\n\n* One.\n* Two.\n* Three.\n\nThis is help text ${new Date().toTimeString()}.\n\nHere is some **bold text**.\n\nHere is a list:\n\n* One.\n* Two.\n* Three.\n\nThis is help text ${new Date().toTimeString()}.\n\nHere is some **bold text**.\n\nHere is a list:\n\n* One.\n* Two.\n* Three.\n\nThis is help text ${new Date().toTimeString()}.\n\nHere is some **bold text**.\n\nHere is a list:\n\n* One.\n* Two.\n* Three.\n\nThis is help text ${new Date().toTimeString()}.\n\nHere is some **bold text**.\n\nHere is a list:\n\n* One.\n* Two.\n* Three.\n\nThis is help text ${new Date().toTimeString()}.\n\nHere is some **bold text**.\n\nHere is a list:\n\n* One.\n* Two.\n* Three.\n\nThis is help text ${new Date().toTimeString()}.\n\nHere is some **bold text**.\n\nHere is a list:\n\n* One.\n* Two.\n* Three.\n\nThis is help text ${new Date().toTimeString()}.\n\nHere is some **bold text**.\n\nHere is a list:\n\n* One.\n* Two.\n* Three.\n\nThis is help text ${new Date().toTimeString()}.\n\nHere is some **bold text**.\n\nHere is a list:\n\n* One.\n* Two.\n* Three.\n\nThis is help text ${new Date().toTimeString()}.\n\nHere is some **bold text**.\n\nHere is a list:\n\n* One.\n* Two.\n* Three.\n\nThis is help text ${new Date().toTimeString()}.\n\nHere is some **bold text**.\n\nHere is a list:\n\n* One.\n* Two.\n* Three.\n\nThis is help text ${new Date().toTimeString()}.\n\nHere is some **bold text**.\n\nHere is a list:\n\n* One.\n* Two.\n* Three.\n\nThis is help text ${new Date().toTimeString()}.\n\nHere is some **bold text**.\n\nHere is a list:\n\n* One.\n* Two.\n* Three.\n\nThis is help text ${new Date().toTimeString()}.\n\nHere is some **bold text**.\n\nHere is a list:\n\n* One.\n* Two.\n* Three.\n\nThis is help text ${new Date().toTimeString()}.\n\nHere is some **bold text**.\n\nHere is a list:\n\n* One.\n* Two.\n* Three.\n\nThis is help text ${new Date().toTimeString()}.\n\nHere is some **bold text**.\n\nHere is a list:\n\n* One.\n* Two.\n* Three.\n\nThis is help text ${new Date().toTimeString()}.\n\nHere is some **bold text**.\n\nHere is a list:\n\n* One.\n* Two.\n* Three.\n\nThis is help text ${new Date().toTimeString()}.\n\nHere is some **bold text**.\n\nHere is a list:\n\n* One.\n* Two.\n* Three.\n\nThis is help text ${new Date().toTimeString()}.\n\nHere is some **bold text**.\n\nHere is a list:\n\n* One.\n* Two.\n* Three.\n\nThis is help text ${new Date().toTimeString()}.\n\nHere is some **bold text**.\n\nHere is a list:\n\n* One.\n* Two.\n* Three.\n\nThis is help text ${new Date().toTimeString()}.\n\nHere is some **bold text**.\n\nHere is a list:\n\n* One.\n* Two.\n* Three.\n\nThis is help text ${new Date().toTimeString()}.\n\nHere is some **bold text**.\n\nHere is a list:\n\n* One.\n* Two.\n* Three.\n\nThis is help text ${new Date().toTimeString()}.\n\nHere is some **bold text**.\n\nHere is a list:\n\n* One.\n* Two.\n* Three.\n\nThis is help text ${new Date().toTimeString()}.\n\nHere is some **bold text**.\n\nHere is a list:\n\n* One.\n* Two.\n* Three.\n\n***The Real End***\n\n`
			));
		};

		// Find handler.
		const findHandler = (findText: string) => {
			this.postHelpIFrameMessage({ identifier: uuid.generateUuid(), command: 'find', findText });
		};

		// Find handler.
		const checkFindResultsHandler = () => {

			if (this._lastPositronHelpCommand) {
				console.log('TODO');
			}
			// if (this._helpView?.contentWindow && this._lastPositronHelpCommand) {
			// 	const result = this._helpView.contentWindow.sessionStorage.getItem(this._lastPositronHelpCommand.identifier);
			// 	if (result) {
			// 		return result === 'true';
			// 	}
			// }

			// Result is not available.
			return undefined;
		};

		// Find previous handler.
		const findPrevious = () => {
			this.postHelpIFrameMessage({ identifier: uuid.generateUuid(), command: 'find-previous' });
		};

		// Find next handler.
		const findNext = () => {
			this.postHelpIFrameMessage({ identifier: uuid.generateUuid(), command: 'find-next' });
		};

		// Render the ActionBars component.
		this._positronReactRendererActionBars = new PositronReactRenderer(this._helpActionBarsContainer);
		this._positronReactRendererActionBars.render(
			<ActionBars
				commandService={this.commandService}
				configurationService={this.configurationService}
				contextKeyService={this.contextKeyService}
				contextMenuService={this.contextMenuService}
				keybindingService={this.keybindingService}
				reactComponentContainer={this}
				onPreviousTopic={() => console.log('Previous topic made it to the Positron help view.')}
				onNextTopic={() => console.log('Next topic made it to the Positron help view.')}
				onHome={homeHandler}
				onFind={findHandler}
				onCheckFindResults={checkFindResultsHandler}
				onFindPrevious={findPrevious}
				onFindNext={findNext}
				onCancelFind={() => findHandler('')}
			/>
		);
	}

	/**
	 * focus override method.
	 */
	override focus(): void {
		// Call the base class's method.
		super.focus();

		// Fire the onFocused event.
		this._onFocusedEmitter.fire();
	}

	/**
	 * layoutBody override method.
	 * @param height The height of the body.
	 * @param width The width of the body.
	 */
	protected override layoutBody(height: number, width: number): void {
		// Call the base class's method.
		super.layoutBody(height, width);

		// Raise the onSizeChanged event.
		this._onSizeChangedEmitter.fire({
			width,
			height
		});
	}

	//#endregion ViewPane Overrides

	//#region Private Methods

	/**
	 * Posts a message to the help iframe.
	 * @param positronHelpCommand The PositronHelpCommand to post.
	 */
	private postHelpIFrameMessage(positronHelpCommand: PositronHelpCommand): void {
		// Post the message to the help iframe.
		this._helpView?.postMessage(positronHelpCommand);

		// Save the command?
		if (positronHelpCommand.command === 'find' && positronHelpCommand.findText) {
			this._lastPositronHelpCommand = positronHelpCommand;
		} else {
			this._lastPositronHelpCommand = undefined;
		}
	}

	private onDidChangeVisibility(visible: boolean): void {
		// Warning: HACKS OF AN EGREGIOUS NATURE ARE BELOW.
		if (visible) {
			const createHelpView = () => {
				if (this._helpView) {
					return;
				}

				this._helpView = this.webviewService.createWebviewElement({
					title: 'Positron Help',
					extension: {
						id: new ExtensionIdentifier('positron-help'),
					},
					options: {},
					contentOptions: {
						allowScripts: true,
						localResourceRoots: [], // TODO: needed for positron-help.js
					},
				});

				this._helpView.mountTo(this._helpViewContainer);

				if (this._lastHelpViewHtml) {
					this._helpView?.setHtml(this._lastHelpViewHtml);
				}
			};

			if (this._firstVisibility) {
				this._firstVisibility = false;
				setTimeout(createHelpView, 500);
			} else {
				createHelpView();
			}
		} else {
			if (this._helpView) {
				this._helpView.dispose();
				this._helpView = undefined;
			}
		}
	}

	//#endregion Private Methods
}<|MERGE_RESOLUTION|>--- conflicted
+++ resolved
@@ -200,14 +200,11 @@
 			this._helpView?.setHtml(html);
 		}));
 
-<<<<<<< HEAD
-		this._register(this.onDidChangeBodyVisibility(() => this.onDidChangeVisibility(this.isBodyVisible())));
-=======
 		// Register the onDidChangeBodyVisibility event handler.
 		this._register(this.onDidChangeBodyVisibility(visible => {
+			this.onDidChangeVisibility(visible);
 			this._onVisibilityChangedEmitter.fire(visible);
 		}));
->>>>>>> 5c28f1b8
 	}
 
 	/**
