/*---------------------------------------------------------------------------------------------
 *  Copyright (C) 2022 Posit Software, PBC. All rights reserved.
 *--------------------------------------------------------------------------------------------*/

import { localize } from 'vs/nls';
import { FileAccess } from 'vs/base/common/network';
import { Emitter, Event } from 'vs/base/common/event';
import { Disposable } from 'vs/base/common/lifecycle';
import { ILogService } from 'vs/platform/log/common/log';
import { IViewsService } from 'vs/workbench/common/views';
import { IFileService } from 'vs/platform/files/common/files';
import { IThemeService } from 'vs/platform/theme/common/themeService';
import { ICommandService } from 'vs/platform/commands/common/commands';
import { isLocalhost } from 'vs/workbench/contrib/positronHelp/browser/utils';
import { INotificationService } from 'vs/platform/notification/common/notification';
import { IOpenerService, OpenExternalOptions } from 'vs/platform/opener/common/opener';
import { WebviewThemeDataProvider } from 'vs/workbench/contrib/webview/browser/themeing';
import { HelpEntry, IHelpEntry } from 'vs/workbench/contrib/positronHelp/browser/helpEntry';
import { InstantiationType, registerSingleton } from 'vs/platform/instantiation/common/extensions';
import { IInstantiationService, createDecorator } from 'vs/platform/instantiation/common/instantiation';
import { ILanguageRuntime, ILanguageRuntimeService, IRuntimeClientInstance, RuntimeClientType, RuntimeState } from 'vs/workbench/services/languageRuntime/common/languageRuntimeService';
import { HelpClientInstance, IHelpClientMessageInput, IHelpClientMessageOutput, ShowHelpEvent } from 'vs/workbench/services/languageRuntime/common/languageRuntimeHelpClient';

/**
 * The help HTML file path.
 */
const HELP_HTML_FILE_PATH = 'vs/workbench/contrib/positronHelp/browser/resources/help.html';

/**
 * The Positron help view ID.
 */
export const POSITRON_HELP_VIEW_ID = 'workbench.panel.positronHelp';

/**
 * Positron help service ID.
 */
export const POSITRON_HELP_SERVICE_ID = 'positronHelpService';

/**
 * IPositronHelpService interface.
 */
export interface IPositronHelpService {
	/**
	 * Needed for service branding in dependency injector.
	 */
	readonly _serviceBrand: undefined;

	/**
	 * Gets the help entries.
	 */
	readonly helpEntries: IHelpEntry[];

	/**
	 * Gets the current help entry.
	 */
	readonly currentHelpEntry?: IHelpEntry;

	/**
	 * Gets a value which indicates whether help can navigate backward.
	 */
	readonly canNavigateBackward: boolean;

	/**
	 * Gets a value which indicates whether help can navigate forward.
	 */
	readonly canNavigateForward: boolean;

	/**
	 * The onDidFocusHelp event.
	 */
	readonly onDidFocusHelp: Event<void>;

	/**
	 * The onDidChangeCurrentHelpEntry event.
	 */
	readonly onDidChangeCurrentHelpEntry: Event<IHelpEntry | undefined>;

	/**
	 * Placeholder that gets called to "initialize" the PositronConsoleService.
	 */
	initialize(): void;

	/**
	 * Opens the specified help entry index.
	 * @param helpEntryIndex The help entry index to open.
	 */
	openHelpEntryIndex(helpEntryIndex: number): void;

	/**
	 * Ask an active runtime to show help for the given topic.
	 *
	 * @param languageId The language ID. A runtime for this language must be active.
	 * @param topic The help topic.
	 */
	showHelpTopic(languageId: string, topic: string): void;

	/**
	 * Navigates the help service.
	 * @param fromUrl The from URL.
	 * @param toUrl The to URL.
	 */
	navigate(fromUrl: string, toUrl: string): void;

	/**
	 * Navigates backward.
	 */
	navigateBackward(): void;

	/**
	 * Navigates forward.
	 */
	navigateForward(): void;
}

/**
 * PositronHelpService class.
 */
class PositronHelpService extends Disposable implements IPositronHelpService {
	//#region Private Properties

	/**
	 * Gets or sets the help HTML.
	 */
	private _helpHTML = '<!DOCTYPE html><html><body></body></html>';

	/**
	 * Gets or sets the help entries.
	 */
	private _helpEntries: HelpEntry[] = [];

	/**
	 * Gets or sets the help entry index.
	 */
	private _helpEntryIndex = -1;

	/**
	 * Gets the proxy servers. Keyed by the target URL origin.
	 */
	private readonly _proxyServers = new Map<string, string>();

	/**
	 * Gets the help clients. Keyed by the runtime ID.
	 */
	private readonly _helpClients = new Map<string, HelpClientInstance>();

	/**
	 * The onDidFocusHelp event emitter.
	 */
	private readonly _onDidFocusHelpEmitter = this._register(new Emitter<void>);

	/**
	 * The onDidChangeCurrentHelpEntry event emitter.
	 */
	private readonly _onDidChangeCurrentHelpEntryEmitter =
		this._register(new Emitter<IHelpEntry | undefined>);

	//#endregion Private Properties

	//#region Constructor & Dispose

	/**
	 * Constructor.
	 * @param _commandService The ICommandService.
	 * @param _fileService The IFileService.
	 * @param _instantiationService The IInstantiationService.
	 * @param _languageRuntimeService The ICommandService.
	 * @param _logService The ILogService.
	 * @param _notificationService The INotificationService.
	 * @param _openerService The IOpenerService.
	 * @param _viewsService The IViewsService.
	 */
	constructor(
		@ICommandService private readonly _commandService: ICommandService,
		@IFileService private readonly _fileService: IFileService,
		@IInstantiationService private readonly _instantiationService: IInstantiationService,
		@ILanguageRuntimeService private readonly _languageRuntimeService: ILanguageRuntimeService,
		@ILogService private readonly _logService: ILogService,
		@INotificationService private readonly _notificationService: INotificationService,
		@IOpenerService private readonly _openerService: IOpenerService,
		@IThemeService private readonly _themeService: IThemeService,
		@IViewsService private readonly _viewsService: IViewsService

	) {
		// Call the base class's constructor.
		super();

		// Load the help HTML file.
		this._fileService.readFile(FileAccess.asFileUri(HELP_HTML_FILE_PATH))
			.then(fileContent => this._helpHTML = fileContent.value.toString());

		// Register onDidColorThemeChange handler.
		this._register(this._themeService.onDidColorThemeChange(async colorTheme => {
			// Create a webview theme data provider. It's a convenient way to get the styles we need
			// for the help prosy server. Get the webview styles.
			const webviewThemeDataProvider = _instantiationService.createInstance(WebviewThemeDataProvider);
			const { styles } = webviewThemeDataProvider.getWebviewThemeData();
			webviewThemeDataProvider.dispose();

			// Try to set the help proxy server styles.
			try {
				await this._commandService.executeCommand(
					'positronProxy.setHelpProxyServerStyles',
					styles
				);
			} catch (error) {
				this._logService.error('PositronHelpService could not set the proxy server styles');
				this._logService.error(error);
			}
		}));

		// Register onDidReceiveRuntimeEvent handler.
		this._register(
			this._languageRuntimeService.onDidChangeRuntimeState(languageRuntimeStateEvent => {
				if (languageRuntimeStateEvent.new_state === RuntimeState.Ready) {
					this.attachRuntime(languageRuntimeStateEvent.runtime_id);
				}
			})
		);
	}

<<<<<<< HEAD
	/**
	 * Requests that the given help topic be shown in the Help pane.
	 *
	 * @param languageId The language ID. A runtime for this language must be active.
	 * @param topic The help topic.
	 */
	showHelpTopic(languageId: string, topic: string): void {
		const clients = this._helpClients.values();
		for (const client of clients) {
			if (client.languageId === languageId) {
				client.showHelpTopic(topic);
				return;
			}
		}
		this._logService.warn(`Can't show help for ${topic}: ` +
			`no runtime for language ${languageId} is active.`);
=======
		// Register onDidReceiveRuntimeEvent handler.
		this._register(
			this._languageRuntimeService.onDidReceiveRuntimeEvent(async languageRuntimeGlobalEvent => {
				/**
				 * Custom custom type guard for ShowHelpEvent.
				 * @param _ The LanguageRuntimeEventData that should be a ShowHelpEvent.
				 * @returns true if the LanguageRuntimeEventData is a ShowHelpEvent; otherwise, false.
				 */
				const isShowHelpEvent = (_: LanguageRuntimeEventData): _ is ShowHelpEvent => {
					return (_ as ShowHelpEvent).kind !== undefined;
				};

				// Show help event types are supported.
				if (languageRuntimeGlobalEvent.event.name !== LanguageRuntimeEventType.ShowHelp) {
					return;
				}

				// Ensure that the right event data was supplied.
				if (!isShowHelpEvent(languageRuntimeGlobalEvent.event.data)) {
					this._logService.error(`ShowHelp event supplied unsupported event data.`);
					return;
				}

				// Get the show help event.
				const showHelpEvent = languageRuntimeGlobalEvent.event.data as ShowHelpEvent;

				// Only url help events are supported.
				if (showHelpEvent.kind !== 'url') {
					this._logService.error(`PositronHelpService does not support help event kind ${showHelpEvent.kind}.`);
					return;
				}

				// Get the target URL.
				const targetUrl = new URL(showHelpEvent.content);

				// Logging.
				this._logService.info(`PositronHelpService language runtime server sent show help event for: ${targetUrl.toString()}`);

				// If the target URL is not for localhost, open it externally.
				if (!isLocalhost(targetUrl.hostname)) {
					try {
						await this._openerService.open(targetUrl.toString(), {
							openExternal: true
						} satisfies OpenExternalOptions);
					} catch {
						this._notificationService.error(localize(
							'positronHelpServiceOpenFailed',
							"The Positron help service was unable to open '{0}'.", targetUrl.toString()
						));
					}

					// Return.
					return;
				}

				// Get the proxy server origin for the help URL. If one isn't found, ask the
				// PositronProxy to start one.
				let proxyServerOrigin = this._proxyServers.get(targetUrl.origin);
				if (!proxyServerOrigin) {
					// Try to start a help proxy server.
					try {
						proxyServerOrigin = await this._commandService.executeCommand<string>(
							'positronProxy.startHelpProxyServer',
							targetUrl.origin
						);
					} catch (error) {
						this._logService.error(`PositronHelpService could not start the proxy server for ${targetUrl.origin}.`);
						this._logService.error(error);
					}

					// If the help proxy server could not be started, notify the user, and return.
					if (!proxyServerOrigin) {
						this._notificationService.error(localize(
							'positronHelpServiceUnavailable',
							"The Positron help service is unavailable."
						));
						return;
					}

					// Add the proxy server.
					this._proxyServers.set(targetUrl.origin, proxyServerOrigin);
				}

				// Create the source URL.
				const sourceUrl = new URL(targetUrl);
				const proxyServerOriginUrl = new URL(proxyServerOrigin);
				sourceUrl.protocol = proxyServerOriginUrl.protocol;
				sourceUrl.hostname = proxyServerOriginUrl.hostname;
				sourceUrl.port = proxyServerOriginUrl.port;

				// Get the runtime.
				const runtime = this._languageRuntimeService.getRuntime(
					languageRuntimeGlobalEvent.runtime_id
				);

				// Basically this can't happen.
				if (!runtime) {
					this._notificationService.error(localize(
						'positronHelpServiceInternalError',
						"The Positron help service experienced an unexpected error."
					));
					return;
				}

				// Open the help view.
				await this._viewsService.openView(POSITRON_HELP_VIEW_ID, false);

				// Create the help entry.
				const helpEntry = this._instantiationService.createInstance(HelpEntry,
					this._helpHTML,
					runtime.metadata.languageId,
					runtime.metadata.runtimeId,
					runtime.metadata.languageName,
					sourceUrl.toString(),
					targetUrl.toString()
				);

				// Add the onDidNavigate event handler.
				helpEntry.onDidNavigate(url => {
					this.navigate(helpEntry.sourceUrl, url);
				});

				// Add the onDidNavigateBackward event handler.
				helpEntry.onDidNavigateBackward(() => {
					this.navigateBackward();
				});

				// Add the onDidNavigateForward event handler.
				helpEntry.onDidNavigateForward(() => {
					this.navigateForward();
				});

				// Add the help entry.
				this.addHelpEntry(helpEntry);

				// Raise the onDidFocusHelp event, if we should.
				if (showHelpEvent.focus) {
					this._onDidFocusHelpEmitter.fire();
				}
			})
		);
>>>>>>> f071249c
	}

	/**
	 * dispose override method.
	 */
	public override dispose(): void {
		// Dispose of the help entries.
		this._helpEntries.forEach(helpEntry => helpEntry.dispose());

		// Call the base class's dispose method.
		super.dispose();
	}

	//#endregion Constructor & Dispose

	//#region IPositronHelpService Implementation

	/**
	 * Needed for service branding in dependency injector.
	 */
	declare readonly _serviceBrand: undefined;

	/**
	 * The help entries.
	 */
	public get helpEntries(): IHelpEntry[] {
		return this._helpEntries;
	}

	/**
	 * Gets the current help entry.
	 */
	get currentHelpEntry(): IHelpEntry {
		return this._helpEntries[this._helpEntryIndex];
	}

	/**
	 * Gets a value which indicates whether help can navigate back.
	 */
	get canNavigateBackward() {
		return this._helpEntryIndex > 0;
	}

	/**
	 * Gets a value which indicates whether help can navigate forward.
	 */
	get canNavigateForward() {
		return this._helpEntryIndex < this._helpEntries.length - 1;
	}

	/**
	 * The onDidFocusHelp event.
	 */
	readonly onDidFocusHelp = this._onDidFocusHelpEmitter.event;

	/**
	 * The onDidChangeCurrentHelpEntry event.
	 */
	readonly onDidChangeCurrentHelpEntry = this._onDidChangeCurrentHelpEntryEmitter.event;

	/**
	 * Placeholder that gets called to "initialize" the PositronHelpService.
	 */
	initialize() {
	}

	/**
	 * Opens the specified help entry index.
	 * @param helpEntryIndex The help entry index to open.
	 */
	openHelpEntryIndex(helpEntryIndex: number) {
		// Validate the help entry index.
		if (helpEntryIndex < 0 || helpEntryIndex > this._helpEntries.length - 1) {
			this._logService.error(`PositronHelpService help entry index ${helpEntryIndex} is out of range.`);
			return;
		}

		// Set the help entry index and fire the onDidChangeCurrentHelpEntry event.
		this._helpEntryIndex = helpEntryIndex;
		this._onDidChangeCurrentHelpEntryEmitter.fire(this._helpEntries[this._helpEntryIndex]);
	}

	/**
	 * Navigates the help service.
	 * @param fromUrl The from URL.
	 * @param toUrl The to URL.
	 */
	navigate(fromUrl: string, toUrl: string) {
		const currentHelpEntry = this._helpEntries[this._helpEntryIndex];
		if (currentHelpEntry && currentHelpEntry.sourceUrl === fromUrl) {
			// Create the target URL.
			const currentTargetUrl = new URL(currentHelpEntry.targetUrl);
			const targetUrl = new URL(toUrl);
			targetUrl.protocol = currentTargetUrl.protocol;
			targetUrl.hostname = currentTargetUrl.hostname;
			targetUrl.port = currentTargetUrl.port;

			// Create the help entry.
			const helpEntry = this._instantiationService.createInstance(HelpEntry,
				this._helpHTML,
				currentHelpEntry.languageId,
				currentHelpEntry.runtimeId,
				currentHelpEntry.languageName,
				toUrl,
				targetUrl.toString()
			);

			// Add the onDidNavigate event handler.
			helpEntry.onDidNavigate(url => {
				this.navigate(helpEntry.sourceUrl, url);
			});

			// Add the help entry.
			this.addHelpEntry(helpEntry);
		}
	}

	/**
	 * Navigates backward.
	 */
	navigateBackward() {
		if (this._helpEntryIndex > 0) {
			this._onDidChangeCurrentHelpEntryEmitter.fire(this._helpEntries[--this._helpEntryIndex]);
		}
	}

	/**
	 * Navigates forward.
	 */
	navigateForward() {
		if (this._helpEntryIndex < this._helpEntries.length - 1) {
			this._onDidChangeCurrentHelpEntryEmitter.fire(this._helpEntries[++this._helpEntryIndex]);
		}
	}

	//#endregion IPositronHelpService

	//#region Private Methods

	/**
	 * Adds a help entry.
	 * @param helpEntry The help entry to add.
	 */
	private addHelpEntry(helpEntry: HelpEntry) {
		// If the help entry being added matches the current help entry, don't open it again.
		if (this._helpEntries[this._helpEntryIndex]?.sourceUrl === helpEntry.sourceUrl) {
			return;
		}

		// Splice the help entry into the help entries at the current help entry index and trim the
		// remaining help entries to 10.
		const deletedHelpEntries = [
			...this._helpEntries.splice(
				this._helpEntryIndex + 1,
				Infinity,
				helpEntry
			),
			...this._helpEntries.splice(
				0,
				this._helpEntries.length - 10
			)
		];

		// Dispose of the deleted help entries.
		deletedHelpEntries.forEach(deletedHelpEntry => deletedHelpEntry.dispose());

		// Set the new help entry index.
		this._helpEntryIndex = this._helpEntries.length - 1;

		// Raise the onDidChangeCurrentHelpEntry event for the newly added help entry.
		this._onDidChangeCurrentHelpEntryEmitter.fire(this._helpEntries[this._helpEntryIndex]);
	}

	/**
	 * Deletes help entries for the specified runtime ID.
	 * @param runtimeId The runtime ID of the help entries to delete.
	 */
	private deleteLanguageRuntimeHelpEntries(runtimeId: string) {
		// Get help entries to delete.
		const helpEntriesToDelete = this._helpEntries.filter(helpEntryToCheck =>
			helpEntryToCheck.runtimeId === runtimeId
		);

		// If there are no help entries to delete, there's nothing more to do.
		if (!helpEntriesToDelete.length) {
			return;
		}

		// Get the current help entry.
		const currentHelpEntry = this._helpEntryIndex === -1 ?
			undefined :
			this._helpEntries[this._helpEntryIndex];

		// Filter out the help entries to delete.
		this._helpEntries = this._helpEntries.filter(helpEntryToCheck =>
			helpEntryToCheck.runtimeId !== runtimeId
		);

		// Update the current help entry, if there was one.
		if (currentHelpEntry) {
			this._helpEntryIndex = currentHelpEntry.runtimeId === runtimeId ?
				-1 :
				this._helpEntries.indexOf(currentHelpEntry);
			this._onDidChangeCurrentHelpEntryEmitter.fire(this._helpEntries[this._helpEntryIndex]);
		}

		// Dispose of the deleted help entries.
		helpEntriesToDelete.forEach(deletedHelpEntry => deletedHelpEntry.dispose());

		// Get the set of target origins that we may want to clean up.
		const cleanupTargetOrigins = helpEntriesToDelete.map(helpEntry =>
			new URL(helpEntry.targetUrl).origin
		);

		// Get the set of active target origins so we don't accidentally clean one of them up.
		const activeTargetOrigins = this._helpEntries.map(helpEntry =>
			new URL(helpEntry.targetUrl).origin
		);

		// Stop proxy servers that can be stopped.
		cleanupTargetOrigins.forEach(targetOrigin => {
			if (!activeTargetOrigins.includes(targetOrigin)) {
				this._commandService.executeCommand<boolean>(
					'positronProxy.stopHelpProxyServer',
					targetOrigin
				);
			}
		});
	}

	/**
	 * Attaches a runtime to the Help service by opening a client connection to it.
	 *
	 * @param runtimeId The runtime ID.
	 */
	async attachRuntime(runtimeId: string) {
		// Look up the runtime in the runtime service.
		const runtime = this._languageRuntimeService.getRuntime(runtimeId);
		if (!runtime) {
			this._logService.error(`PositronHelpService could not attach to runtime ${runtimeId}.`);
			return;
		}

		try {
			// Create the server side of the help client.
			const client: IRuntimeClientInstance<IHelpClientMessageInput, IHelpClientMessageOutput> =
				await runtime.createClient(RuntimeClientType.Help, {});

			// Create and attach the help client wrapper.
			const helpClient = new HelpClientInstance(client, runtime.metadata.languageId);
			this.attachClientInstance(runtime, helpClient);

		} catch (error) {
			this._logService.error(
				`PositronHelpService could not create client for runtime ${runtimeId}: ` +
				`${error}`);
		}
	}

	/**
	 * Attaches a client instance to the Help service.
	 *
	 * @param runtime The language runtime.
	 * @param client The help client instance.
	 */
	attachClientInstance(runtime: ILanguageRuntime, client: HelpClientInstance) {
		const runtimeId = runtime.metadata.runtimeId;

		// Shouldn't happen.
		if (this._helpClients.has(runtimeId)) {
			this._logService.warn(`
			PositronHelpService already has a client for runtime ${runtimeId}; ` +
				`it will be replaced.`);
			const oldClient = this._helpClients.get(runtimeId);
			if (oldClient) {
				oldClient.dispose();
			}
		}

		// Save our connection to the client.
		this._register(client);
		this._helpClients.set(runtimeId, client);

		// When the client emits help content, show it in the Help pane.
		this._register(client.onDidEmitHelpContent(helpContent => {
			this.handleShowHelpEvent(runtime, helpContent);
		}));

		// When the client closes, delete the help entries for the runtime.
		this._register(client.onDidClose(() => {
			this.deleteLanguageRuntimeHelpEntries(runtimeId);
			this._helpClients.delete(runtimeId);
		}));
	}

	private async handleShowHelpEvent(runtime: ILanguageRuntime, showHelpEvent: ShowHelpEvent) {

		// Only url help events are supported.
		if (showHelpEvent.kind !== 'url') {
			this._logService.error(`PositronHelpService does not support help event kind ${showHelpEvent.kind}.`);
			return;
		}

		// Get the target URL.
		const targetUrl = new URL(showHelpEvent.content);

		// Logging.
		this._logService.info(`PositronHelpService language runtime server sent show help event for: ${targetUrl.toString()}`);

		// If the target URL is not for localhost, open it externally.
		if (!isLocalhost(targetUrl.hostname)) {
			try {
				await this._openerService.open(targetUrl.toString(), {
					openExternal: true
				} satisfies OpenExternalOptions);
			} catch {
				this._notificationService.error(localize(
					'positronHelpServiceOpenFailed',
					"The Positron help service was unable to open '{0}'.", targetUrl.toString()
				));
			}

			// Return.
			return;
		}

		// Get the proxy server origin for the help URL. If one isn't found, ask the
		// PositronProxy to start one.
		let proxyServerOrigin = this._proxyServers.get(targetUrl.origin);
		if (!proxyServerOrigin) {
			// Try to start a help proxy server.
			try {
				proxyServerOrigin = await this._commandService.executeCommand<string>(
					'positronProxy.startHelpProxyServer',
					targetUrl.origin
				);
			} catch (error) {
				this._logService.error(`PositronHelpService could not start the proxy server for ${targetUrl.origin}.`);
				this._logService.error(error);
			}

			// If the help proxy server could not be started, notify the user, and return.
			if (!proxyServerOrigin) {
				this._notificationService.error(localize(
					'positronHelpServiceUnavailable',
					"The Positron help service is unavailable."
				));
				return;
			}

			// Add the proxy server.
			this._proxyServers.set(targetUrl.origin, proxyServerOrigin);
		}

		// Create the source URL.
		const sourceUrl = new URL(targetUrl);
		const proxyServerOriginUrl = new URL(proxyServerOrigin);
		sourceUrl.protocol = proxyServerOriginUrl.protocol;
		sourceUrl.hostname = proxyServerOriginUrl.hostname;
		sourceUrl.port = proxyServerOriginUrl.port;

		// Basically this can't happen.
		if (!runtime) {
			this._notificationService.error(localize(
				'positronHelpServiceInternalError',
				"The Positron help service experienced an unexpected error."
			));
			return;
		}

		// Open the help view.
		await this._viewsService.openView(POSITRON_HELP_VIEW_ID, false);

		// Create the help entry.
		const helpEntry = this._instantiationService.createInstance(HelpEntry,
			this._helpHTML,
			runtime.metadata.languageId,
			runtime.metadata.runtimeId,
			runtime.metadata.languageName,
			sourceUrl.toString(),
			targetUrl.toString()
		);

		// Add the onDidNavigate event handler.
		helpEntry.onDidNavigate(url => {
			this.navigate(helpEntry.sourceUrl, url);
		});

		// Add the help entry.
		this.addHelpEntry(helpEntry);

		// Raise the onDidFocusHelp event, if we should.
		if (showHelpEvent.focus) {
			this._onDidFocusHelpEmitter.fire();
		}
	}

	//#endregion Private Methods
}

// Export the Positron help service identifier.
export const IPositronHelpService = createDecorator<IPositronHelpService>(POSITRON_HELP_SERVICE_ID);

// Register the Positron help service.
registerSingleton(IPositronHelpService, PositronHelpService, InstantiationType.Delayed);<|MERGE_RESOLUTION|>--- conflicted
+++ resolved
@@ -218,7 +218,6 @@
 		);
 	}
 
-<<<<<<< HEAD
 	/**
 	 * Requests that the given help topic be shown in the Help pane.
 	 *
@@ -235,149 +234,6 @@
 		}
 		this._logService.warn(`Can't show help for ${topic}: ` +
 			`no runtime for language ${languageId} is active.`);
-=======
-		// Register onDidReceiveRuntimeEvent handler.
-		this._register(
-			this._languageRuntimeService.onDidReceiveRuntimeEvent(async languageRuntimeGlobalEvent => {
-				/**
-				 * Custom custom type guard for ShowHelpEvent.
-				 * @param _ The LanguageRuntimeEventData that should be a ShowHelpEvent.
-				 * @returns true if the LanguageRuntimeEventData is a ShowHelpEvent; otherwise, false.
-				 */
-				const isShowHelpEvent = (_: LanguageRuntimeEventData): _ is ShowHelpEvent => {
-					return (_ as ShowHelpEvent).kind !== undefined;
-				};
-
-				// Show help event types are supported.
-				if (languageRuntimeGlobalEvent.event.name !== LanguageRuntimeEventType.ShowHelp) {
-					return;
-				}
-
-				// Ensure that the right event data was supplied.
-				if (!isShowHelpEvent(languageRuntimeGlobalEvent.event.data)) {
-					this._logService.error(`ShowHelp event supplied unsupported event data.`);
-					return;
-				}
-
-				// Get the show help event.
-				const showHelpEvent = languageRuntimeGlobalEvent.event.data as ShowHelpEvent;
-
-				// Only url help events are supported.
-				if (showHelpEvent.kind !== 'url') {
-					this._logService.error(`PositronHelpService does not support help event kind ${showHelpEvent.kind}.`);
-					return;
-				}
-
-				// Get the target URL.
-				const targetUrl = new URL(showHelpEvent.content);
-
-				// Logging.
-				this._logService.info(`PositronHelpService language runtime server sent show help event for: ${targetUrl.toString()}`);
-
-				// If the target URL is not for localhost, open it externally.
-				if (!isLocalhost(targetUrl.hostname)) {
-					try {
-						await this._openerService.open(targetUrl.toString(), {
-							openExternal: true
-						} satisfies OpenExternalOptions);
-					} catch {
-						this._notificationService.error(localize(
-							'positronHelpServiceOpenFailed',
-							"The Positron help service was unable to open '{0}'.", targetUrl.toString()
-						));
-					}
-
-					// Return.
-					return;
-				}
-
-				// Get the proxy server origin for the help URL. If one isn't found, ask the
-				// PositronProxy to start one.
-				let proxyServerOrigin = this._proxyServers.get(targetUrl.origin);
-				if (!proxyServerOrigin) {
-					// Try to start a help proxy server.
-					try {
-						proxyServerOrigin = await this._commandService.executeCommand<string>(
-							'positronProxy.startHelpProxyServer',
-							targetUrl.origin
-						);
-					} catch (error) {
-						this._logService.error(`PositronHelpService could not start the proxy server for ${targetUrl.origin}.`);
-						this._logService.error(error);
-					}
-
-					// If the help proxy server could not be started, notify the user, and return.
-					if (!proxyServerOrigin) {
-						this._notificationService.error(localize(
-							'positronHelpServiceUnavailable',
-							"The Positron help service is unavailable."
-						));
-						return;
-					}
-
-					// Add the proxy server.
-					this._proxyServers.set(targetUrl.origin, proxyServerOrigin);
-				}
-
-				// Create the source URL.
-				const sourceUrl = new URL(targetUrl);
-				const proxyServerOriginUrl = new URL(proxyServerOrigin);
-				sourceUrl.protocol = proxyServerOriginUrl.protocol;
-				sourceUrl.hostname = proxyServerOriginUrl.hostname;
-				sourceUrl.port = proxyServerOriginUrl.port;
-
-				// Get the runtime.
-				const runtime = this._languageRuntimeService.getRuntime(
-					languageRuntimeGlobalEvent.runtime_id
-				);
-
-				// Basically this can't happen.
-				if (!runtime) {
-					this._notificationService.error(localize(
-						'positronHelpServiceInternalError',
-						"The Positron help service experienced an unexpected error."
-					));
-					return;
-				}
-
-				// Open the help view.
-				await this._viewsService.openView(POSITRON_HELP_VIEW_ID, false);
-
-				// Create the help entry.
-				const helpEntry = this._instantiationService.createInstance(HelpEntry,
-					this._helpHTML,
-					runtime.metadata.languageId,
-					runtime.metadata.runtimeId,
-					runtime.metadata.languageName,
-					sourceUrl.toString(),
-					targetUrl.toString()
-				);
-
-				// Add the onDidNavigate event handler.
-				helpEntry.onDidNavigate(url => {
-					this.navigate(helpEntry.sourceUrl, url);
-				});
-
-				// Add the onDidNavigateBackward event handler.
-				helpEntry.onDidNavigateBackward(() => {
-					this.navigateBackward();
-				});
-
-				// Add the onDidNavigateForward event handler.
-				helpEntry.onDidNavigateForward(() => {
-					this.navigateForward();
-				});
-
-				// Add the help entry.
-				this.addHelpEntry(helpEntry);
-
-				// Raise the onDidFocusHelp event, if we should.
-				if (showHelpEvent.focus) {
-					this._onDidFocusHelpEmitter.fire();
-				}
-			})
-		);
->>>>>>> f071249c
 	}
 
 	/**
@@ -488,6 +344,16 @@
 			// Add the onDidNavigate event handler.
 			helpEntry.onDidNavigate(url => {
 				this.navigate(helpEntry.sourceUrl, url);
+			});
+
+			// Add the onDidNavigateBackward event handler.
+			helpEntry.onDidNavigateBackward(() => {
+				this.navigateBackward();
+			});
+
+			// Add the onDidNavigateForward event handler.
+			helpEntry.onDidNavigateForward(() => {
+				this.navigateForward();
 			});
 
 			// Add the help entry.
