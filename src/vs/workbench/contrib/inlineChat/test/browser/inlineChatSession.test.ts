--- conflicted
+++ resolved
@@ -54,53 +54,9 @@
 import { IViewsService } from 'vs/workbench/services/views/common/viewsService';
 import { TestExtensionService, TestContextService } from 'vs/workbench/test/common/workbenchTestServices';
 import { IChatAgentService, ChatAgentService, ChatAgentLocation } from 'vs/workbench/contrib/chat/common/chatAgents';
-<<<<<<< HEAD
-import { MockChatContributionService } from 'vs/workbench/contrib/chat/test/common/mockChatContributionService';
-import { ICommandService } from 'vs/platform/commands/common/commands';
-import { TestCommandService } from 'vs/editor/test/browser/editorTestServices';
-
-
-suite('ReplyResponse', function () {
-
-	ensureNoDisposablesAreLeakedInTestSuite();
-
-	test('Inline chat widget should not contain Accept and Discard buttons for responses which do not include changes. #3143', async function () {
-		const textFileService = new class extends mock<ITextFileService>() { };
-		const languageService = new class extends mock<ILanguageService>() { };
-
-		const message = { value: 'hello' };
-		const emptyMessage = { value: '' };
-
-		const raw: IInlineChatEditResponse = {
-			type: InlineChatResponseType.EditorEdit,
-			edits: [],
-			message: emptyMessage,
-			id: 1234
-		};
-
-		{
-			const res2 = new ReplyResponse(raw, emptyMessage, URI.parse('test:uri'), 1, [], '1', textFileService, languageService);
-			assert.strictEqual(res2.responseType, InlineChatResponseTypes.Empty);
-		}
-		{
-			const res1 = new ReplyResponse({ ...raw, message }, message, URI.parse('test:uri'), 1, [], '1', textFileService, languageService);
-			assert.strictEqual(res1.responseType, InlineChatResponseTypes.OnlyMessages);
-		}
-		{
-			const res3 = new ReplyResponse({ ...raw, edits: [{ text: 'EDIT', range: new Range(1, 1, 1, 1) }] }, emptyMessage, URI.parse('test:uri'), 1, [], '1', textFileService, languageService);
-			assert.strictEqual(res3.responseType, InlineChatResponseTypes.OnlyEdits);
-		}
-		{
-			const res4 = new ReplyResponse({ ...raw, edits: [{ text: 'EDIT', range: new Range(1, 1, 1, 1) }], message }, message, URI.parse('test:uri'), 1, [], '1', textFileService, languageService);
-			assert.strictEqual(res4.responseType, InlineChatResponseTypes.Mixed);
-		}
-	});
-});
-=======
 import { ChatVariablesService } from 'vs/workbench/contrib/chat/browser/chatVariables';
 import { ICommandService } from 'vs/platform/commands/common/commands';
 import { TestCommandService } from 'vs/editor/test/browser/editorTestServices';
->>>>>>> 6319a0b6
 
 suite('InlineChatSession', function () {
 
