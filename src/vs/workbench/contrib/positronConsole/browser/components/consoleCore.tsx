/*---------------------------------------------------------------------------------------------
 *  Copyright (c) Posit Software, PBC.
 *--------------------------------------------------------------------------------------------*/

import 'vs/css!./consoleCore';
import * as React from 'react';
import { ConsoleRepl } from 'vs/workbench/contrib/positronConsole/browser/components/consoleRepl';
import { PositronConsoleProps } from 'vs/workbench/contrib/positronConsole/browser/positronConsole';
import { ConsoleActionBar } from 'vs/workbench/contrib/positronConsole/browser/components/actionBar';
import { usePositronConsoleContext } from 'vs/workbench/contrib/positronConsole/browser/positronConsoleContext';

// ConsoleCoreProps interface.
interface ConsoleCoreProps extends PositronConsoleProps {
	width: number;
	height: number;
}

/**
 * ConsoleCore component.
 * @param props A ConsoleCoreProps that contains the component properties.
 * @returns The rendered component.
 */
export const ConsoleCore = (props: ConsoleCoreProps) => {
	// Hooks.
	const positronConsoleContext = usePositronConsoleContext();

	// If there are no console instances, render nothing.
	// TODO@softwarenerd - Render something specific for this case. TBD.
	if (!positronConsoleContext.positronConsoleInstances.length) {
		return null;
	}

	// Render.
	return (
		<div className='console-core'>
			<ConsoleActionBar {...props} />
			<div className='console-repls-container' style={{ height: props.height - 32 }}>
				{positronConsoleContext.positronConsoleInstances.map(positronConsoleInstance =>
					<ConsoleRepl
<<<<<<< HEAD
						width={props.width}
						height={props.height - 32}
						key={positronConsoleInstance.runtime.metadata.id}
						hidden={positronConsoleInstance !== positronConsoleContext.currentPositronConsoleInstance}
						positronConsoleInstance={positronConsoleInstance} />
=======
						key={consoleReplInstance.replInstance.runtime.metadata.languageId}
						hidden={consoleReplInstance !== positronConsoleContext.currentConsoleReplInstance}
						consoleReplInstance={consoleReplInstance} />
>>>>>>> dfde6e07
				)}
			</div>
		</div>
	);
};<|MERGE_RESOLUTION|>--- conflicted
+++ resolved
@@ -37,17 +37,11 @@
 			<div className='console-repls-container' style={{ height: props.height - 32 }}>
 				{positronConsoleContext.positronConsoleInstances.map(positronConsoleInstance =>
 					<ConsoleRepl
-<<<<<<< HEAD
 						width={props.width}
 						height={props.height - 32}
-						key={positronConsoleInstance.runtime.metadata.id}
+						key={positronConsoleInstance.runtime.metadata.languageId}
 						hidden={positronConsoleInstance !== positronConsoleContext.currentPositronConsoleInstance}
 						positronConsoleInstance={positronConsoleInstance} />
-=======
-						key={consoleReplInstance.replInstance.runtime.metadata.languageId}
-						hidden={consoleReplInstance !== positronConsoleContext.currentConsoleReplInstance}
-						consoleReplInstance={consoleReplInstance} />
->>>>>>> dfde6e07
 				)}
 			</div>
 		</div>
