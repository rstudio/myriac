/*---------------------------------------------------------------------------------------------
 *  Copyright (c) Posit Software, PBC.
 *--------------------------------------------------------------------------------------------*/

import 'vs/css!./consoleReplMenuButton';
import * as React from 'react';
import { IAction } from 'vs/base/common/actions';
import { ActionBarMenuButton } from 'vs/platform/positronActionBar/browser/components/actionBarMenuButton';
import { usePositronConsoleContext } from 'vs/workbench/contrib/positronConsole/browser/positronConsoleContext';

/**
 * ConsoleReplMenuButton component.
 * @returns The rendered component.
 */
export const ConsoleReplMenuButton = () => {
	// Hooks.
	const positronConsoleContext = usePositronConsoleContext();

	// Builds the actions.
	const actions = () => {
		// Build the actions for the available console repl instances.
		const actions: IAction[] = [];
		positronConsoleContext.positronConsoleInstances.map(positronConsoleInstance => {
			actions.push({
<<<<<<< HEAD
				id: positronConsoleInstance.runtime.metadata.id,
				label: positronConsoleInstance.displayName,
=======
				id: consoleReplInstance.replInstance.runtime.metadata.runtimeId,
				label: consoleReplInstance.displayName,
>>>>>>> dfde6e07
				tooltip: '',
				class: undefined,
				enabled: true,
				run: () => {
					//positronConsoleContext.languageRuntimeService.activeRuntime = languageEnvironment.runtime;
					positronConsoleContext.setCurrentPositronConsoleInstance(positronConsoleInstance);
				}
			});
		});

		// Done. Return the actions.
		return actions;
	};

	// Render.
	return (
		<ActionBarMenuButton
			text={positronConsoleContext.currentPositronConsoleInstance?.displayName ?? 'None'}
			actions={actions}
		/>
	);
};<|MERGE_RESOLUTION|>--- conflicted
+++ resolved
@@ -22,13 +22,8 @@
 		const actions: IAction[] = [];
 		positronConsoleContext.positronConsoleInstances.map(positronConsoleInstance => {
 			actions.push({
-<<<<<<< HEAD
-				id: positronConsoleInstance.runtime.metadata.id,
-				label: positronConsoleInstance.displayName,
-=======
-				id: consoleReplInstance.replInstance.runtime.metadata.runtimeId,
-				label: consoleReplInstance.displayName,
->>>>>>> dfde6e07
+				id: positronConsoleInstance.runtime.metadata.runtimeId,
+				label: positronConsoleInstance.runtime.metadata.languageName,
 				tooltip: '',
 				class: undefined,
 				enabled: true,
@@ -46,7 +41,7 @@
 	// Render.
 	return (
 		<ActionBarMenuButton
-			text={positronConsoleContext.currentPositronConsoleInstance?.displayName ?? 'None'}
+			text={positronConsoleContext.currentPositronConsoleInstance?.runtime.metadata.languageName ?? 'None'}
 			actions={actions}
 		/>
 	);
