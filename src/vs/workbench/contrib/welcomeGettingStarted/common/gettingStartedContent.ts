/*---------------------------------------------------------------------------------------------
 *  Copyright (c) Microsoft Corporation. All rights reserved.
 *  Licensed under the MIT License. See License.txt in the project root for license information.
 *--------------------------------------------------------------------------------------------*/

import 'vs/workbench/contrib/welcomeGettingStarted/common/media/theme_picker';
import 'vs/workbench/contrib/welcomeGettingStarted/common/media/notebookProfile';
import { localize } from 'vs/nls';
import { Codicon } from 'vs/base/common/codicons';
import { ThemeIcon } from 'vs/base/common/themables';
import { registerIcon } from 'vs/platform/theme/common/iconRegistry';
import { NotebookSetting } from 'vs/workbench/contrib/notebook/common/notebookCommon';


const setupIcon = registerIcon('getting-started-setup', Codicon.zap, localize('getting-started-setup-icon', "Icon used for the setup category of welcome page"));
const beginnerIcon = registerIcon('getting-started-beginner', Codicon.lightbulb, localize('getting-started-beginner-icon', "Icon used for the beginner category of welcome page"));


export type BuiltinGettingStartedStep = {
	id: string;
	title: string;
	description: string;
	completionEvents?: string[];
	when?: string;
	media:
	| { type: 'image'; path: string | { hc: string; hcLight?: string; light: string; dark: string }; altText: string }
	| { type: 'svg'; path: string; altText: string }
	| { type: 'markdown'; path: string };
};

export type BuiltinGettingStartedCategory = {
	id: string;
	title: string;
	description: string;
	isFeatured: boolean;
	next?: string;
	icon: ThemeIcon;
	when?: string;
	content:
	| { type: 'steps'; steps: BuiltinGettingStartedStep[] };
};

export type BuiltinGettingStartedStartEntry = {
	id: string;
	title: string;
	description: string;
	icon: ThemeIcon;
	when?: string;
	content:
	| { type: 'startEntry'; command: string };
};

type GettingStartedWalkthroughContent = BuiltinGettingStartedCategory[];
type GettingStartedStartEntryContent = BuiltinGettingStartedStartEntry[];

// --- Start Positron ---
export const startEntries: GettingStartedStartEntryContent = [
	//
	// on macOS "Open..." allows a user to open a file or open a folder.
	//
	{
		id: 'topLevelOpenMac',
		title: localize('gettingStarted.openMac.title', "Open..."),
		description: localize('gettingStarted.openMac.description', "Open a file or folder to start working"),
		icon: Codicon.folderOpened,
		when: '!isWeb && isMac',
		content: {
			type: 'startEntry',
			command: 'command:workbench.action.files.openFileFolder',
		}
	},
	//
	// on Windows and Linux "Open File..." allows a user to open a file and "Open Folder..." allows
	// a user to open a folder.
	//
	{
		id: 'topLevelOpenFile',
		title: localize('gettingStarted.openFile.title', "Open File..."),
		description: localize('gettingStarted.openFile.description', "Open a file to start working"),
		icon: Codicon.goToFile,
		when: 'isWeb || !isMac',
		content: {
			type: 'startEntry',
			command: 'command:workbench.action.files.openFile',
		}
	},
	{
		id: 'topLevelOpenFolder',
		title: localize('gettingStarted.openFolder.title', "Open Folder..."),
		description: localize('gettingStarted.openFolder.description', "Open a folder to start working"),
		icon: Codicon.folderOpened,
		when: '!isWeb && !isMac',
		content: {
			type: 'startEntry',
			command: 'command:workbench.action.files.openFolder',
		}
	},
	//
	// On all platforms, "New File..." allows a user to create a new file.
	//
	{
		id: 'welcome.showNewFileEntries',
		title: localize('gettingStarted.newFile.title', "New File..."),
		description: localize('gettingStarted.newFile.description', "Open a new untitled text file, notebook, or custom editor."),
		icon: Codicon.newFile,
		content: {
			type: 'startEntry',
			command: 'command:welcome.showNewFileEntries',
		}
	},
	//
	// New Folder...
	//
	{
		id: 'topLevelNewFolder',
		title: localize('gettingStarted.newFolder.title', "New Folder..."),
		description: localize('gettingStarted.newFolder.description', "Open a new folder."),
		icon: Codicon.newFolder,
		content: {
			type: 'startEntry',
			command: 'command:positron.workbench.action.newFolder',
		}
	},
	//
	// New Folder from Git...
	//
	{
		id: 'topLevelNewFolderFromGit',
		title: localize('gettingStarted.newFolderFromGit.title', "New Folder from Git..."),
		description: localize('gettingStarted.newFolderFromGit.description', "Open a new folder from Git."),
		icon: Codicon.positronNewFolderFromGit,
		content: {
			type: 'startEntry',
			command: 'command:positron.workbench.action.newFolderFromGit',
		}
	},
	{
		id: 'topLevelShowWalkthroughs',
		title: localize('gettingStarted.topLevelShowWalkthroughs.title', "Open a Walkthrough..."),
		description: localize('gettingStarted.topLevelShowWalkthroughs.description', "View a walkthrough on the editor or an extension"),
		icon: Codicon.checklist,
		when: 'allWalkthroughsHidden',
		content: {
			type: 'startEntry',
			command: 'command:welcome.showAllWalkthroughs',
		}
	},
	{
		id: 'topLevelRemoteOpen',
		title: localize('gettingStarted.topLevelRemoteOpen.title', "Connect to..."),
		description: localize('gettingStarted.topLevelRemoteOpen.description', "Connect to remote development workspaces."),
		when: '!isWeb',
		icon: Codicon.remote,
		content: {
			type: 'startEntry',
			command: 'command:workbench.action.remote.showMenu',
		}
	},
	{
		id: 'topLevelOpenTunnel',
		title: localize('gettingStarted.topLevelOpenTunnel.title', "Open Tunnel..."),
		description: localize('gettingStarted.topLevelOpenTunnel.description', "Connect to a remote machine through a Tunnel"),
		when: 'isWeb && showRemoteStartEntryInWeb',
		icon: Codicon.remote,
		content: {
			type: 'startEntry',
			command: 'command:workbench.action.remote.showWebStartEntryActions',
		}
	},
	//
	// For Positron Private Alpha, these options are disabled.
	//
	// {
	// 	id: 'topLevelOpenFolderWeb',
	// 	title: localize('gettingStarted.openFolder.title', "Open Folder..."),
	// 	description: localize('gettingStarted.openFolder.description', "Open a folder to start working"),
	// 	icon: Codicon.folderOpened,
	// 	when: '!openFolderWorkspaceSupport && workbenchState == \'workspace\'',
	// 	content: {
	// 		type: 'startEntry',
	// 		command: 'command:workbench.action.files.openFolderViaWorkspace',
	// 	}
	// },
	// {
	// 	id: 'topLevelGitClone',
	// 	title: localize('gettingStarted.topLevelGitClone.title', "Clone Git Repository..."),
	// 	description: localize('gettingStarted.topLevelGitClone.description', "Clone a remote repository to a local folder"),
	// 	when: 'config.git.enabled && !git.missing',
	// 	icon: Codicon.sourceControl,
	// 	content: {
	// 		type: 'startEntry',
	// 		command: 'command:git.clone',
	// 	}
	// },
	// {
	// 	id: 'topLevelGitOpen',
	// 	title: localize('gettingStarted.topLevelGitOpen.title', "Open Repository..."),
	// 	description: localize('gettingStarted.topLevelGitOpen.description', "Connect to a remote repository or pull request to browse, search, edit, and commit"),
	// 	when: 'workspacePlatform == \'webworker\'',
	// 	icon: Codicon.sourceControl,
	// 	content: {
	// 		type: 'startEntry',
	// 		command: 'command:remoteHub.openRepository',
	// 	}
	// },
	// {
	// 	id: 'topLevelShowWalkthroughs',
	// 	title: localize('gettingStarted.topLevelShowWalkthroughs.title', "Open a Walkthrough..."),
	// 	description: localize('gettingStarted.topLevelShowWalkthroughs.description', "View a walkthrough on the editor or an extension"),
	// 	icon: Codicon.checklist,
	// 	when: 'allWalkthroughsHidden',
	// 	content: {
	// 		type: 'startEntry',
	// 		command: 'command:welcome.showAllWalkthroughs',
	// 	}
	// },
	// {
	// 	id: 'topLevelRemoteOpen',
	// 	title: localize('gettingStarted.topLevelRemoteOpen.title', "Connect to..."),
	// 	description: localize('gettingStarted.topLevelRemoteOpen.description', "Connect to remote development workspaces."),
	// 	when: '!isWeb && config.workbench.remote.experimental.showStartListEntry',
	// 	icon: Codicon.remote,
	// 	content: {
	// 		type: 'startEntry',
	// 		command: 'command:workbench.action.remote.showStartEntryActions',
	// 	}
	// },
	// {
	// 	id: 'topLevelOpenTunnel',
	// 	title: localize('gettingStarted.topLevelOpenTunnel.title', "Open Tunnel..."),
	// 	description: localize('gettingStarted.topLevelOpenTunnel.description', "Connect to a remote machine through a Tunnel"),
	// 	when: 'isWeb && config.workbench.remote.experimental.showStartListEntry',
	// 	icon: Codicon.remote,
	// 	content: {
	// 		type: 'startEntry',
	// 		command: 'command:workbench.action.remote.showTunnelStartEntryActions',
	// 	}
	// },
];
// --- End Positron ---

const Button = (title: string, href: string) => `[${title}](${href})`;

export const walkthroughs: GettingStartedWalkthroughContent = [
	{
		id: 'Setup',
		title: localize('gettingStarted.setup.title', "Get Started with VS Code"),
		description: localize('gettingStarted.setup.description', "Customize your editor, learn the basics, and start coding"),
		isFeatured: true,
		icon: setupIcon,
		when: '!isWeb',
		next: 'Beginner',
		content: {
			type: 'steps',
			steps: [
				{
					id: 'pickColorTheme',
					title: localize('gettingStarted.pickColor.title', "Choose your theme"),
					description: localize('gettingStarted.pickColor.description.interpolated', "The right theme helps you focus on your code, is easy on your eyes, and is simply more fun to use.\n{0}", Button(localize('titleID', "Browse Color Themes"), 'command:workbench.action.selectTheme')),
					completionEvents: [
						'onSettingChanged:workbench.colorTheme',
						'onCommand:workbench.action.selectTheme'
					],
					media: { type: 'markdown', path: 'theme_picker', }
				},
				{
					id: 'extensionsWeb',
					title: localize('gettingStarted.extensions.title', "Code with extensions"),
					description: localize('gettingStarted.extensionsWeb.description.interpolated', "Extensions are VS Code's power-ups. A growing number are becoming available in the web.\n{0}", Button(localize('browsePopular', "Browse Popular Web Extensions"), 'command:workbench.extensions.action.showPopularExtensions')),
					when: 'workspacePlatform == \'webworker\'',
					media: {
						type: 'svg', altText: 'VS Code extension marketplace with featured language extensions', path: 'extensions-web.svg'
					},
				},
				{
					id: 'findLanguageExtensions',
					title: localize('gettingStarted.findLanguageExts.title', "Rich support for all your languages"),
					description: localize('gettingStarted.findLanguageExts.description.interpolated', "Code smarter with syntax highlighting, code completion, linting and debugging. While many languages are built-in, many more can be added as extensions.\n{0}", Button(localize('browseLangExts', "Browse Language Extensions"), 'command:workbench.extensions.action.showLanguageExtensions')),
					when: 'workspacePlatform != \'webworker\'',
					media: {
						type: 'svg', altText: 'Language extensions', path: 'languages.svg'
					},
				},
				{
					id: 'settings',
					title: localize('gettingStarted.settings.title', "Tune your settings"),
					description: localize('gettingStarted.settings.description.interpolated', "Customize every aspect of VS Code and your extensions to your liking. Commonly used settings are listed first to get you started.\n{0}", Button(localize('tweakSettings', "Open Settings"), 'command:toSide:workbench.action.openSettings')),
					media: {
						type: 'svg', altText: 'VS Code Settings', path: 'settings.svg'
					},
				},
				{
					id: 'settingsSync',
					title: localize('gettingStarted.settingsSync.title', "Sync settings across devices"),
					description: localize('gettingStarted.settingsSync.description.interpolated', "Keep your essential customizations backed up and updated across all your devices.\n{0}", Button(localize('enableSync', "Backup and Sync Settings"), 'command:workbench.userDataSync.actions.turnOn')),
					when: 'syncStatus != uninitialized',
					completionEvents: ['onEvent:sync-enabled'],
					media: {
						type: 'svg', altText: 'The "Turn on Sync" entry in the settings gear menu.', path: 'settingsSync.svg'
					},
				},
				{
					id: 'commandPaletteTask',
					title: localize('gettingStarted.commandPalette.title', "Unlock productivity with the Command Palette "),
					description: localize('gettingStarted.commandPalette.description.interpolated', "Run commands without reaching for your mouse to accomplish any task in VS Code.\n{0}", Button(localize('commandPalette', "Open Command Palette"), 'command:workbench.action.showCommands')),
					media: { type: 'svg', altText: 'Command Palette overlay for searching and executing commands.', path: 'commandPalette.svg' },
				},
				{
					id: 'pickAFolderTask-Mac',
					title: localize('gettingStarted.setup.OpenFolder.title', "Open up your code"),
					description: localize('gettingStarted.setup.OpenFolder.description.interpolated', "You're all set to start coding. Open a project folder to get your files into VS Code.\n{0}", Button(localize('pickFolder', "Pick a Folder"), 'command:workbench.action.files.openFileFolder')),
					when: 'isMac && workspaceFolderCount == 0',
					media: {
						type: 'svg', altText: 'Explorer view showing buttons for opening folder and cloning repository.', path: 'openFolder.svg'
					}
				},
				{
					id: 'pickAFolderTask-Other',
					title: localize('gettingStarted.setup.OpenFolder.title', "Open up your code"),
					description: localize('gettingStarted.setup.OpenFolder.description.interpolated', "You're all set to start coding. Open a project folder to get your files into VS Code.\n{0}", Button(localize('pickFolder', "Pick a Folder"), 'command:workbench.action.files.openFolder')),
					when: '!isMac && workspaceFolderCount == 0',
					media: {
						type: 'svg', altText: 'Explorer view showing buttons for opening folder and cloning repository.', path: 'openFolder.svg'
					}
				},
				{
					id: 'quickOpen',
					title: localize('gettingStarted.quickOpen.title', "Quickly navigate between your files"),
					description: localize('gettingStarted.quickOpen.description.interpolated', "Navigate between files in an instant with one keystroke. Tip: Open multiple files by pressing the right arrow key.\n{0}", Button(localize('quickOpen', "Quick Open a File"), 'command:toSide:workbench.action.quickOpen')),
					when: 'workspaceFolderCount != 0',
					media: {
						type: 'svg', altText: 'Go to file in quick search.', path: 'search.svg'
					}
				},
				{
					id: 'videoTutorial',
					title: localize('gettingStarted.videoTutorial.title', "Watch video tutorials"),
					description: localize('gettingStarted.videoTutorial.description.interpolated', "Watch the first in a series of short & practical video tutorials for VS Code's key features.\n{0}", Button(localize('watch', "Watch Tutorial"), 'https://aka.ms/vscode-getting-started-video')),
					media: { type: 'svg', altText: 'VS Code Settings', path: 'learn.svg' },
				}
			]
		}
	},

	{
		id: 'SetupWeb',
<<<<<<< HEAD
		// --- Start Positron ---
		title: localize('gettingStarted.setupWeb.title', "Get Started with Positron"),
		description: localize('gettingStarted.setupWeb.description', "Discover the best customizations to make Positron yours."),
		// --- End Positron ---
=======
		title: localize('gettingStarted.setupWeb.title', "Get Started with VS Code for the Web"),
		description: localize('gettingStarted.setupWeb.description', "Customize your editor, learn the basics, and start coding"),
>>>>>>> af28b32d
		isFeatured: true,
		icon: setupIcon,
		when: 'isWeb',
		next: 'Beginner',
		content: {
			type: 'steps',
			steps: [
				{
					id: 'pickColorThemeWeb',
					title: localize('gettingStarted.pickColor.title', "Choose your theme"),
					description: localize('gettingStarted.pickColor.description.interpolated', "The right theme helps you focus on your code, is easy on your eyes, and is simply more fun to use.\n{0}", Button(localize('titleID', "Browse Color Themes"), 'command:workbench.action.selectTheme')),
					completionEvents: [
						'onSettingChanged:workbench.colorTheme',
						'onCommand:workbench.action.selectTheme'
					],
					media: { type: 'markdown', path: 'theme_picker', }
				},
				{
					id: 'menuBarWeb',
					title: localize('gettingStarted.menuBar.title', "Just the right amount of UI"),
					description: localize('gettingStarted.menuBar.description.interpolated', "The full menu bar is available in the dropdown menu to make room for your code. Toggle its appearance for faster access. \n{0}", Button(localize('toggleMenuBar', "Toggle Menu Bar"), 'command:workbench.action.toggleMenuBar')),
					when: 'isWeb',
					media: {
						type: 'svg', altText: 'Comparing menu dropdown with the visible menu bar.', path: 'menuBar.svg'
					},
				},
				{
					id: 'extensionsWebWeb',
					title: localize('gettingStarted.extensions.title', "Code with extensions"),
					description: localize('gettingStarted.extensionsWeb.description.interpolated', "Extensions are VS Code's power-ups. A growing number are becoming available in the web.\n{0}", Button(localize('browsePopular', "Browse Popular Web Extensions"), 'command:workbench.extensions.action.showPopularExtensions')),
					when: 'workspacePlatform == \'webworker\'',
					media: {
						type: 'svg', altText: 'VS Code extension marketplace with featured language extensions', path: 'extensions-web.svg'
					},
				},
				{
					id: 'findLanguageExtensionsWeb',
					title: localize('gettingStarted.findLanguageExts.title', "Rich support for all your languages"),
					description: localize('gettingStarted.findLanguageExts.description.interpolated', "Code smarter with syntax highlighting, code completion, linting and debugging. While many languages are built-in, many more can be added as extensions.\n{0}", Button(localize('browseLangExts', "Browse Language Extensions"), 'command:workbench.extensions.action.showLanguageExtensions')),
					when: 'workspacePlatform != \'webworker\'',
					media: {
						type: 'svg', altText: 'Language extensions', path: 'languages.svg'
					},
				},
				{
					id: 'settingsSyncWeb',
					title: localize('gettingStarted.settingsSync.title', "Sync settings across devices"),
					description: localize('gettingStarted.settingsSync.description.interpolated', "Keep your essential customizations backed up and updated across all your devices.\n{0}", Button(localize('enableSync', "Backup and Sync Settings"), 'command:workbench.userDataSync.actions.turnOn')),
					when: 'syncStatus != uninitialized',
					completionEvents: ['onEvent:sync-enabled'],
					media: {
						type: 'svg', altText: 'The "Turn on Sync" entry in the settings gear menu.', path: 'settingsSync.svg'
					},
				},
				{
					id: 'commandPaletteTaskWeb',
					title: localize('gettingStarted.commandPalette.title', "Unlock productivity with the Command Palette "),
					description: localize('gettingStarted.commandPalette.description.interpolated', "Run commands without reaching for your mouse to accomplish any task in VS Code.\n{0}", Button(localize('commandPalette', "Open Command Palette"), 'command:workbench.action.showCommands')),
					media: { type: 'svg', altText: 'Command Palette overlay for searching and executing commands.', path: 'commandPalette.svg' },
				},
				{
					id: 'pickAFolderTask-WebWeb',
					title: localize('gettingStarted.setup.OpenFolder.title', "Open up your code"),
					description: localize('gettingStarted.setup.OpenFolderWeb.description.interpolated', "You're all set to start coding. You can open a local project or a remote repository to get your files into VS Code.\n{0}\n{1}", Button(localize('openFolder', "Open Folder"), 'command:workbench.action.addRootFolder'), Button(localize('openRepository', "Open Repository"), 'command:remoteHub.openRepository')),
					when: 'workspaceFolderCount == 0',
					media: {
						type: 'svg', altText: 'Explorer view showing buttons for opening folder and cloning repository.', path: 'openFolder.svg'
					}
				},
				{
					id: 'quickOpenWeb',
					title: localize('gettingStarted.quickOpen.title', "Quickly navigate between your files"),
					description: localize('gettingStarted.quickOpen.description.interpolated', "Navigate between files in an instant with one keystroke. Tip: Open multiple files by pressing the right arrow key.\n{0}", Button(localize('quickOpen', "Quick Open a File"), 'command:toSide:workbench.action.quickOpen')),
					when: 'workspaceFolderCount != 0',
					media: {
						type: 'svg', altText: 'Go to file in quick search.', path: 'search.svg'
					}
				}
			]
		}
	},

	{
		id: 'Beginner',
		isFeatured: false,
		title: localize('gettingStarted.beginner.title', "Learn the Fundamentals"),
		icon: beginnerIcon,
		description: localize('gettingStarted.beginner.description', "Get an overview of the most essential features"),
		content: {
			type: 'steps',
			steps: [
				{
					id: 'extensions',
					title: localize('gettingStarted.extensions.title', "Code with extensions"),
					description: localize('gettingStarted.extensions.description.interpolated', "Extensions are VS Code's power-ups. They range from handy productivity hacks, expanding out-of-the-box features, to adding completely new capabilities.\n{0}", Button(localize('browseRecommended', "Browse Recommended Extensions"), 'command:workbench.extensions.action.showRecommendedExtensions')),
					when: 'workspacePlatform != \'webworker\'',
					media: {
						type: 'svg', altText: 'VS Code extension marketplace with featured language extensions', path: 'extensions.svg'
					},
				},
				{
					id: 'terminal',
					title: localize('gettingStarted.terminal.title', "Built-in terminal"),
					description: localize('gettingStarted.terminal.description.interpolated', "Quickly run shell commands and monitor build output, right next to your code.\n{0}", Button(localize('showTerminal', "Open Terminal"), 'command:workbench.action.terminal.toggleTerminal')),
					when: 'workspacePlatform != \'webworker\' && remoteName != codespaces && !terminalIsOpen',
					media: {
						type: 'svg', altText: 'Integrated terminal running a few npm commands', path: 'terminal.svg'
					},
				},
				{
					id: 'debugging',
					title: localize('gettingStarted.debug.title', "Watch your code in action"),
					description: localize('gettingStarted.debug.description.interpolated', "Accelerate your edit, build, test, and debug loop by setting up a launch configuration.\n{0}", Button(localize('runProject', "Run your Project"), 'command:workbench.action.debug.selectandstart')),
					when: 'workspacePlatform != \'webworker\' && workspaceFolderCount != 0',
					media: {
						type: 'svg', altText: 'Run and debug view.', path: 'debug.svg',
					},
				},
				{
					id: 'scmClone',
					title: localize('gettingStarted.scm.title', "Track your code with Git"),
					description: localize('gettingStarted.scmClone.description.interpolated', "Set up the built-in version control for your project to track your changes and collaborate with others.\n{0}", Button(localize('cloneRepo', "Clone Repository"), 'command:git.clone')),
					when: 'config.git.enabled && !git.missing && workspaceFolderCount == 0',
					media: {
						type: 'svg', altText: 'Source Control view.', path: 'git.svg',
					},
				},
				{
					id: 'scmSetup',
					title: localize('gettingStarted.scm.title', "Track your code with Git"),
					description: localize('gettingStarted.scmSetup.description.interpolated', "Set up the built-in version control for your project to track your changes and collaborate with others.\n{0}", Button(localize('initRepo', "Initialize Git Repository"), 'command:git.init')),
					when: 'config.git.enabled && !git.missing && workspaceFolderCount != 0 && gitOpenRepositoryCount == 0',
					media: {
						type: 'svg', altText: 'Source Control view.', path: 'git.svg',
					},
				},
				{
					id: 'scm',
					title: localize('gettingStarted.scm.title', "Track your code with Git"),
					description: localize('gettingStarted.scm.description.interpolated', "No more looking up Git commands! Git and GitHub workflows are seamlessly integrated.\n{0}", Button(localize('openSCM', "Open Source Control"), 'command:workbench.view.scm')),
					when: 'config.git.enabled && !git.missing && workspaceFolderCount != 0 && gitOpenRepositoryCount != 0 && activeViewlet != \'workbench.view.scm\'',
					media: {
						type: 'svg', altText: 'Source Control view.', path: 'git.svg',
					},
				},
				{
					id: 'installGit',
					title: localize('gettingStarted.installGit.title', "Install Git"),
					description: localize({ key: 'gettingStarted.installGit.description.interpolated', comment: ['The placeholders are command link items should not be translated'] }, "Install Git to track changes in your projects.\n{0}\n{1}Reload window{2} after installation to complete Git setup.", Button(localize('installGit', "Install Git"), 'https://aka.ms/vscode-install-git'), '[', '](command:workbench.action.reloadWindow)'),
					when: 'git.missing',
					media: {
						type: 'svg', altText: 'Install Git.', path: 'git.svg',
					},
					completionEvents: [
						'onContext:git.state == initialized'
					]
				},

				{
					id: 'tasks',
					title: localize('gettingStarted.tasks.title', "Automate your project tasks"),
					when: 'workspaceFolderCount != 0 && workspacePlatform != \'webworker\'',
					description: localize('gettingStarted.tasks.description.interpolated', "Create tasks for your common workflows and enjoy the integrated experience of running scripts and automatically checking results.\n{0}", Button(localize('runTasks', "Run Auto-detected Tasks"), 'command:workbench.action.tasks.runTask')),
					media: {
						type: 'svg', altText: 'Task runner.', path: 'runTask.svg',
					},
				},
				{
					id: 'shortcuts',
					title: localize('gettingStarted.shortcuts.title', "Customize your shortcuts"),
					description: localize('gettingStarted.shortcuts.description.interpolated', "Once you have discovered your favorite commands, create custom keyboard shortcuts for instant access.\n{0}", Button(localize('keyboardShortcuts', "Keyboard Shortcuts"), 'command:toSide:workbench.action.openGlobalKeybindings')),
					media: {
						type: 'svg', altText: 'Interactive shortcuts.', path: 'shortcuts.svg',
					}
				},
				{
					id: 'workspaceTrust',
					title: localize('gettingStarted.workspaceTrust.title', "Safely browse and edit code"),
					description: localize('gettingStarted.workspaceTrust.description.interpolated', "{0} lets you decide whether your project folders should **allow or restrict** automatic code execution __(required for extensions, debugging, etc)__.\nOpening a file/folder will prompt to grant trust. You can always {1} later.", Button(localize('workspaceTrust', "Workspace Trust"), 'https://github.com/microsoft/vscode-docs/blob/workspaceTrust/docs/editor/workspace-trust.md'), Button(localize('enableTrust', "enable trust"), 'command:toSide:workbench.action.manageTrustedDomain')),
					when: 'workspacePlatform != \'webworker\' && !isWorkspaceTrusted && workspaceFolderCount == 0',
					media: {
						type: 'svg', altText: 'Workspace Trust editor in Restricted mode and a primary button for switching to Trusted mode.', path: 'workspaceTrust.svg'
					},
				},
			]
		}
	},
	{
		id: 'notebooks',
		title: localize('gettingStarted.notebook.title', "Customize Notebooks"),
		description: '',
		icon: setupIcon,
		isFeatured: false,
		when: `config.${NotebookSetting.openGettingStarted} && userHasOpenedNotebook`,
		content: {
			type: 'steps',
			steps: [
				{
					completionEvents: ['onCommand:notebook.setProfile'],
					id: 'notebookProfile',
					title: localize('gettingStarted.notebookProfile.title', "Select the layout for your notebooks"),
					description: localize('gettingStarted.notebookProfile.description', "Get notebooks to feel just the way you prefer"),
					when: 'userHasOpenedNotebook',
					media: {
						type: 'markdown', path: 'notebookProfile'
					}
				},
			]
		}
	}
];<|MERGE_RESOLUTION|>--- conflicted
+++ resolved
@@ -344,15 +344,10 @@
 
 	{
 		id: 'SetupWeb',
-<<<<<<< HEAD
 		// --- Start Positron ---
 		title: localize('gettingStarted.setupWeb.title', "Get Started with Positron"),
 		description: localize('gettingStarted.setupWeb.description', "Discover the best customizations to make Positron yours."),
 		// --- End Positron ---
-=======
-		title: localize('gettingStarted.setupWeb.title', "Get Started with VS Code for the Web"),
-		description: localize('gettingStarted.setupWeb.description', "Customize your editor, learn the basics, and start coding"),
->>>>>>> af28b32d
 		isFeatured: true,
 		icon: setupIcon,
 		when: 'isWeb',
