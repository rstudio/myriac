/*---------------------------------------------------------------------------------------------
 *  Copyright (c) Microsoft Corporation. All rights reserved.
 *  Licensed under the MIT License. See License.txt in the project root for license information.
 *--------------------------------------------------------------------------------------------*/

import 'vs/workbench/contrib/welcomeGettingStarted/common/media/theme_picker';
import 'vs/workbench/contrib/welcomeGettingStarted/common/media/notebookProfile';
import { localize } from 'vs/nls';
import { Codicon } from 'vs/base/common/codicons';
import { ThemeIcon } from 'vs/base/common/themables';
import { registerIcon } from 'vs/platform/theme/common/iconRegistry';
import { NotebookSetting } from 'vs/workbench/contrib/notebook/common/notebookCommon';


const setupIcon = registerIcon('getting-started-setup', Codicon.zap, localize('getting-started-setup-icon', "Icon used for the setup category of welcome page"));
const beginnerIcon = registerIcon('getting-started-beginner', Codicon.lightbulb, localize('getting-started-beginner-icon', "Icon used for the beginner category of welcome page"));
const intermediateIcon = registerIcon('getting-started-intermediate', Codicon.mortarBoard, localize('getting-started-intermediate-icon', "Icon used for the intermediate category of welcome page"));


export type BuiltinGettingStartedStep = {
	id: string;
	title: string;
	description: string;
	completionEvents?: string[];
	when?: string;
	media:
	| { type: 'image'; path: string | { hc: string; hcLight?: string; light: string; dark: string }; altText: string }
	| { type: 'svg'; path: string; altText: string }
	| { type: 'markdown'; path: string };
};

export type BuiltinGettingStartedCategory = {
	id: string;
	title: string;
	description: string;
	isFeatured: boolean;
	next?: string;
	icon: ThemeIcon;
	when?: string;
	content:
	| { type: 'steps'; steps: BuiltinGettingStartedStep[] };
};

export type BuiltinGettingStartedStartEntry = {
	id: string;
	title: string;
	description: string;
	icon: ThemeIcon;
	when?: string;
	content:
	| { type: 'startEntry'; command: string };
};

type GettingStartedWalkthroughContent = BuiltinGettingStartedCategory[];
type GettingStartedStartEntryContent = BuiltinGettingStartedStartEntry[];

// --- Start Positron ---
export const startEntries: GettingStartedStartEntryContent = [
	//
	// on macOS "Open..." allows a user to open a file or open a folder.
	//
	{
		id: 'topLevelOpenMac',
		title: localize('gettingStarted.openMac.title', "Open..."),
		description: localize('gettingStarted.openMac.description', "Open a file or folder to start working"),
		icon: Codicon.folderOpened,
		when: '!isWeb && isMac',
		content: {
			type: 'startEntry',
			command: 'command:workbench.action.files.openFileFolder',
		}
	},
	//
	// on Windows and Linux "Open File..." allows a user to open a file and "Open Folder..." allows
	// a user to open a folder.
	//
	{
		id: 'topLevelOpenFile',
		title: localize('gettingStarted.openFile.title', "Open File..."),
		description: localize('gettingStarted.openFile.description', "Open a file to start working"),
		icon: Codicon.goToFile,
		when: 'isWeb || !isMac',
		content: {
			type: 'startEntry',
			command: 'command:workbench.action.files.openFile',
		}
	},
	{
		id: 'topLevelOpenFolder',
		title: localize('gettingStarted.openFolder.title', "Open Folder..."),
		description: localize('gettingStarted.openFolder.description', "Open a folder to start working"),
		icon: Codicon.folderOpened,
		when: '!isWeb && !isMac',
		content: {
			type: 'startEntry',
			command: 'command:workbench.action.files.openFolder',
		}
	},
	//
	// On all platforms, "New File..." allows a user to create a new file.
	//
	{
		id: 'welcome.showNewFileEntries',
		title: localize('gettingStarted.newFile.title', "New File..."),
		description: localize('gettingStarted.newFile.description', "Open a new untitled text file, notebook, or custom editor."),
		icon: Codicon.newFile,
		content: {
			type: 'startEntry',
			command: 'command:welcome.showNewFileEntries',
		}
	},
	//
	// New Folder...
	//
	{
<<<<<<< HEAD
		id: 'topLevelNewFolder',
		title: localize('gettingStarted.newFolder.title', "New Folder..."),
		description: localize('gettingStarted.newFolder.description', "Open a new folder."),
		icon: Codicon.newFolder,
		content: {
			type: 'startEntry',
			command: 'command:positron.workbench.action.newFolder',
=======
		id: 'topLevelRemoteOpen',
		title: localize('gettingStarted.topLevelRemoteOpen.title', "Connect to..."),
		description: localize('gettingStarted.topLevelRemoteOpen.description', "Connect to remote development workspaces."),
		when: '!isWeb',
		icon: Codicon.remote,
		content: {
			type: 'startEntry',
			command: 'command:workbench.action.remote.showMenu',
>>>>>>> 8b617bd0
		}
	},
	//
	// New Folder from Git...
	//
	{
<<<<<<< HEAD
		id: 'topLevelNewFolderFromGit',
		title: localize('gettingStarted.newFolderFromGit.title', "New Folder from Git..."),
		description: localize('gettingStarted.newFolderFromGit.description', "Open a new folder from Git."),
		icon: Codicon.positronNewFolderFromGit,
		content: {
			type: 'startEntry',
			command: 'command:positron.workbench.action.newFolderFromGit',
=======
		id: 'topLevelOpenTunnel',
		title: localize('gettingStarted.topLevelOpenTunnel.title', "Open Tunnel..."),
		description: localize('gettingStarted.topLevelOpenTunnel.description', "Connect to a remote machine through a Tunnel"),
		when: 'isWeb && showRemoteStartEntryInWeb',
		icon: Codicon.remote,
		content: {
			type: 'startEntry',
			command: 'command:workbench.action.remote.showWebStartEntryActions',
>>>>>>> 8b617bd0
		}
	},
	//
	// For Positron Private Alpha, these options are disabled.
	//
	// {
	// 	id: 'topLevelOpenFolderWeb',
	// 	title: localize('gettingStarted.openFolder.title', "Open Folder..."),
	// 	description: localize('gettingStarted.openFolder.description', "Open a folder to start working"),
	// 	icon: Codicon.folderOpened,
	// 	when: '!openFolderWorkspaceSupport && workbenchState == \'workspace\'',
	// 	content: {
	// 		type: 'startEntry',
	// 		command: 'command:workbench.action.files.openFolderViaWorkspace',
	// 	}
	// },
	// {
	// 	id: 'topLevelGitClone',
	// 	title: localize('gettingStarted.topLevelGitClone.title', "Clone Git Repository..."),
	// 	description: localize('gettingStarted.topLevelGitClone.description', "Clone a remote repository to a local folder"),
	// 	when: 'config.git.enabled && !git.missing',
	// 	icon: Codicon.sourceControl,
	// 	content: {
	// 		type: 'startEntry',
	// 		command: 'command:git.clone',
	// 	}
	// },
	// {
	// 	id: 'topLevelGitOpen',
	// 	title: localize('gettingStarted.topLevelGitOpen.title', "Open Repository..."),
	// 	description: localize('gettingStarted.topLevelGitOpen.description', "Connect to a remote repository or pull request to browse, search, edit, and commit"),
	// 	when: 'workspacePlatform == \'webworker\'',
	// 	icon: Codicon.sourceControl,
	// 	content: {
	// 		type: 'startEntry',
	// 		command: 'command:remoteHub.openRepository',
	// 	}
	// },
	// {
	// 	id: 'topLevelShowWalkthroughs',
	// 	title: localize('gettingStarted.topLevelShowWalkthroughs.title', "Open a Walkthrough..."),
	// 	description: localize('gettingStarted.topLevelShowWalkthroughs.description', "View a walkthrough on the editor or an extension"),
	// 	icon: Codicon.checklist,
	// 	when: 'allWalkthroughsHidden',
	// 	content: {
	// 		type: 'startEntry',
	// 		command: 'command:welcome.showAllWalkthroughs',
	// 	}
	// },
	// {
	// 	id: 'topLevelRemoteOpen',
	// 	title: localize('gettingStarted.topLevelRemoteOpen.title', "Connect to..."),
	// 	description: localize('gettingStarted.topLevelRemoteOpen.description', "Connect to remote development workspaces."),
	// 	when: '!isWeb && config.workbench.remote.experimental.showStartListEntry',
	// 	icon: Codicon.remote,
	// 	content: {
	// 		type: 'startEntry',
	// 		command: 'command:workbench.action.remote.showStartEntryActions',
	// 	}
	// },
	// {
	// 	id: 'topLevelOpenTunnel',
	// 	title: localize('gettingStarted.topLevelOpenTunnel.title', "Open Tunnel..."),
	// 	description: localize('gettingStarted.topLevelOpenTunnel.description', "Connect to a remote machine through a Tunnel"),
	// 	when: 'isWeb && config.workbench.remote.experimental.showStartListEntry',
	// 	icon: Codicon.remote,
	// 	content: {
	// 		type: 'startEntry',
	// 		command: 'command:workbench.action.remote.showTunnelStartEntryActions',
	// 	}
	// },
];
// --- End Positron ---

const Button = (title: string, href: string) => `[${title}](${href})`;

export const walkthroughs: GettingStartedWalkthroughContent = [
	{
		id: 'Setup',
		title: localize('gettingStarted.setup.title', "Get Started with VS Code"),
		description: localize('gettingStarted.setup.description', "Discover the best customizations to make VS Code yours."),
		isFeatured: true,
		icon: setupIcon,
		when: '!isWeb',
		next: 'Beginner',
		content: {
			type: 'steps',
			steps: [
				{
					id: 'pickColorTheme',
					title: localize('gettingStarted.pickColor.title', "Choose the look you want"),
					description: localize('gettingStarted.pickColor.description.interpolated', "The right color palette helps you focus on your code, is easy on your eyes, and is simply more fun to use.\n{0}", Button(localize('titleID', "Browse Color Themes"), 'command:workbench.action.selectTheme')),
					completionEvents: [
						'onSettingChanged:workbench.colorTheme',
						'onCommand:workbench.action.selectTheme'
					],
					media: { type: 'markdown', path: 'theme_picker', }
				},
				{
					id: 'settingsSync',
					title: localize('gettingStarted.settingsSync.title', "Sync to and from other devices"),
					description: localize('gettingStarted.settingsSync.description.interpolated', "Keep your essential VS Code customizations backed up and updated across all your devices.\n{0}", Button(localize('enableSync', "Enable Settings Sync"), 'command:workbench.userDataSync.actions.turnOn')),
					when: 'syncStatus != uninitialized',
					completionEvents: ['onEvent:sync-enabled'],
					media: {
						type: 'svg', altText: 'The "Turn on Sync" entry in the settings gear menu.', path: 'settingsSync.svg'
					},
				},
				{
					id: 'commandPaletteTask',
					title: localize('gettingStarted.commandPalette.title', "One shortcut to access everything"),
					description: localize('gettingStarted.commandPalette.description.interpolated', "Commands are the keyboard way to accomplish any task in VS Code. **Practice** by looking up your frequent ones to save time.\n{0}\n__Try searching for 'view toggle'.__", Button(localize('commandPalette', "Open Command Palette"), 'command:workbench.action.showCommands')),
					media: { type: 'svg', altText: 'Command Palette overlay for searching and executing commands.', path: 'commandPalette.svg' },
				},
				{
					id: 'extensionsWeb',
					title: localize('gettingStarted.extensions.title', "Limitless extensibility"),
					description: localize('gettingStarted.extensionsWeb.description.interpolated', "Extensions are VS Code's power-ups. A growing number are becoming available in the web.\n{0}", Button(localize('browsePopular', "Browse Popular Web Extensions"), 'command:workbench.extensions.action.showPopularExtensions')),
					when: 'workspacePlatform == \'webworker\'',
					media: {
						type: 'svg', altText: 'VS Code extension marketplace with featured language extensions', path: 'extensions-web.svg'
					},
				},
				{
					id: 'findLanguageExtensions',
					title: localize('gettingStarted.findLanguageExts.title', "Rich support for all your languages"),
					description: localize('gettingStarted.findLanguageExts.description.interpolated', "Code smarter with syntax highlighting, code completion, linting and debugging. While many languages are built-in, many more can be added as extensions.\n{0}", Button(localize('browseLangExts', "Browse Language Extensions"), 'command:workbench.extensions.action.showLanguageExtensions')),
					when: 'workspacePlatform != \'webworker\'',
					media: {
						type: 'svg', altText: 'Language extensions', path: 'languages.svg'
					},
				},
				{
					id: 'pickAFolderTask-Mac',
					title: localize('gettingStarted.setup.OpenFolder.title', "Open up your code"),
					description: localize('gettingStarted.setup.OpenFolder.description.interpolated', "You're all set to start coding. Open a project folder to get your files into VS Code.\n{0}", Button(localize('pickFolder', "Pick a Folder"), 'command:workbench.action.files.openFileFolder')),
					when: 'isMac && workspaceFolderCount == 0',
					media: {
						type: 'svg', altText: 'Explorer view showing buttons for opening folder and cloning repository.', path: 'openFolder.svg'
					}
				},
				{
					id: 'pickAFolderTask-Other',
					title: localize('gettingStarted.setup.OpenFolder.title', "Open up your code"),
					description: localize('gettingStarted.setup.OpenFolder.description.interpolated', "You're all set to start coding. Open a project folder to get your files into VS Code.\n{0}", Button(localize('pickFolder', "Pick a Folder"), 'command:workbench.action.files.openFolder')),
					when: '!isMac && workspaceFolderCount == 0',
					media: {
						type: 'svg', altText: 'Explorer view showing buttons for opening folder and cloning repository.', path: 'openFolder.svg'
					}
				},
				{
					id: 'quickOpen',
					title: localize('gettingStarted.quickOpen.title', "Quickly navigate between your files"),
					description: localize('gettingStarted.quickOpen.description.interpolated', "Navigate between files in an instant with one keystroke. Tip: Open multiple files by pressing the right arrow key.\n{0}", Button(localize('quickOpen', "Quick Open a File"), 'command:toSide:workbench.action.quickOpen')),
					when: 'workspaceFolderCount != 0',
					media: {
						type: 'svg', altText: 'Go to file in quick search.', path: 'search.svg'
					}
				}
			]
		}
	},

	{
		id: 'SetupWeb',
		// --- Start Positron ---
		title: localize('gettingStarted.setupWeb.title', "Get Started with Positron"),
		description: localize('gettingStarted.setupWeb.description', "Discover the best customizations to make Positron yours."),
		// --- End Positron ---
		isFeatured: true,
		icon: setupIcon,
		when: 'isWeb',
		next: 'Beginner',
		content: {
			type: 'steps',
			steps: [
				{
					id: 'pickColorThemeWeb',
					title: localize('gettingStarted.pickColor.title', "Choose the look you want"),
					description: localize('gettingStarted.pickColor.description.interpolated', "The right color palette helps you focus on your code, is easy on your eyes, and is simply more fun to use.\n{0}", Button(localize('titleID', "Browse Color Themes"), 'command:workbench.action.selectTheme')),
					completionEvents: [
						'onSettingChanged:workbench.colorTheme',
						'onCommand:workbench.action.selectTheme'
					],
					media: { type: 'markdown', path: 'theme_picker', }
				},
				{
					id: 'settingsSyncWeb',
					title: localize('gettingStarted.settingsSync.title', "Sync to and from other devices"),
					description: localize('gettingStarted.settingsSync.description.interpolated', "Keep your essential VS Code customizations backed up and updated across all your devices.\n{0}", Button(localize('enableSync', "Enable Settings Sync"), 'command:workbench.userDataSync.actions.turnOn')),
					when: 'syncStatus != uninitialized',
					completionEvents: ['onEvent:sync-enabled'],
					media: {
						type: 'svg', altText: 'The "Turn on Sync" entry in the settings gear menu.', path: 'settingsSync.svg'
					},
				},
				{
					id: 'commandPaletteTaskWeb',
					title: localize('gettingStarted.commandPalette.title', "One shortcut to access everything"),
					description: localize('gettingStarted.commandPalette.description.interpolated', "Commands are the keyboard way to accomplish any task in VS Code. **Practice** by looking up your frequent ones to save time.\n{0}\n__Try searching for 'view toggle'.__", Button(localize('commandPalette', "Open Command Palette"), 'command:workbench.action.showCommands')),
					media: { type: 'svg', altText: 'Command Palette overlay for searching and executing commands.', path: 'commandPalette.svg' },
				},
				{
					id: 'menuBarWeb',
					title: localize('gettingStarted.menuBar.title', "Just the right amount of UI"),
					description: localize('gettingStarted.menuBar.description.interpolated', "The full menu bar is available in the dropdown menu to make room for your code. Toggle its appearance for faster access. \n{0}", Button(localize('toggleMenuBar', "Toggle Menu Bar"), 'command:workbench.action.toggleMenuBar')),
					when: 'isWeb',
					media: {
						type: 'svg', altText: 'Comparing menu dropdown with the visible menu bar.', path: 'menuBar.svg'
					},
				},
				{
					id: 'extensionsWebWeb',
					title: localize('gettingStarted.extensions.title', "Limitless extensibility"),
					description: localize('gettingStarted.extensionsWeb.description.interpolated', "Extensions are VS Code's power-ups. A growing number are becoming available in the web.\n{0}", Button(localize('browsePopular', "Browse Popular Web Extensions"), 'command:workbench.extensions.action.showPopularExtensions')),
					when: 'workspacePlatform == \'webworker\'',
					media: {
						type: 'svg', altText: 'VS Code extension marketplace with featured language extensions', path: 'extensions-web.svg'
					},
				},
				{
					id: 'findLanguageExtensionsWeb',
					title: localize('gettingStarted.findLanguageExts.title', "Rich support for all your languages"),
					description: localize('gettingStarted.findLanguageExts.description.interpolated', "Code smarter with syntax highlighting, code completion, linting and debugging. While many languages are built-in, many more can be added as extensions.\n{0}", Button(localize('browseLangExts', "Browse Language Extensions"), 'command:workbench.extensions.action.showLanguageExtensions')),
					when: 'workspacePlatform != \'webworker\'',
					media: {
						type: 'svg', altText: 'Language extensions', path: 'languages.svg'
					},
				},
				{
					id: 'pickAFolderTask-WebWeb',
					title: localize('gettingStarted.setup.OpenFolder.title', "Open up your code"),
					description: localize('gettingStarted.setup.OpenFolderWeb.description.interpolated', "You're all set to start coding. You can open a local project or a remote repository to get your files into VS Code.\n{0}\n{1}", Button(localize('openFolder', "Open Folder"), 'command:workbench.action.addRootFolder'), Button(localize('openRepository', "Open Repository"), 'command:remoteHub.openRepository')),
					when: 'workspaceFolderCount == 0',
					media: {
						type: 'svg', altText: 'Explorer view showing buttons for opening folder and cloning repository.', path: 'openFolder.svg'
					}
				},
				{
					id: 'quickOpenWeb',
					title: localize('gettingStarted.quickOpen.title', "Quickly navigate between your files"),
					description: localize('gettingStarted.quickOpen.description.interpolated', "Navigate between files in an instant with one keystroke. Tip: Open multiple files by pressing the right arrow key.\n{0}", Button(localize('quickOpen', "Quick Open a File"), 'command:toSide:workbench.action.quickOpen')),
					when: 'workspaceFolderCount != 0',
					media: {
						type: 'svg', altText: 'Go to file in quick search.', path: 'search.svg'
					}
				}
			]
		}
	},

	{
		id: 'Beginner',
		title: localize('gettingStarted.beginner.title', "Learn the Fundamentals"),
		icon: beginnerIcon,
		isFeatured: false,
		next: 'Intermediate',
		description: localize('gettingStarted.beginner.description', "Jump right into VS Code and get an overview of the must-have features."),
		content: {
			type: 'steps',
			steps: [
				{
					id: 'playground',
					title: localize('gettingStarted.playground.title', "Redefine your editing skills"),
					description: localize('gettingStarted.playground.description.interpolated', "Want to code faster and smarter? Practice powerful code editing features in the interactive playground.\n{0}", Button(localize('openEditorPlayground', "Open Editor Playground"), 'command:toSide:workbench.action.showInteractivePlayground')),
					media: {
						type: 'svg', altText: 'Editor Playground.', path: 'interactivePlayground.svg'
					},
				},
				{
					id: 'terminal',
					title: localize('gettingStarted.terminal.title', "Convenient built-in terminal"),
					description: localize('gettingStarted.terminal.description.interpolated', "Quickly run shell commands and monitor build output, right next to your code.\n{0}", Button(localize('showTerminal', "Show Terminal Panel"), 'command:workbench.action.terminal.toggleTerminal')),
					when: 'workspacePlatform != \'webworker\' && remoteName != codespaces && !terminalIsOpen',
					media: {
						type: 'svg', altText: 'Integrated terminal running a few npm commands', path: 'terminal.svg'
					},
				},
				{
					id: 'extensions',
					title: localize('gettingStarted.extensions.title', "Limitless extensibility"),
					description: localize('gettingStarted.extensions.description.interpolated', "Extensions are VS Code's power-ups. They range from handy productivity hacks, expanding out-of-the-box features, to adding completely new capabilities.\n{0}", Button(localize('browseRecommended', "Browse Recommended Extensions"), 'command:workbench.extensions.action.showRecommendedExtensions')),
					when: 'workspacePlatform != \'webworker\'',
					media: {
						type: 'svg', altText: 'VS Code extension marketplace with featured language extensions', path: 'extensions.svg'
					},
				},
				{
					id: 'settings',
					title: localize('gettingStarted.settings.title', "Tune your settings"),
					description: localize('gettingStarted.settings.description.interpolated', "Tweak every aspect of VS Code and your extensions to your liking. Commonly used settings are listed first to get you started.\n{0}", Button(localize('tweakSettings', "Tweak my Settings"), 'command:toSide:workbench.action.openSettings')),
					media: {
						type: 'svg', altText: 'VS Code Settings', path: 'settings.svg'
					},
				},
				{
					id: 'profiles',
					title: localize('gettingStarted.profiles.title', "Customize VS Code with Profiles"),
					description: localize('gettingStarted.profiles.description.interpolated', "Profiles let you create sets of VS Code customizations that include settings, extensions and UI state. Create your own profile from scratch or use the predefined set of profile templates for your specific workflow.\n{0}", Button(localize('tryProfiles', "Try Profiles"), 'command:workbench.profiles.actions.createProfile')),
					media: {
						type: 'svg', altText: 'VS Code Profiles', path: 'profiles.svg'
					},
				},
				{
					id: 'workspaceTrust',
					title: localize('gettingStarted.workspaceTrust.title', "Safely browse and edit code"),
					description: localize('gettingStarted.workspaceTrust.description.interpolated', "{0} lets you decide whether your project folders should **allow or restrict** automatic code execution __(required for extensions, debugging, etc)__.\nOpening a file/folder will prompt to grant trust. You can always {1} later.", Button(localize('workspaceTrust', "Workspace Trust"), 'https://github.com/microsoft/vscode-docs/blob/workspaceTrust/docs/editor/workspace-trust.md'), Button(localize('enableTrust', "enable trust"), 'command:toSide:workbench.action.manageTrustedDomain')),
					when: 'workspacePlatform != \'webworker\' && !isWorkspaceTrusted && workspaceFolderCount == 0',
					media: {
						type: 'svg', altText: 'Workspace Trust editor in Restricted mode and a primary button for switching to Trusted mode.', path: 'workspaceTrust.svg'
					},
				},
				{
					id: 'videoTutorial',
					title: localize('gettingStarted.videoTutorial.title', "Lean back and learn"),
					description: localize('gettingStarted.videoTutorial.description.interpolated', "Watch the first in a series of short & practical video tutorials for VS Code's key features.\n{0}", Button(localize('watch', "Watch Tutorial"), 'https://aka.ms/vscode-getting-started-video')),
					media: { type: 'svg', altText: 'VS Code Settings', path: 'learn.svg' },
				}
			]
		}
	},

	{
		id: 'Intermediate',
		isFeatured: false,
		title: localize('gettingStarted.intermediate.title', "Boost your Productivity"),
		icon: intermediateIcon,
		description: localize('gettingStarted.intermediate.description', "Optimize your development workflow with these tips & tricks."),
		content: {
			type: 'steps',
			steps: [
				{
					id: 'splitview',
					title: localize('gettingStarted.splitview.title', "Side by side editing"),
					description: localize('gettingStarted.splitview.description.interpolated', "Make the most of your screen estate by opening files side by side, vertically and horizontally.\n{0}", Button(localize('splitEditor', "Split Editor"), 'command:workbench.action.splitEditor')),
					media: {
						type: 'svg', altText: 'Multiple editors in split view.', path: 'sideBySide.svg',
					},
				},
				{
					id: 'debugging',
					title: localize('gettingStarted.debug.title', "Watch your code in action"),
					description: localize('gettingStarted.debug.description.interpolated', "Accelerate your edit, build, test, and debug loop by setting up a launch configuration.\n{0}", Button(localize('runProject', "Run your Project"), 'command:workbench.action.debug.selectandstart')),
					when: 'workspacePlatform != \'webworker\' && workspaceFolderCount != 0',
					media: {
						type: 'svg', altText: 'Run and debug view.', path: 'debug.svg',
					},
				},
				{
					id: 'scmClone',
					title: localize('gettingStarted.scm.title', "Track your code with Git"),
					description: localize('gettingStarted.scmClone.description.interpolated', "Set up the built-in version control for your project to track your changes and collaborate with others.\n{0}", Button(localize('cloneRepo', "Clone Repository"), 'command:git.clone')),
					when: 'config.git.enabled && !git.missing && workspaceFolderCount == 0',
					media: {
						type: 'svg', altText: 'Source Control view.', path: 'git.svg',
					},
				},
				{
					id: 'scmSetup',
					title: localize('gettingStarted.scm.title', "Track your code with Git"),
					description: localize('gettingStarted.scmSetup.description.interpolated', "Set up the built-in version control for your project to track your changes and collaborate with others.\n{0}", Button(localize('initRepo', "Initialize Git Repository"), 'command:git.init')),
					when: 'config.git.enabled && !git.missing && workspaceFolderCount != 0 && gitOpenRepositoryCount == 0',
					media: {
						type: 'svg', altText: 'Source Control view.', path: 'git.svg',
					},
				},
				{
					id: 'scm',
					title: localize('gettingStarted.scm.title', "Track your code with Git"),
					description: localize('gettingStarted.scm.description.interpolated', "No more looking up Git commands! Git and GitHub workflows are seamlessly integrated.\n{0}", Button(localize('openSCM', "Open Source Control"), 'command:workbench.view.scm')),
					when: 'config.git.enabled && !git.missing && workspaceFolderCount != 0 && gitOpenRepositoryCount != 0 && activeViewlet != \'workbench.view.scm\'',
					media: {
						type: 'svg', altText: 'Source Control view.', path: 'git.svg',
					},
				},
				{
					id: 'installGit',
					title: localize('gettingStarted.installGit.title', "Install Git"),
					description: localize({ key: 'gettingStarted.installGit.description.interpolated', comment: ['The placeholders are command link items should not be translated'] }, "Install Git to track changes in your projects.\n{0}\n{1}Reload window{2} after installation to complete Git setup.", Button(localize('installGit', "Install Git"), 'https://aka.ms/vscode-install-git'), '[', '](command:workbench.action.reloadWindow)'),
					when: 'git.missing',
					media: {
						type: 'svg', altText: 'Install Git.', path: 'git.svg',
					},
					completionEvents: [
						'onContext:git.state == initialized'
					]
				},
				{
					id: 'tasks',
					title: localize('gettingStarted.tasks.title', "Automate your project tasks"),
					when: 'workspaceFolderCount != 0 && workspacePlatform != \'webworker\'',
					description: localize('gettingStarted.tasks.description.interpolated', "Create tasks for your common workflows and enjoy the integrated experience of running scripts and automatically checking results.\n{0}", Button(localize('runTasks', "Run Auto-detected Tasks"), 'command:workbench.action.tasks.runTask')),
					media: {
						type: 'svg', altText: 'Task runner.', path: 'runTask.svg',
					},
				},
				{
					id: 'shortcuts',
					title: localize('gettingStarted.shortcuts.title', "Customize your shortcuts"),
					description: localize('gettingStarted.shortcuts.description.interpolated', "Once you have discovered your favorite commands, create custom keyboard shortcuts for instant access.\n{0}", Button(localize('keyboardShortcuts', "Keyboard Shortcuts"), 'command:toSide:workbench.action.openGlobalKeybindings')),
					media: {
						type: 'svg', altText: 'Interactive shortcuts.', path: 'shortcuts.svg',
					}
				}
			]
		}
	},
	{
		id: 'notebooks',
		title: localize('gettingStarted.notebook.title', "Customize Notebooks"),
		description: '',
		icon: setupIcon,
		isFeatured: false,
		when: `config.${NotebookSetting.openGettingStarted} && userHasOpenedNotebook`,
		content: {
			type: 'steps',
			steps: [
				{
					completionEvents: ['onCommand:notebook.setProfile'],
					id: 'notebookProfile',
					title: localize('gettingStarted.notebookProfile.title', "Select the layout for your notebooks"),
					description: localize('gettingStarted.notebookProfile.description', "Get notebooks to feel just the way you prefer"),
					when: 'userHasOpenedNotebook',
					media: {
						type: 'markdown', path: 'notebookProfile'
					}
				},
			]
		}
	}
];<|MERGE_RESOLUTION|>--- conflicted
+++ resolved
@@ -113,7 +113,6 @@
 	// New Folder...
 	//
 	{
-<<<<<<< HEAD
 		id: 'topLevelNewFolder',
 		title: localize('gettingStarted.newFolder.title', "New Folder..."),
 		description: localize('gettingStarted.newFolder.description', "Open a new folder."),
@@ -121,7 +120,33 @@
 		content: {
 			type: 'startEntry',
 			command: 'command:positron.workbench.action.newFolder',
-=======
+		}
+	},
+	//
+	// New Folder from Git...
+	//
+	{
+		id: 'topLevelNewFolderFromGit',
+		title: localize('gettingStarted.newFolderFromGit.title', "New Folder from Git..."),
+		description: localize('gettingStarted.newFolderFromGit.description', "Open a new folder from Git."),
+		icon: Codicon.positronNewFolderFromGit,
+		content: {
+			type: 'startEntry',
+			command: 'command:positron.workbench.action.newFolderFromGit',
+		}
+	},
+	{
+		id: 'topLevelShowWalkthroughs',
+		title: localize('gettingStarted.topLevelShowWalkthroughs.title', "Open a Walkthrough..."),
+		description: localize('gettingStarted.topLevelShowWalkthroughs.description', "View a walkthrough on the editor or an extension"),
+		icon: Codicon.checklist,
+		when: 'allWalkthroughsHidden',
+		content: {
+			type: 'startEntry',
+			command: 'command:welcome.showAllWalkthroughs',
+		}
+	},
+	{
 		id: 'topLevelRemoteOpen',
 		title: localize('gettingStarted.topLevelRemoteOpen.title', "Connect to..."),
 		description: localize('gettingStarted.topLevelRemoteOpen.description', "Connect to remote development workspaces."),
@@ -130,22 +155,9 @@
 		content: {
 			type: 'startEntry',
 			command: 'command:workbench.action.remote.showMenu',
->>>>>>> 8b617bd0
-		}
-	},
-	//
-	// New Folder from Git...
-	//
-	{
-<<<<<<< HEAD
-		id: 'topLevelNewFolderFromGit',
-		title: localize('gettingStarted.newFolderFromGit.title', "New Folder from Git..."),
-		description: localize('gettingStarted.newFolderFromGit.description', "Open a new folder from Git."),
-		icon: Codicon.positronNewFolderFromGit,
-		content: {
-			type: 'startEntry',
-			command: 'command:positron.workbench.action.newFolderFromGit',
-=======
+		}
+	},
+	{
 		id: 'topLevelOpenTunnel',
 		title: localize('gettingStarted.topLevelOpenTunnel.title', "Open Tunnel..."),
 		description: localize('gettingStarted.topLevelOpenTunnel.description', "Connect to a remote machine through a Tunnel"),
@@ -154,7 +166,6 @@
 		content: {
 			type: 'startEntry',
 			command: 'command:workbench.action.remote.showWebStartEntryActions',
->>>>>>> 8b617bd0
 		}
 	},
 	//
