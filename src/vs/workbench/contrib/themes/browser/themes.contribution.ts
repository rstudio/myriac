/*---------------------------------------------------------------------------------------------
 *  Copyright (c) Microsoft Corporation. All rights reserved.
 *  Licensed under the MIT License. See License.txt in the project root for license information.
 *--------------------------------------------------------------------------------------------*/

import { localize, localize2 } from 'vs/nls';
import { KeyMod, KeyChord, KeyCode } from 'vs/base/common/keyCodes';
import { MenuRegistry, MenuId, Action2, registerAction2, ISubmenuItem } from 'vs/platform/actions/common/actions';
import { equalsIgnoreCase } from 'vs/base/common/strings';
import { Registry } from 'vs/platform/registry/common/platform';
import { Categories } from 'vs/platform/action/common/actionCommonCategories';
import { IWorkbenchThemeService, IWorkbenchTheme, ThemeSettingTarget, IWorkbenchColorTheme, IWorkbenchFileIconTheme, IWorkbenchProductIconTheme, ThemeSettings, ThemeSettingDefaults } from 'vs/workbench/services/themes/common/workbenchThemeService';
import { VIEWLET_ID, IExtensionsViewPaneContainer } from 'vs/workbench/contrib/extensions/common/extensions';
import { IExtensionGalleryService, IExtensionManagementService, IGalleryExtension } from 'vs/platform/extensionManagement/common/extensionManagement';
import { IColorRegistry, Extensions as ColorRegistryExtensions } from 'vs/platform/theme/common/colorRegistry';
import { IEditorService } from 'vs/workbench/services/editor/common/editorService';
import { Color } from 'vs/base/common/color';
import { ColorScheme, isHighContrast } from 'vs/platform/theme/common/theme';
import { colorThemeSchemaId } from 'vs/workbench/services/themes/common/colorThemeSchema';
import { isCancellationError, onUnexpectedError } from 'vs/base/common/errors';
import { IQuickInputButton, IQuickInputService, IQuickInputToggle, IQuickPick, IQuickPickItem, QuickPickInput } from 'vs/platform/quickinput/common/quickInput';
import { DEFAULT_PRODUCT_ICON_THEME_ID, ProductIconThemeData } from 'vs/workbench/services/themes/browser/productIconThemeData';
import { IPaneCompositePartService } from 'vs/workbench/services/panecomposite/browser/panecomposite';
import { ViewContainerLocation } from 'vs/workbench/common/views';
import { ThrottledDelayer } from 'vs/base/common/async';
import { CancellationToken, CancellationTokenSource } from 'vs/base/common/cancellation';
import { ILogService } from 'vs/platform/log/common/log';
import { IProgressService, ProgressLocation } from 'vs/platform/progress/common/progress';
import { Codicon } from 'vs/base/common/codicons';
import { registerIcon } from 'vs/platform/theme/common/iconRegistry';
import { ThemeIcon } from 'vs/base/common/themables';
import { Emitter } from 'vs/base/common/event';
import { IExtensionResourceLoaderService } from 'vs/platform/extensionResourceLoader/common/extensionResourceLoader';
import { IInstantiationService, ServicesAccessor } from 'vs/platform/instantiation/common/instantiation';
import { KeybindingWeight } from 'vs/platform/keybinding/common/keybindingsRegistry';
import { CommandsRegistry, ICommandService } from 'vs/platform/commands/common/commands';
import { FileIconThemeData } from 'vs/workbench/services/themes/browser/fileIconThemeData';
import { IConfigurationService } from 'vs/platform/configuration/common/configuration';
import { IDialogService } from 'vs/platform/dialogs/common/dialogs';
import { IWorkbenchContribution, IWorkbenchContributionsRegistry, Extensions } from 'vs/workbench/common/contributions';
import { LifecyclePhase } from 'vs/workbench/services/lifecycle/common/lifecycle';
import { INotificationService, IPromptChoice, Severity } from 'vs/platform/notification/common/notification';
import { IStorageService, StorageScope, StorageTarget } from 'vs/platform/storage/common/storage';
import { isWeb } from 'vs/base/common/platform';
import { ITelemetryService } from 'vs/platform/telemetry/common/telemetry';
import { IHostService } from 'vs/workbench/services/host/browser/host';
import { mainWindow } from 'vs/base/browser/window';
import { IPreferencesService } from 'vs/workbench/services/preferences/common/preferences';
import { Toggle } from 'vs/base/browser/ui/toggle/toggle';
import { defaultToggleStyles } from 'vs/platform/theme/browser/defaultStyles';
import { DisposableStore } from 'vs/base/common/lifecycle';

export const manageExtensionIcon = registerIcon('theme-selection-manage-extension', Codicon.gear, localize('manageExtensionIcon', 'Icon for the \'Manage\' action in the theme selection quick pick.'));

type PickerResult = 'back' | 'selected' | 'cancelled';

enum ConfigureItem {
	BROWSE_GALLERY = 'marketplace',
	EXTENSIONS_VIEW = 'extensions',
	CUSTOM_TOP_ENTRY = 'customTopEntry'
}

class MarketplaceThemesPicker {
	private readonly _installedExtensions: Promise<Set<string>>;
	private readonly _marketplaceExtensions: Set<string> = new Set();
	private readonly _marketplaceThemes: ThemeItem[] = [];

	private _searchOngoing: boolean = false;
	private _searchError: string | undefined = undefined;
	private readonly _onDidChange = new Emitter<void>();

	private _tokenSource: CancellationTokenSource | undefined;
	private readonly _queryDelayer = new ThrottledDelayer<void>(200);

	constructor(
		private readonly getMarketplaceColorThemes: (publisher: string, name: string, version: string) => Promise<IWorkbenchTheme[]>,
		private readonly marketplaceQuery: string,

		@IExtensionGalleryService private readonly extensionGalleryService: IExtensionGalleryService,
		@IExtensionManagementService private readonly extensionManagementService: IExtensionManagementService,
		@IQuickInputService private readonly quickInputService: IQuickInputService,
		@ILogService private readonly logService: ILogService,
		@IProgressService private readonly progressService: IProgressService,
		@IPaneCompositePartService private readonly paneCompositeService: IPaneCompositePartService,
		@IDialogService private readonly dialogService: IDialogService
	) {
		this._installedExtensions = extensionManagementService.getInstalled().then(installed => {
			const result = new Set<string>();
			for (const ext of installed) {
				result.add(ext.identifier.id);
			}
			return result;
		});
	}

	public get themes(): ThemeItem[] {
		return this._marketplaceThemes;
	}

	public get onDidChange() {
		return this._onDidChange.event;
	}

	public trigger(value: string) {
		if (this._tokenSource) {
			this._tokenSource.cancel();
			this._tokenSource = undefined;
		}
		this._queryDelayer.trigger(() => {
			this._tokenSource = new CancellationTokenSource();
			return this.doSearch(value, this._tokenSource.token);
		});
	}

	private async doSearch(value: string, token: CancellationToken): Promise<void> {
		this._searchOngoing = true;
		this._onDidChange.fire();
		try {
			const installedExtensions = await this._installedExtensions;

			const options = { text: `${this.marketplaceQuery} ${value}`, pageSize: 20 };
			const pager = await this.extensionGalleryService.query(options, token);
			for (let i = 0; i < pager.total && i < 1; i++) { // loading multiple pages is turned of for now to avoid flickering
				if (token.isCancellationRequested) {
					break;
				}

				const nThemes = this._marketplaceThemes.length;
				const gallery = i === 0 ? pager.firstPage : await pager.getPage(i, token);

				const promises: Promise<IWorkbenchTheme[]>[] = [];
				const promisesGalleries = [];
				for (let i = 0; i < gallery.length; i++) {
					if (token.isCancellationRequested) {
						break;
					}
					const ext = gallery[i];
					if (!installedExtensions.has(ext.identifier.id) && !this._marketplaceExtensions.has(ext.identifier.id)) {
						this._marketplaceExtensions.add(ext.identifier.id);
						promises.push(this.getMarketplaceColorThemes(ext.publisher, ext.name, ext.version));
						promisesGalleries.push(ext);
					}
				}
				const allThemes = await Promise.all(promises);
				for (let i = 0; i < allThemes.length; i++) {
					const ext = promisesGalleries[i];
					for (const theme of allThemes[i]) {
						this._marketplaceThemes.push({ id: theme.id, theme: theme, label: theme.label, description: `${ext.displayName} · ${ext.publisherDisplayName}`, galleryExtension: ext, buttons: [configureButton] });
					}
				}

				if (nThemes !== this._marketplaceThemes.length) {
					this._marketplaceThemes.sort((t1, t2) => t1.label.localeCompare(t2.label));
					this._onDidChange.fire();
				}
			}
		} catch (e) {
			if (!isCancellationError(e)) {
				this.logService.error(`Error while searching for themes:`, e);
				this._searchError = 'message' in e ? e.message : String(e);
			}
		} finally {
			this._searchOngoing = false;
			this._onDidChange.fire();
		}

	}

	public openQuickPick(value: string, currentTheme: IWorkbenchTheme | undefined, selectTheme: (theme: IWorkbenchTheme | undefined, applyTheme: boolean) => void): Promise<PickerResult> {
		let result: PickerResult | undefined = undefined;
		return new Promise<PickerResult>((s, _) => {
			const quickpick = this.quickInputService.createQuickPick<ThemeItem>();
			quickpick.items = [];
			quickpick.sortByLabel = false;
			quickpick.matchOnDescription = true;
			quickpick.buttons = [this.quickInputService.backButton];
			quickpick.title = 'Marketplace Themes';
			quickpick.placeholder = localize('themes.selectMarketplaceTheme', "Type to Search More. Select to Install. Up/Down Keys to Preview");
			quickpick.canSelectMany = false;
			quickpick.onDidChangeValue(() => this.trigger(quickpick.value));
			quickpick.onDidAccept(async _ => {
				const themeItem = quickpick.selectedItems[0];
				if (themeItem?.galleryExtension) {
					result = 'selected';
					quickpick.hide();
					const success = await this.installExtension(themeItem.galleryExtension);
					if (success) {
						selectTheme(themeItem.theme, true);
					} else {
						selectTheme(currentTheme, true);
					}
				}
			});

			quickpick.onDidTriggerItemButton(e => {
				if (isItem(e.item)) {
					const extensionId = e.item.theme?.extensionData?.extensionId;
					if (extensionId) {
						openExtensionViewlet(this.paneCompositeService, `@id:${extensionId}`);
					} else {
						openExtensionViewlet(this.paneCompositeService, `${this.marketplaceQuery} ${quickpick.value}`);
					}
				}
			});
			quickpick.onDidChangeActive(themes => {
				if (result === undefined) {
					selectTheme(themes[0]?.theme, false);
				}
			});

			quickpick.onDidHide(() => {
				if (result === undefined) {
					selectTheme(currentTheme, true);
					result = 'cancelled';

				}
				quickpick.dispose();
				s(result);
			});

			quickpick.onDidTriggerButton(e => {
				if (e === this.quickInputService.backButton) {
					result = 'back';
					quickpick.hide();
				}
			});

			this.onDidChange(() => {
				let items = this.themes;
				if (this._searchOngoing) {
					items = items.concat({ label: '$(sync~spin) Searching for themes...', id: undefined, alwaysShow: true });
				} else if (items.length === 0 && this._searchError) {
					items = [{ label: `$(error) ${localize('search.error', 'Error while searching for themes: {0}', this._searchError)}`, id: undefined, alwaysShow: true }];
				}
				const activeItemId = quickpick.activeItems[0]?.id;
				const newActiveItem = activeItemId ? items.find(i => isItem(i) && i.id === activeItemId) : undefined;

				quickpick.items = items;
				if (newActiveItem) {
					quickpick.activeItems = [newActiveItem as ThemeItem];
				}
			});
			this.trigger(value);
			quickpick.show();
		});
	}

	private async installExtension(galleryExtension: IGalleryExtension) {
		openExtensionViewlet(this.paneCompositeService, `@id:${galleryExtension.identifier.id}`);
		const result = await this.dialogService.confirm({
			message: localize('installExtension.confirm', "This will install extension '{0}' published by '{1}'. Do you want to continue?", galleryExtension.displayName, galleryExtension.publisherDisplayName),
			primaryButton: localize('installExtension.button.ok', "OK")
		});
		if (!result.confirmed) {
			return false;
		}
		try {
			await this.progressService.withProgress({
				location: ProgressLocation.Notification,
				title: localize('installing extensions', "Installing Extension {0}...", galleryExtension.displayName)
			}, async () => {
				await this.extensionManagementService.installFromGallery(galleryExtension, {
					// Setting this to false is how you get the extension to be synced with Settings Sync (if enabled).
					isMachineScoped: false,
				});
			});
			return true;
		} catch (e) {
			this.logService.error(`Problem installing extension ${galleryExtension.identifier.id}`, e);
			return false;
		}
	}


	public dispose() {
		if (this._tokenSource) {
			this._tokenSource.cancel();
			this._tokenSource = undefined;
		}
		this._queryDelayer.dispose();
		this._marketplaceExtensions.clear();
		this._marketplaceThemes.length = 0;
	}
}

interface InstalledThemesPickerOptions {
	readonly installMessage: string;
	readonly browseMessage?: string;
	readonly placeholderMessage: string;
	readonly marketplaceTag: string;
	readonly title?: string;
	readonly description?: string;
	readonly toggles?: IQuickInputToggle[];
	readonly onToggle?: (toggle: IQuickInputToggle, quickInput: IQuickPick<ThemeItem>) => Promise<void>;
}

class InstalledThemesPicker {
	constructor(
		private readonly options: InstalledThemesPickerOptions,
		private readonly setTheme: (theme: IWorkbenchTheme | undefined, settingsTarget: ThemeSettingTarget) => Promise<any>,
		private readonly getMarketplaceColorThemes: (publisher: string, name: string, version: string) => Promise<IWorkbenchTheme[]>,
		@IQuickInputService private readonly quickInputService: IQuickInputService,
		@IExtensionGalleryService private readonly extensionGalleryService: IExtensionGalleryService,
		@IPaneCompositePartService private readonly paneCompositeService: IPaneCompositePartService,
		@IExtensionResourceLoaderService private readonly extensionResourceLoaderService: IExtensionResourceLoaderService,
		@IInstantiationService private readonly instantiationService: IInstantiationService
	) {
	}

	public async openQuickPick(picks: QuickPickInput<ThemeItem>[], currentTheme: IWorkbenchTheme) {

		let marketplaceThemePicker: MarketplaceThemesPicker | undefined;
		if (this.extensionGalleryService.isEnabled()) {
			if (this.extensionResourceLoaderService.supportsExtensionGalleryResources && this.options.browseMessage) {
				marketplaceThemePicker = this.instantiationService.createInstance(MarketplaceThemesPicker, this.getMarketplaceColorThemes.bind(this), this.options.marketplaceTag);
				picks = [configurationEntry(this.options.browseMessage, ConfigureItem.BROWSE_GALLERY), ...picks];
			} else {
				picks = [...picks, { type: 'separator' }, configurationEntry(this.options.installMessage, ConfigureItem.EXTENSIONS_VIEW)];
			}
		}

		let selectThemeTimeout: number | undefined;

		const selectTheme = (theme: IWorkbenchTheme | undefined, applyTheme: boolean) => {
			if (selectThemeTimeout) {
				clearTimeout(selectThemeTimeout);
			}
			selectThemeTimeout = mainWindow.setTimeout(() => {
				selectThemeTimeout = undefined;
				const newTheme = (theme ?? currentTheme) as IWorkbenchTheme;
				this.setTheme(newTheme, applyTheme ? 'auto' : 'preview').then(undefined,
					err => {
						onUnexpectedError(err);
						this.setTheme(currentTheme, undefined);
					}
				);
			}, applyTheme ? 0 : 200);
		};

		const pickInstalledThemes = (activeItemId: string | undefined) => {
			return new Promise<void>((s, _) => {
				let isCompleted = false;
				const disposables = new DisposableStore();

				const autoFocusIndex = picks.findIndex(p => isItem(p) && p.id === activeItemId);
				const quickpick = this.quickInputService.createQuickPick<ThemeItem>();
				quickpick.items = picks;
				quickpick.title = this.options.title;
				quickpick.description = this.options.description;
				quickpick.placeholder = this.options.placeholderMessage;
				quickpick.activeItems = [picks[autoFocusIndex] as ThemeItem];
				quickpick.canSelectMany = false;
				quickpick.toggles = this.options.toggles;
				quickpick.toggles?.forEach(toggle => {
					toggle.onChange(() => this.options.onToggle?.(toggle, quickpick), undefined, disposables);
				});
				quickpick.matchOnDescription = true;
				quickpick.onDidAccept(async _ => {
					isCompleted = true;
					const theme = quickpick.selectedItems[0];
					if (!theme || theme.configureItem) { // 'pick in marketplace' entry
						if (!theme || theme.configureItem === ConfigureItem.EXTENSIONS_VIEW) {
							openExtensionViewlet(this.paneCompositeService, `${this.options.marketplaceTag} ${quickpick.value}`);
						} else if (theme.configureItem === ConfigureItem.BROWSE_GALLERY) {
							if (marketplaceThemePicker) {
								const res = await marketplaceThemePicker.openQuickPick(quickpick.value, currentTheme, selectTheme);
								if (res === 'back') {
									await pickInstalledThemes(undefined);
								}
							}
						}
					} else {
						selectTheme(theme.theme, true);
					}

					quickpick.hide();
					s();
				});
				quickpick.onDidChangeActive(themes => selectTheme(themes[0]?.theme, false));
				quickpick.onDidHide(() => {
					if (!isCompleted) {
						selectTheme(currentTheme, true);
						s();
					}
					quickpick.dispose();
					disposables.dispose();
				});
				quickpick.onDidTriggerItemButton(e => {
					if (isItem(e.item)) {
						const extensionId = e.item.theme?.extensionData?.extensionId;
						if (extensionId) {
							openExtensionViewlet(this.paneCompositeService, `@id:${extensionId}`);
						} else {
							openExtensionViewlet(this.paneCompositeService, `${this.options.marketplaceTag} ${quickpick.value}`);
						}
					}
				});
				quickpick.show();
			});
		};
		await pickInstalledThemes(currentTheme.id);

		marketplaceThemePicker?.dispose();

	}
}

const SelectColorThemeCommandId = 'workbench.action.selectTheme';

registerAction2(class extends Action2 {

	constructor() {
		super({
			id: SelectColorThemeCommandId,
			title: localize2('selectTheme.label', 'Color Theme'),
			category: Categories.Preferences,
			f1: true,
			keybinding: {
				weight: KeybindingWeight.WorkbenchContrib,
				primary: KeyChord(KeyMod.CtrlCmd | KeyCode.KeyK, KeyMod.CtrlCmd | KeyCode.KeyT)
			}
		});
	}

	private getTitle(colorScheme: ColorScheme | undefined): string {
		switch (colorScheme) {
			case ColorScheme.DARK: return localize('themes.selectTheme.darkScheme', "Select Color Theme for System Dark Mode");
			case ColorScheme.LIGHT: return localize('themes.selectTheme.lightScheme', "Select Color Theme for System Light Mode");
			case ColorScheme.HIGH_CONTRAST_DARK: return localize('themes.selectTheme.darkHC', "Select Color Theme for High Contrast Dark Mode");
			case ColorScheme.HIGH_CONTRAST_LIGHT: return localize('themes.selectTheme.lightHC', "Select Color Theme for High Contrast Light Mode");
			default:
				return localize('themes.selectTheme.default', "Select Color Theme (detect system color mode disabled)");
		}
	}

	override async run(accessor: ServicesAccessor) {
		const themeService = accessor.get(IWorkbenchThemeService);
		const preferencesService = accessor.get(IPreferencesService);

		const preferredColorScheme = themeService.getPreferredColorScheme();

		let modeConfigureToggle;
		if (preferredColorScheme) {
			modeConfigureToggle = new Toggle({
				title: localize('themes.configure.switchingEnabled', 'Detect system color mode enabled. Click to configure.'),
				icon: Codicon.colorMode,
				isChecked: false,
				...defaultToggleStyles
			});
		} else {
			modeConfigureToggle = new Toggle({
				title: localize('themes.configure.switchingDisabled', 'Detect system color mode disabled. Click to configure.'),
				icon: Codicon.colorMode,
				isChecked: false,
				...defaultToggleStyles
			});
		}

		const options = {
			installMessage: localize('installColorThemes', "Install Additional Color Themes..."),
			browseMessage: '$(plus) ' + localize('browseColorThemes', "Browse Additional Color Themes..."),
			placeholderMessage: this.getTitle(preferredColorScheme),
			marketplaceTag: 'category:themes',
			toggles: [modeConfigureToggle],
			onToggle: async (toggle, picker) => {
				picker.hide();
				await preferencesService.openSettings({ query: ThemeSettings.DETECT_COLOR_SCHEME });
			}
		} satisfies InstalledThemesPickerOptions;
		const setTheme = (theme: IWorkbenchTheme | undefined, settingsTarget: ThemeSettingTarget) => themeService.setColorTheme(theme as IWorkbenchColorTheme, settingsTarget);
		const getMarketplaceColorThemes = (publisher: string, name: string, version: string) => themeService.getMarketplaceColorThemes(publisher, name, version);

		const instantiationService = accessor.get(IInstantiationService);
		const picker = instantiationService.createInstance(InstalledThemesPicker, options, setTheme, getMarketplaceColorThemes);

		const themes = await themeService.getColorThemes();
		const currentTheme = themeService.getColorTheme();

<<<<<<< HEAD
		// --- Start Positron ---
		const toHighContrastEntries = (
			themes: Array<IWorkbenchColorTheme>,
			label?: string
		): QuickPickInput<ThemeItem>[] => {
			// High-contrast workbench color theme sorter. This sorter puts light themes above dark
			// themes.
			const sorter = (a: IWorkbenchColorTheme, b: IWorkbenchColorTheme) => {
				if (a.type === ColorScheme.HIGH_CONTRAST_LIGHT && b.type === ColorScheme.HIGH_CONTRAST_DARK) {
					return -1;
				} else if (a.type === ColorScheme.HIGH_CONTRAST_DARK && b.type === ColorScheme.HIGH_CONTRAST_LIGHT) {
					return 1;
				} else {
					// Sort on label to break ties.
					return a.label.localeCompare(b.label);
				}
			};

			// Return the entries.
			const entries: QuickPickInput<ThemeItem>[] = themes.sort(sorter).map(toEntry);
			if (entries.length > 0 && label) {
				entries.unshift({ type: 'separator', label });
			}
			return entries;
		};

		const picks: QuickPickInput<ThemeItem>[] = [
			...toEntries(themes.filter(t => t.type === ColorScheme.LIGHT), localize('themes.category.light', "light themes")),
			...toEntries(themes.filter(t => t.type === ColorScheme.DARK), localize('themes.category.dark', "dark themes")),
			...toHighContrastEntries(themes.filter(t => isHighContrast(t.type)), localize('themes.category.hc', "high contrast themes")),
		];
		// --- End Positron ---

=======
		const lightEntries = toEntries(themes.filter(t => t.type === ColorScheme.LIGHT), localize('themes.category.light', "light themes"));
		const darkEntries = toEntries(themes.filter(t => t.type === ColorScheme.DARK), localize('themes.category.dark', "dark themes"));
		const hcEntries = toEntries(themes.filter(t => isHighContrast(t.type)), localize('themes.category.hc', "high contrast themes"));

		let picks;
		switch (preferredColorScheme) {
			case ColorScheme.DARK:
				picks = [...darkEntries, ...lightEntries, ...hcEntries];
				break;
			case ColorScheme.HIGH_CONTRAST_DARK:
			case ColorScheme.HIGH_CONTRAST_LIGHT:
				picks = [...hcEntries, ...lightEntries, ...darkEntries];
				break;
			case ColorScheme.LIGHT:
			default:
				picks = [...lightEntries, ...darkEntries, ...hcEntries];
				break;
		}
>>>>>>> 6319a0b6
		await picker.openQuickPick(picks, currentTheme);

	}
});

const SelectFileIconThemeCommandId = 'workbench.action.selectIconTheme';

registerAction2(class extends Action2 {

	constructor() {
		super({
			id: SelectFileIconThemeCommandId,
			title: localize2('selectIconTheme.label', 'File Icon Theme'),
			category: Categories.Preferences,
			f1: true
		});
	}

	override async run(accessor: ServicesAccessor) {
		const themeService = accessor.get(IWorkbenchThemeService);

		const options = {
			installMessage: localize('installIconThemes', "Install Additional File Icon Themes..."),
			placeholderMessage: localize('themes.selectIconTheme', "Select File Icon Theme (Up/Down Keys to Preview)"),
			marketplaceTag: 'tag:icon-theme'
		};
		const setTheme = (theme: IWorkbenchTheme | undefined, settingsTarget: ThemeSettingTarget) => themeService.setFileIconTheme(theme as IWorkbenchFileIconTheme, settingsTarget);
		const getMarketplaceColorThemes = (publisher: string, name: string, version: string) => themeService.getMarketplaceFileIconThemes(publisher, name, version);

		const instantiationService = accessor.get(IInstantiationService);
		const picker = instantiationService.createInstance(InstalledThemesPicker, options, setTheme, getMarketplaceColorThemes);

		const picks: QuickPickInput<ThemeItem>[] = [
			{ type: 'separator', label: localize('fileIconThemeCategory', 'file icon themes') },
			{ id: '', theme: FileIconThemeData.noIconTheme, label: localize('noIconThemeLabel', 'None'), description: localize('noIconThemeDesc', 'Disable File Icons') },
			...toEntries(await themeService.getFileIconThemes()),
		];

		await picker.openQuickPick(picks, themeService.getFileIconTheme());
	}
});

const SelectProductIconThemeCommandId = 'workbench.action.selectProductIconTheme';

registerAction2(class extends Action2 {

	constructor() {
		super({
			id: SelectProductIconThemeCommandId,
			title: localize2('selectProductIconTheme.label', 'Product Icon Theme'),
			category: Categories.Preferences,
			f1: true
		});
	}

	override async run(accessor: ServicesAccessor) {
		const themeService = accessor.get(IWorkbenchThemeService);

		const options = {
			installMessage: localize('installProductIconThemes', "Install Additional Product Icon Themes..."),
			browseMessage: '$(plus) ' + localize('browseProductIconThemes', "Browse Additional Product Icon Themes..."),
			placeholderMessage: localize('themes.selectProductIconTheme', "Select Product Icon Theme (Up/Down Keys to Preview)"),
			marketplaceTag: 'tag:product-icon-theme'
		};
		const setTheme = (theme: IWorkbenchTheme | undefined, settingsTarget: ThemeSettingTarget) => themeService.setProductIconTheme(theme as IWorkbenchProductIconTheme, settingsTarget);
		const getMarketplaceColorThemes = (publisher: string, name: string, version: string) => themeService.getMarketplaceProductIconThemes(publisher, name, version);

		const instantiationService = accessor.get(IInstantiationService);
		const picker = instantiationService.createInstance(InstalledThemesPicker, options, setTheme, getMarketplaceColorThemes);

		const picks: QuickPickInput<ThemeItem>[] = [
			{ type: 'separator', label: localize('productIconThemeCategory', 'product icon themes') },
			{ id: DEFAULT_PRODUCT_ICON_THEME_ID, theme: ProductIconThemeData.defaultTheme, label: localize('defaultProductIconThemeLabel', 'Default') },
			...toEntries(await themeService.getProductIconThemes()),
		];

		await picker.openQuickPick(picks, themeService.getProductIconTheme());
	}
});

CommandsRegistry.registerCommand('workbench.action.previewColorTheme', async function (accessor: ServicesAccessor, extension: { publisher: string; name: string; version: string }, themeSettingsId?: string) {
	const themeService = accessor.get(IWorkbenchThemeService);

	let themes = findBuiltInThemes(await themeService.getColorThemes(), extension);
	if (themes.length === 0) {
		themes = await themeService.getMarketplaceColorThemes(extension.publisher, extension.name, extension.version);
	}
	for (const theme of themes) {
		if (!themeSettingsId || theme.settingsId === themeSettingsId) {
			await themeService.setColorTheme(theme, 'preview');
			return theme.settingsId;
		}
	}
	return undefined;
});

function findBuiltInThemes(themes: IWorkbenchColorTheme[], extension: { publisher: string; name: string }): IWorkbenchColorTheme[] {
	return themes.filter(({ extensionData }) => extensionData && extensionData.extensionIsBuiltin && equalsIgnoreCase(extensionData.extensionPublisher, extension.publisher) && equalsIgnoreCase(extensionData.extensionName, extension.name));
}

function configurationEntry(label: string, configureItem: ConfigureItem): QuickPickInput<ThemeItem> {
	return {
		id: undefined,
		label: label,
		alwaysShow: true,
		buttons: [configureButton],
		configureItem: configureItem
	};
}

function openExtensionViewlet(paneCompositeService: IPaneCompositePartService, query: string) {
	return paneCompositeService.openPaneComposite(VIEWLET_ID, ViewContainerLocation.Sidebar, true).then(viewlet => {
		if (viewlet) {
			(viewlet?.getViewPaneContainer() as IExtensionsViewPaneContainer).search(query);
			viewlet.focus();
		}
	});
}
interface ThemeItem extends IQuickPickItem {
	readonly id: string | undefined;
	readonly theme?: IWorkbenchTheme;
	readonly galleryExtension?: IGalleryExtension;
	readonly label: string;
	readonly description?: string;
	readonly alwaysShow?: boolean;
	readonly configureItem?: ConfigureItem;
}

function isItem(i: QuickPickInput<ThemeItem>): i is ThemeItem {
	return (<any>i)['type'] !== 'separator';
}

function toEntry(theme: IWorkbenchTheme): ThemeItem {
	const settingId = theme.settingsId ?? undefined;
	const item: ThemeItem = {
		id: theme.id,
		theme: theme,
		label: theme.label,
		description: theme.description || (theme.label === settingId ? undefined : settingId),
	};
	if (theme.extensionData) {
		item.buttons = [configureButton];
	}
	return item;
}

function toEntries(themes: Array<IWorkbenchTheme>, label?: string): QuickPickInput<ThemeItem>[] {
	const sorter = (t1: ThemeItem, t2: ThemeItem) => t1.label.localeCompare(t2.label);
	const entries: QuickPickInput<ThemeItem>[] = themes.map(toEntry).sort(sorter);
	if (entries.length > 0 && label) {
		entries.unshift({ type: 'separator', label });
	}
	return entries;
}

const configureButton: IQuickInputButton = {
	iconClass: ThemeIcon.asClassName(manageExtensionIcon),
	tooltip: localize('manage extension', "Manage Extension"),
};

registerAction2(class extends Action2 {
	constructor() {
		super({
			id: 'workbench.action.generateColorTheme',
			title: localize2('generateColorTheme.label', 'Generate Color Theme From Current Settings'),
			category: Categories.Developer,
			f1: true
		});
	}

	override run(accessor: ServicesAccessor) {
		const themeService = accessor.get(IWorkbenchThemeService);

		const theme = themeService.getColorTheme();
		const colors = Registry.as<IColorRegistry>(ColorRegistryExtensions.ColorContribution).getColors();
		const colorIds = colors.map(c => c.id).sort();
		const resultingColors: { [key: string]: string | null } = {};
		const inherited: string[] = [];
		for (const colorId of colorIds) {
			const color = theme.getColor(colorId, false);
			if (color) {
				resultingColors[colorId] = Color.Format.CSS.formatHexA(color, true);
			} else {
				inherited.push(colorId);
			}
		}
		const nullDefaults = [];
		for (const id of inherited) {
			const color = theme.getColor(id);
			if (color) {
				resultingColors['__' + id] = Color.Format.CSS.formatHexA(color, true);
			} else {
				nullDefaults.push(id);
			}
		}
		for (const id of nullDefaults) {
			resultingColors['__' + id] = null;
		}
		let contents = JSON.stringify({
			'$schema': colorThemeSchemaId,
			type: theme.type,
			colors: resultingColors,
			tokenColors: theme.tokenColors.filter(t => !!t.scope)
		}, null, '\t');
		contents = contents.replace(/\"__/g, '//"');

		const editorService = accessor.get(IEditorService);
		return editorService.openEditor({ resource: undefined, contents, languageId: 'jsonc', options: { pinned: true } });
	}
});

const toggleLightDarkThemesCommandId = 'workbench.action.toggleLightDarkThemes';

registerAction2(class extends Action2 {

	constructor() {
		super({
			id: toggleLightDarkThemesCommandId,
			title: localize2('toggleLightDarkThemes.label', 'Toggle between Light/Dark Themes'),
			category: Categories.Preferences,
			f1: true,
		});
	}

	override async run(accessor: ServicesAccessor) {
		const themeService = accessor.get(IWorkbenchThemeService);
		const configurationService = accessor.get(IConfigurationService);
		const notificationService = accessor.get(INotificationService);
		const preferencesService = accessor.get(IPreferencesService);

		if (configurationService.getValue(ThemeSettings.DETECT_COLOR_SCHEME)) {
			const message = localize({ key: 'cannotToggle', comment: ['{0} is a setting name'] }, "Cannot toggle between light and dark themes when `{0}` is enabled in settings.", ThemeSettings.DETECT_COLOR_SCHEME);
			notificationService.prompt(Severity.Info, message, [
				{
					label: localize('goToSetting', "Open Settings"),
					run: () => {
						return preferencesService.openUserSettings({ query: ThemeSettings.DETECT_COLOR_SCHEME });
					}
				}
			]);
			return;
		}

		const currentTheme = themeService.getColorTheme();
		let newSettingsId: string = ThemeSettings.PREFERRED_DARK_THEME;
		switch (currentTheme.type) {
			case ColorScheme.LIGHT:
				newSettingsId = ThemeSettings.PREFERRED_DARK_THEME;
				break;
			case ColorScheme.DARK:
				newSettingsId = ThemeSettings.PREFERRED_LIGHT_THEME;
				break;
			case ColorScheme.HIGH_CONTRAST_LIGHT:
				newSettingsId = ThemeSettings.PREFERRED_HC_DARK_THEME;
				break;
			case ColorScheme.HIGH_CONTRAST_DARK:
				newSettingsId = ThemeSettings.PREFERRED_HC_LIGHT_THEME;
				break;
		}

		const themeSettingId: string = configurationService.getValue(newSettingsId);

		if (themeSettingId && typeof themeSettingId === 'string') {
			const theme = (await themeService.getColorThemes()).find(t => t.settingsId === themeSettingId);
			if (theme) {
				themeService.setColorTheme(theme.id, 'auto');
			}
		}
	}
});

const browseColorThemesInMarketplaceCommandId = 'workbench.action.browseColorThemesInMarketplace';

registerAction2(class extends Action2 {

	constructor() {
		super({
			id: browseColorThemesInMarketplaceCommandId,
			title: localize2('browseColorThemeInMarketPlace.label', 'Browse Color Themes in Marketplace'),
			category: Categories.Preferences,
			f1: true,
		});
	}

	override async run(accessor: ServicesAccessor) {
		const marketplaceTag = 'category:themes';
		const themeService = accessor.get(IWorkbenchThemeService);
		const extensionGalleryService = accessor.get(IExtensionGalleryService);
		const extensionResourceLoaderService = accessor.get(IExtensionResourceLoaderService);
		const instantiationService = accessor.get(IInstantiationService);

		if (!extensionGalleryService.isEnabled() || !extensionResourceLoaderService.supportsExtensionGalleryResources) {
			return;
		}
		const currentTheme = themeService.getColorTheme();
		const getMarketplaceColorThemes = (publisher: string, name: string, version: string) => themeService.getMarketplaceColorThemes(publisher, name, version);

		let selectThemeTimeout: number | undefined;

		const selectTheme = (theme: IWorkbenchTheme | undefined, applyTheme: boolean) => {
			if (selectThemeTimeout) {
				clearTimeout(selectThemeTimeout);
			}
			selectThemeTimeout = mainWindow.setTimeout(() => {
				selectThemeTimeout = undefined;
				const newTheme = (theme ?? currentTheme) as IWorkbenchTheme;
				themeService.setColorTheme(newTheme as IWorkbenchColorTheme, applyTheme ? 'auto' : 'preview').then(undefined,
					err => {
						onUnexpectedError(err);
						themeService.setColorTheme(currentTheme, undefined);
					}
				);
			}, applyTheme ? 0 : 200);
		};

		const marketplaceThemePicker = instantiationService.createInstance(MarketplaceThemesPicker, getMarketplaceColorThemes, marketplaceTag);
		await marketplaceThemePicker.openQuickPick('', themeService.getColorTheme(), selectTheme).then(undefined, onUnexpectedError);
	}
});

const ThemesSubMenu = new MenuId('ThemesSubMenu');
MenuRegistry.appendMenuItem(MenuId.GlobalActivity, <ISubmenuItem>{
	title: localize('themes', "Themes"),
	submenu: ThemesSubMenu,
	group: '2_configuration',
	order: 7
});
MenuRegistry.appendMenuItem(MenuId.MenubarPreferencesMenu, <ISubmenuItem>{
	title: localize({ key: 'miSelectTheme', comment: ['&& denotes a mnemonic'] }, "&&Theme"),
	submenu: ThemesSubMenu,
	group: '2_configuration',
	order: 7
});

MenuRegistry.appendMenuItem(ThemesSubMenu, {
	command: {
		id: SelectColorThemeCommandId,
		title: localize('selectTheme.label', 'Color Theme')
	},
	order: 1
});

MenuRegistry.appendMenuItem(ThemesSubMenu, {
	command: {
		id: SelectFileIconThemeCommandId,
		title: localize('themes.selectIconTheme.label', "File Icon Theme")
	},
	order: 2
});

MenuRegistry.appendMenuItem(ThemesSubMenu, {
	command: {
		id: SelectProductIconThemeCommandId,
		title: localize('themes.selectProductIconTheme.label', "Product Icon Theme")
	},
	order: 3
});

type DefaultThemeUpdatedNotificationReaction = 'keepNew' | 'keepOld' | 'tryNew' | 'cancel' | 'browse';

class DefaultThemeUpdatedNotificationContribution implements IWorkbenchContribution {

	static STORAGE_KEY = 'themeUpdatedNotificationShown';

	constructor(
		@INotificationService private readonly _notificationService: INotificationService,
		@IWorkbenchThemeService private readonly _workbenchThemeService: IWorkbenchThemeService,
		@IStorageService private readonly _storageService: IStorageService,
		@ICommandService private readonly _commandService: ICommandService,
		@ITelemetryService private readonly _telemetryService: ITelemetryService,
		@IHostService private readonly _hostService: IHostService,
	) {
		if (_storageService.getBoolean(DefaultThemeUpdatedNotificationContribution.STORAGE_KEY, StorageScope.APPLICATION)) {
			return;
		}
		setTimeout(async () => {
			if (_storageService.getBoolean(DefaultThemeUpdatedNotificationContribution.STORAGE_KEY, StorageScope.APPLICATION)) {
				return;
			}
			if (await this._hostService.hadLastFocus()) {
				this._storageService.store(DefaultThemeUpdatedNotificationContribution.STORAGE_KEY, true, StorageScope.APPLICATION, StorageTarget.USER);
				if (this._workbenchThemeService.hasUpdatedDefaultThemes()) {
					this._showYouGotMigratedNotification();
				} else {
					const currentTheme = this._workbenchThemeService.getColorTheme().settingsId;
					if (currentTheme === ThemeSettingDefaults.COLOR_THEME_LIGHT_OLD || currentTheme === ThemeSettingDefaults.COLOR_THEME_DARK_OLD) {
						this._tryNewThemeNotification();
					}
				}
			}
		}, 3000);
	}

	private async _showYouGotMigratedNotification(): Promise<void> {
		const usingLight = this._workbenchThemeService.getColorTheme().type === ColorScheme.LIGHT;
		const newThemeSettingsId = usingLight ? ThemeSettingDefaults.COLOR_THEME_LIGHT : ThemeSettingDefaults.COLOR_THEME_DARK;
		const newTheme = (await this._workbenchThemeService.getColorThemes()).find(theme => theme.settingsId === newThemeSettingsId);
		if (newTheme) {
			const choices = [
				{
					label: localize('button.keep', "Keep New Theme"),
					run: () => {
						this._writeTelemetry('keepNew');
					}
				},
				{
					label: localize('button.browse', "Browse Themes"),
					run: () => {
						this._writeTelemetry('browse');
						this._commandService.executeCommand(SelectColorThemeCommandId);
					}
				},
				{
					label: localize('button.revert', "Revert"),
					run: async () => {
						this._writeTelemetry('keepOld');
						const oldSettingsId = usingLight ? ThemeSettingDefaults.COLOR_THEME_LIGHT_OLD : ThemeSettingDefaults.COLOR_THEME_DARK_OLD;
						const oldTheme = (await this._workbenchThemeService.getColorThemes()).find(theme => theme.settingsId === oldSettingsId);
						if (oldTheme) {
							this._workbenchThemeService.setColorTheme(oldTheme, 'auto');
						}
					}
				}
			];
			await this._notificationService.prompt(
				Severity.Info,
				localize({ key: 'themeUpdatedNotification', comment: ['{0} is the name of the new default theme'] }, "Visual Studio Code now ships with a new default theme '{0}'. If you prefer, you can switch back to the old theme or try one of the many other color themes available.", newTheme.label),
				choices,
				{
					onCancel: () => this._writeTelemetry('cancel')
				}
			);
		}
	}

	private async _tryNewThemeNotification(): Promise<void> {
		const newThemeSettingsId = this._workbenchThemeService.getColorTheme().type === ColorScheme.LIGHT ? ThemeSettingDefaults.COLOR_THEME_LIGHT : ThemeSettingDefaults.COLOR_THEME_DARK;
		const theme = (await this._workbenchThemeService.getColorThemes()).find(theme => theme.settingsId === newThemeSettingsId);
		if (theme) {
			const choices: IPromptChoice[] = [{
				label: localize('button.tryTheme', "Try New Theme"),
				run: () => {
					this._writeTelemetry('tryNew');
					this._workbenchThemeService.setColorTheme(theme, 'auto');
				}
			},
			{
				label: localize('button.cancel', "Cancel"),
				run: () => {
					this._writeTelemetry('cancel');
				}
			}];
			await this._notificationService.prompt(
				Severity.Info,
				localize({ key: 'newThemeNotification', comment: ['{0} is the name of the new default theme'] }, "Visual Studio Code now ships with a new default theme '{0}'. Do you want to give it a try?", theme.label),
				choices,
				{ onCancel: () => this._writeTelemetry('cancel') }
			);
		}
	}

	private _writeTelemetry(outcome: DefaultThemeUpdatedNotificationReaction): void {
		type ThemeUpdatedNoticationClassification = {
			owner: 'aeschli';
			comment: 'Reaction to the notification that theme has updated to a new default theme';
			web: { classification: 'SystemMetaData'; purpose: 'PerformanceAndHealth'; comment: 'Whether this is running on web' };
			reaction: { classification: 'SystemMetaData'; purpose: 'PerformanceAndHealth'; comment: 'Outcome of the notification' };
		};
		type ThemeUpdatedNoticationEvent = {
			web: boolean;
			reaction: DefaultThemeUpdatedNotificationReaction;
		};

		this._telemetryService.publicLog2<ThemeUpdatedNoticationEvent, ThemeUpdatedNoticationClassification>('themeUpdatedNotication', {
			web: isWeb,
			reaction: outcome
		});
	}
}
const workbenchRegistry = Registry.as<IWorkbenchContributionsRegistry>(Extensions.Workbench);
workbenchRegistry.registerWorkbenchContribution(DefaultThemeUpdatedNotificationContribution, LifecyclePhase.Eventually);<|MERGE_RESOLUTION|>--- conflicted
+++ resolved
@@ -476,7 +476,6 @@
 		const themes = await themeService.getColorThemes();
 		const currentTheme = themeService.getColorTheme();
 
-<<<<<<< HEAD
 		// --- Start Positron ---
 		const toHighContrastEntries = (
 			themes: Array<IWorkbenchColorTheme>,
@@ -502,18 +501,14 @@
 			}
 			return entries;
 		};
-
-		const picks: QuickPickInput<ThemeItem>[] = [
-			...toEntries(themes.filter(t => t.type === ColorScheme.LIGHT), localize('themes.category.light', "light themes")),
-			...toEntries(themes.filter(t => t.type === ColorScheme.DARK), localize('themes.category.dark', "dark themes")),
-			...toHighContrastEntries(themes.filter(t => isHighContrast(t.type)), localize('themes.category.hc', "high contrast themes")),
-		];
 		// --- End Positron ---
 
-=======
 		const lightEntries = toEntries(themes.filter(t => t.type === ColorScheme.LIGHT), localize('themes.category.light', "light themes"));
 		const darkEntries = toEntries(themes.filter(t => t.type === ColorScheme.DARK), localize('themes.category.dark', "dark themes"));
-		const hcEntries = toEntries(themes.filter(t => isHighContrast(t.type)), localize('themes.category.hc', "high contrast themes"));
+
+		// --- Start Positron ---
+		const hcEntries = toHighContrastEntries(themes.filter(t => isHighContrast(t.type)), localize('themes.category.hc', "high contrast themes"));
+		// --- End Positron ---
 
 		let picks;
 		switch (preferredColorScheme) {
@@ -529,7 +524,7 @@
 				picks = [...lightEntries, ...darkEntries, ...hcEntries];
 				break;
 		}
->>>>>>> 6319a0b6
+
 		await picker.openQuickPick(picks, currentTheme);
 
 	}
