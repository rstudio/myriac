/*---------------------------------------------------------------------------------------------
 *  Copyright (c) Microsoft Corporation. All rights reserved.
 *  Licensed under the MIT License. See License.txt in the project root for license information.
 *--------------------------------------------------------------------------------------------*/

import { BrowserFeatures } from 'vs/base/browser/canIUse';
import { Action } from 'vs/base/common/actions';
import { Codicon } from 'vs/base/common/codicons';
import { KeyCode, KeyMod } from 'vs/base/common/keyCodes';
import { Schemas } from 'vs/base/common/network';
import { isLinux, isWindows } from 'vs/base/common/platform';
import { IDisposable } from 'vs/base/common/lifecycle';
import { withNullAsUndefined } from 'vs/base/common/types';
import { URI } from 'vs/base/common/uri';
import { ICodeEditorService } from 'vs/editor/browser/services/codeEditorService';
import { EndOfLinePreference } from 'vs/editor/common/model';
import { localize } from 'vs/nls';
import { CONTEXT_ACCESSIBILITY_MODE_ENABLED } from 'vs/platform/accessibility/common/accessibility';
import { Action2, ICommandActionTitle, ILocalizedString, registerAction2 } from 'vs/platform/actions/common/actions';
import { ICommandService } from 'vs/platform/commands/common/commands';
import { IConfigurationService } from 'vs/platform/configuration/common/configuration';
import { ContextKeyExpr } from 'vs/platform/contextkey/common/contextkey';
import { ServicesAccessor } from 'vs/platform/instantiation/common/instantiation';
import { KeybindingWeight } from 'vs/platform/keybinding/common/keybindingsRegistry';
import { ILabelService } from 'vs/platform/label/common/label';
import { IListService } from 'vs/platform/list/browser/listService';
import { INotificationService, Severity } from 'vs/platform/notification/common/notification';
import { IOpenerService } from 'vs/platform/opener/common/opener';
import { IPickOptions, IQuickInputService, IQuickPickItem } from 'vs/platform/quickinput/common/quickInput';
import { ITerminalProfile, TerminalLocation, TerminalSettingId, TitleEventSource } from 'vs/platform/terminal/common/terminal';
import { IWorkspaceContextService, IWorkspaceFolder } from 'vs/platform/workspace/common/workspace';
import { PICK_WORKSPACE_FOLDER_COMMAND_ID } from 'vs/workbench/browser/actions/workspaceCommands';
import { CLOSE_EDITOR_COMMAND_ID } from 'vs/workbench/browser/parts/editor/editorCommands';
import { ResourceContextKey } from 'vs/workbench/common/resources';
import { FindInFilesCommand, IFindInFilesArgs } from 'vs/workbench/contrib/search/browser/searchActions';
import { Direction, ICreateTerminalOptions, ITerminalGroupService, ITerminalInstance, ITerminalInstanceService, ITerminalService } from 'vs/workbench/contrib/terminal/browser/terminal';
import { TerminalQuickAccessProvider } from 'vs/workbench/contrib/terminal/browser/terminalQuickAccess';
import { IRemoteTerminalAttachTarget, ITerminalConfigHelper, ITerminalProfileService, TerminalCommandId, TERMINAL_ACTION_CATEGORY } from 'vs/workbench/contrib/terminal/common/terminal';
import { TerminalContextKeys } from 'vs/workbench/contrib/terminal/common/terminalContextKey';
import { createProfileSchemaEnums } from 'vs/platform/terminal/common/terminalProfiles';
import { terminalStrings } from 'vs/workbench/contrib/terminal/common/terminalStrings';
import { IConfigurationResolverService } from 'vs/workbench/services/configurationResolver/common/configurationResolver';
import { IWorkbenchEnvironmentService } from 'vs/workbench/services/environment/common/environmentService';
import { IHistoryService } from 'vs/workbench/services/history/common/history';
import { IPreferencesService } from 'vs/workbench/services/preferences/common/preferences';
import { IRemoteAgentService } from 'vs/workbench/services/remote/common/remoteAgentService';
import { SIDE_GROUP } from 'vs/workbench/services/editor/common/editorService';
import { isAbsolute } from 'vs/base/common/path';
import { AbstractVariableResolverService } from 'vs/workbench/services/configurationResolver/common/variableResolver';
import { ITerminalQuickPickItem } from 'vs/workbench/contrib/terminal/browser/terminalProfileQuickpick';
import { IThemeService } from 'vs/platform/theme/common/themeService';
import { getIconId, getColorClass, getUriClasses } from 'vs/workbench/contrib/terminal/browser/terminalIcon';

export const switchTerminalActionViewItemSeparator = '\u2500\u2500\u2500\u2500\u2500\u2500\u2500\u2500\u2500';
export const switchTerminalShowTabsTitle = localize('showTerminalTabs', "Show Tabs");

async function getCwdForSplit(configHelper: ITerminalConfigHelper, instance: ITerminalInstance, folders?: IWorkspaceFolder[], commandService?: ICommandService): Promise<string | URI | undefined> {
	switch (configHelper.config.splitCwd) {
		case 'workspaceRoot':
			if (folders !== undefined && commandService !== undefined) {
				if (folders.length === 1) {
					return folders[0].uri;
				} else if (folders.length > 1) {
					// Only choose a path when there's more than 1 folder
					const options: IPickOptions<IQuickPickItem> = {
						placeHolder: localize('workbench.action.terminal.newWorkspacePlaceholder', "Select current working directory for new terminal")
					};
					const workspace = await commandService.executeCommand(PICK_WORKSPACE_FOLDER_COMMAND_ID, [options]);
					if (!workspace) {
						// Don't split the instance if the workspace picker was canceled
						return undefined;
					}
					return Promise.resolve(workspace.uri);
				}
			}
			return '';
		case 'initial':
			return instance.getInitialCwd();
		case 'inherited':
			return instance.getCwd();
	}
}

export const terminalSendSequenceCommand = (accessor: ServicesAccessor, args: { text?: string } | undefined) => {
	accessor.get(ITerminalService).doWithActiveInstance(async t => {
		if (!args?.text) {
			return;
		}
		const configurationResolverService = accessor.get(IConfigurationResolverService);
		const workspaceContextService = accessor.get(IWorkspaceContextService);
		const historyService = accessor.get(IHistoryService);
		const activeWorkspaceRootUri = historyService.getLastActiveWorkspaceRoot(t.isRemote ? Schemas.vscodeRemote : Schemas.file);
		const lastActiveWorkspaceRoot = activeWorkspaceRootUri ? withNullAsUndefined(workspaceContextService.getWorkspaceFolder(activeWorkspaceRootUri)) : undefined;
		const resolvedText = await configurationResolverService.resolveAsync(lastActiveWorkspaceRoot, args.text);
		t.sendText(resolvedText, false);
	});
};

const terminalIndexRe = /^([0-9]+): /;

export class TerminalLaunchHelpAction extends Action {

	constructor(
		@IOpenerService private readonly _openerService: IOpenerService
	) {
		super('workbench.action.terminal.launchHelp', localize('terminalLaunchHelp', "Open Help"));
	}

	override async run(): Promise<void> {
		this._openerService.open('https://aka.ms/vscode-troubleshoot-terminal-launch');
	}
}

export function registerTerminalActions() {
	const category: ILocalizedString = { value: TERMINAL_ACTION_CATEGORY, original: 'Terminal' };

	registerAction2(class extends Action2 {
		constructor() {
			super({
				id: TerminalCommandId.NewInActiveWorkspace,
				title: { value: localize('workbench.action.terminal.newInActiveWorkspace', "Create New Terminal (In Active Workspace)"), original: 'Create New Terminal (In Active Workspace)' },
				f1: true,
				category,
				precondition: TerminalContextKeys.processSupported
			});
		}
		async run(accessor: ServicesAccessor) {
			const terminalService = accessor.get(ITerminalService);
			const terminalGroupService = accessor.get(ITerminalGroupService);
			if (terminalService.isProcessSupportRegistered) {
				const instance = await terminalService.createTerminal({ location: terminalService.defaultLocation });
				if (!instance) {
					return;
				}
				terminalService.setActiveInstance(instance);
			}
			await terminalGroupService.showPanel(true);
		}
	});

	// Register new with profile command
	refreshTerminalActions([]);

	registerAction2(class extends Action2 {
		constructor() {
			super({
				id: TerminalCommandId.CreateTerminalEditor,
				title: { value: localize('workbench.action.terminal.createTerminalEditor', "Create New Terminal in Editor Area"), original: 'Create New Terminal in Editor Area' },
				f1: true,
				category,
				precondition: TerminalContextKeys.processSupported
			});
		}
		async run(accessor: ServicesAccessor, args?: unknown) {
			const terminalService = accessor.get(ITerminalService);
			const options = (typeof args === 'object' && args && 'location' in args) ? args as ICreateTerminalOptions : { location: TerminalLocation.Editor };
			const instance = await terminalService.createTerminal(options);
			instance.focusWhenReady();
		}
	});

	registerAction2(class extends Action2 {
		constructor() {
			super({
				id: TerminalCommandId.CreateTerminalEditorSide,
				title: { value: localize('workbench.action.terminal.createTerminalEditorSide', "Create New Terminal in Editor Area to the Side"), original: 'Create New Terminal in Editor Area to the Side' },
				f1: true,
				category,
				precondition: TerminalContextKeys.processSupported
			});
		}
		async run(accessor: ServicesAccessor) {
			const terminalService = accessor.get(ITerminalService);
			const instance = await terminalService.createTerminal({
				location: { viewColumn: SIDE_GROUP }
			});
			instance.focusWhenReady();
		}
	});

	registerAction2(class extends Action2 {
		constructor() {
			super({
				id: TerminalCommandId.MoveToEditor,
				title: terminalStrings.moveToEditor,
				f1: true,
				category,
				precondition: ContextKeyExpr.and(ContextKeyExpr.or(TerminalContextKeys.processSupported, TerminalContextKeys.terminalHasBeenCreated), TerminalContextKeys.terminalEditorActive.toNegated(), TerminalContextKeys.viewShowing)
			});
		}
		async run(accessor: ServicesAccessor) {
			const terminalService = accessor.get(ITerminalService);
			terminalService.doWithActiveInstance(instance => terminalService.moveToEditor(instance));
		}
	});

	registerAction2(class extends Action2 {
		constructor() {
			super({
				id: TerminalCommandId.MoveToEditorInstance,
				title: terminalStrings.moveToEditor,
				f1: false,
				category,
				precondition: ContextKeyExpr.and(ContextKeyExpr.or(TerminalContextKeys.processSupported, TerminalContextKeys.terminalHasBeenCreated), TerminalContextKeys.isOpen)
			});
		}
		async run(accessor: ServicesAccessor) {
			const selectedInstances = getSelectedInstances(accessor);
			if (!selectedInstances || selectedInstances.length === 0) {
				return;
			}
			const terminalService = accessor.get(ITerminalService);
			for (const instance of selectedInstances) {
				terminalService.moveToEditor(instance);
			}
			selectedInstances[selectedInstances.length - 1].focus();
		}
	});

	registerAction2(class extends Action2 {
		constructor() {
			super({
				id: TerminalCommandId.MoveToTerminalPanel,
				title: terminalStrings.moveToTerminalPanel,
				f1: true,
				category,
				precondition: ContextKeyExpr.and(ContextKeyExpr.or(TerminalContextKeys.processSupported, TerminalContextKeys.terminalHasBeenCreated), TerminalContextKeys.terminalEditorActive),
			});
		}
		async run(accessor: ServicesAccessor, resource: unknown) {
			const castedResource = URI.isUri(resource) ? resource : undefined;
			await accessor.get(ITerminalService).moveToTerminalView(castedResource);
		}
	});

	registerAction2(class extends Action2 {
		constructor() {
			super({
				id: TerminalCommandId.ShowTabs,
				title: { value: localize('workbench.action.terminal.showTabs', "Show Tabs"), original: 'Show Tabs' },
				f1: false,
				category,
				precondition: ContextKeyExpr.or(TerminalContextKeys.processSupported, TerminalContextKeys.terminalHasBeenCreated)
			});
		}
		async run(accessor: ServicesAccessor) {
			accessor.get(ITerminalGroupService).showTabs();
		}
	});

	registerAction2(class extends Action2 {
		constructor() {
			super({
				id: TerminalCommandId.FocusPreviousPane,
				title: { value: localize('workbench.action.terminal.focusPreviousPane', "Focus Previous Terminal in Terminal Group"), original: 'Focus Previous Terminal in Terminal Group' },
				f1: true,
				category,
				keybinding: {
					primary: KeyMod.Alt | KeyCode.LeftArrow,
					secondary: [KeyMod.Alt | KeyCode.UpArrow],
					mac: {
						primary: KeyMod.Alt | KeyMod.CtrlCmd | KeyCode.LeftArrow,
						secondary: [KeyMod.Alt | KeyMod.CtrlCmd | KeyCode.UpArrow]
					},
					when: TerminalContextKeys.focus,
					weight: KeybindingWeight.WorkbenchContrib
				},
				precondition: ContextKeyExpr.or(TerminalContextKeys.processSupported, TerminalContextKeys.terminalHasBeenCreated)
			});
		}
		async run(accessor: ServicesAccessor) {
			const terminalGroupService = accessor.get(ITerminalGroupService);
			terminalGroupService.activeGroup?.focusPreviousPane();
			await terminalGroupService.showPanel(true);
		}
	});
	registerAction2(class extends Action2 {
		constructor() {
			super({
				id: TerminalCommandId.FocusNextPane,
				title: { value: localize('workbench.action.terminal.focusNextPane', "Focus Next Terminal in Terminal Group"), original: 'Focus Next Terminal in Terminal Group' },
				f1: true,
				category,
				keybinding: {
					primary: KeyMod.Alt | KeyCode.RightArrow,
					secondary: [KeyMod.Alt | KeyCode.DownArrow],
					mac: {
						primary: KeyMod.Alt | KeyMod.CtrlCmd | KeyCode.RightArrow,
						secondary: [KeyMod.Alt | KeyMod.CtrlCmd | KeyCode.DownArrow]
					},
					when: TerminalContextKeys.focus,
					weight: KeybindingWeight.WorkbenchContrib
				},
				precondition: ContextKeyExpr.or(TerminalContextKeys.processSupported, TerminalContextKeys.terminalHasBeenCreated)
			});
		}
		async run(accessor: ServicesAccessor) {
			const terminalGroupService = accessor.get(ITerminalGroupService);
			terminalGroupService.activeGroup?.focusNextPane();
			await terminalGroupService.showPanel(true);
		}
	});
	registerAction2(class extends Action2 {
		constructor() {
			super({
				id: TerminalCommandId.ResizePaneLeft,
				title: { value: localize('workbench.action.terminal.resizePaneLeft', "Resize Terminal Left"), original: 'Resize Terminal Left' },
				f1: true,
				category,
				keybinding: {
					linux: { primary: KeyMod.CtrlCmd | KeyMod.Shift | KeyCode.LeftArrow },
					mac: { primary: KeyMod.CtrlCmd | KeyMod.WinCtrl | KeyCode.LeftArrow },
					when: TerminalContextKeys.focus,
					weight: KeybindingWeight.WorkbenchContrib
				},
				precondition: ContextKeyExpr.or(TerminalContextKeys.processSupported, TerminalContextKeys.terminalHasBeenCreated)
			});
		}
		async run(accessor: ServicesAccessor) {
			accessor.get(ITerminalGroupService).activeGroup?.resizePane(Direction.Left);
		}
	});
	registerAction2(class extends Action2 {
		constructor() {
			super({
				id: TerminalCommandId.ResizePaneRight,
				title: { value: localize('workbench.action.terminal.resizePaneRight', "Resize Terminal Right"), original: 'Resize Terminal Right' },
				f1: true,
				category,
				keybinding: {
					linux: { primary: KeyMod.CtrlCmd | KeyMod.Shift | KeyCode.RightArrow },
					mac: { primary: KeyMod.CtrlCmd | KeyMod.WinCtrl | KeyCode.RightArrow },
					when: TerminalContextKeys.focus,
					weight: KeybindingWeight.WorkbenchContrib
				},
				precondition: ContextKeyExpr.or(TerminalContextKeys.processSupported, TerminalContextKeys.terminalHasBeenCreated)
			});
		}
		async run(accessor: ServicesAccessor) {
			accessor.get(ITerminalGroupService).activeGroup?.resizePane(Direction.Right);
		}
	});
	registerAction2(class extends Action2 {
		constructor() {
			super({
				id: TerminalCommandId.ResizePaneUp,
				title: { value: localize('workbench.action.terminal.resizePaneUp', "Resize Terminal Up"), original: 'Resize Terminal Up' },
				f1: true,
				category,
				keybinding: {
					mac: { primary: KeyMod.CtrlCmd | KeyMod.WinCtrl | KeyCode.UpArrow },
					when: TerminalContextKeys.focus,
					weight: KeybindingWeight.WorkbenchContrib
				},
				precondition: ContextKeyExpr.or(TerminalContextKeys.processSupported, TerminalContextKeys.terminalHasBeenCreated)
			});
		}
		async run(accessor: ServicesAccessor) {
			accessor.get(ITerminalGroupService).activeGroup?.resizePane(Direction.Up);
		}
	});
	registerAction2(class extends Action2 {
		constructor() {
			super({
				id: TerminalCommandId.ResizePaneDown,
				title: { value: localize('workbench.action.terminal.resizePaneDown', "Resize Terminal Down"), original: 'Resize Terminal Down' },
				f1: true,
				category,
				keybinding: {
					mac: { primary: KeyMod.CtrlCmd | KeyMod.WinCtrl | KeyCode.DownArrow },
					when: TerminalContextKeys.focus,
					weight: KeybindingWeight.WorkbenchContrib
				},
				precondition: ContextKeyExpr.or(TerminalContextKeys.processSupported, TerminalContextKeys.terminalHasBeenCreated)
			});
		}
		async run(accessor: ServicesAccessor) {
			accessor.get(ITerminalGroupService).activeGroup?.resizePane(Direction.Down);
		}
	});
	registerAction2(class extends Action2 {
		constructor() {
			super({
				id: TerminalCommandId.Focus,
				title: terminalStrings.focus,
				f1: true,
				category,
				precondition: ContextKeyExpr.or(TerminalContextKeys.processSupported, TerminalContextKeys.terminalHasBeenCreated)
			});
		}
		async run(accessor: ServicesAccessor) {
			const terminalService = accessor.get(ITerminalService);
			const terminalGroupService = accessor.get(ITerminalGroupService);
			const instance = terminalService.activeInstance || await terminalService.createTerminal({ location: TerminalLocation.Panel });
			if (!instance) {
				return;
			}
			terminalService.setActiveInstance(instance);
			return terminalGroupService.showPanel(true);
		}
	});
	registerAction2(class extends Action2 {
		constructor() {
			super({
				id: TerminalCommandId.FocusTabs,
				title: { value: localize('workbench.action.terminal.focus.tabsView', "Focus Terminal Tabs View"), original: 'Focus Terminal Tabs View' },
				f1: true,
				category,
				keybinding: {
					primary: KeyMod.CtrlCmd | KeyMod.Shift | KeyCode.Backslash,
					weight: KeybindingWeight.WorkbenchContrib,
					when: ContextKeyExpr.or(TerminalContextKeys.tabsFocus, TerminalContextKeys.focus),
				},
				precondition: ContextKeyExpr.or(TerminalContextKeys.processSupported, TerminalContextKeys.terminalHasBeenCreated)
			});
		}
		async run(accessor: ServicesAccessor) {
			accessor.get(ITerminalGroupService).focusTabs();
		}
	});
	registerAction2(class extends Action2 {
		constructor() {
			super({
				id: TerminalCommandId.FocusNext,
				title: { value: localize('workbench.action.terminal.focusNext', "Focus Next Terminal Group"), original: 'Focus Next Terminal Group' },
				f1: true,
				category,
				precondition: ContextKeyExpr.or(TerminalContextKeys.processSupported, TerminalContextKeys.terminalHasBeenCreated),
				keybinding: {
					primary: KeyMod.CtrlCmd | KeyCode.PageDown,
					mac: {
						primary: KeyMod.CtrlCmd | KeyMod.Shift | KeyCode.BracketRight
					},
					when: ContextKeyExpr.and(TerminalContextKeys.focus, TerminalContextKeys.editorFocus.negate()),
					weight: KeybindingWeight.WorkbenchContrib
				}
			});
		}
		async run(accessor: ServicesAccessor) {
			const terminalGroupService = accessor.get(ITerminalGroupService);
			terminalGroupService.setActiveGroupToNext();
			await terminalGroupService.showPanel(true);
		}
	});
	registerAction2(class extends Action2 {
		constructor() {
			super({
				id: TerminalCommandId.FocusPrevious,
				title: { value: localize('workbench.action.terminal.focusPrevious', "Focus Previous Terminal Group"), original: 'Focus Previous Terminal Group' },
				f1: true,
				category,
				precondition: ContextKeyExpr.or(TerminalContextKeys.processSupported, TerminalContextKeys.terminalHasBeenCreated),
				keybinding: {
					primary: KeyMod.CtrlCmd | KeyCode.PageUp,
					mac: {
						primary: KeyMod.CtrlCmd | KeyMod.Shift | KeyCode.BracketLeft
					},
					when: ContextKeyExpr.and(TerminalContextKeys.focus, TerminalContextKeys.editorFocus.negate()),
					weight: KeybindingWeight.WorkbenchContrib
				}
			});
		}
		async run(accessor: ServicesAccessor) {
			const terminalGroupService = accessor.get(ITerminalGroupService);
			terminalGroupService.setActiveGroupToPrevious();
			await terminalGroupService.showPanel(true);
		}
	});
	registerAction2(class extends Action2 {
		constructor() {
			super({
				id: TerminalCommandId.RunSelectedText,
				title: { value: localize('workbench.action.terminal.runSelectedText', "Run Selected Text In Active Terminal"), original: 'Run Selected Text In Active Terminal' },
				f1: true,
				category,
				precondition: TerminalContextKeys.processSupported
			});
		}
		async run(accessor: ServicesAccessor) {
			const terminalService = accessor.get(ITerminalService);
			const terminalGroupService = accessor.get(ITerminalGroupService);
			const codeEditorService = accessor.get(ICodeEditorService);

			const instance = await terminalService.getActiveOrCreateInstance();
			const editor = codeEditorService.getActiveCodeEditor();
			if (!editor || !editor.hasModel()) {
				return;
			}
			const selection = editor.getSelection();
			let text: string;
			if (selection.isEmpty()) {
				text = editor.getModel().getLineContent(selection.selectionStartLineNumber).trim();
			} else {
				const endOfLinePreference = isWindows ? EndOfLinePreference.LF : EndOfLinePreference.CRLF;
				text = editor.getModel().getValueInRange(selection, endOfLinePreference);
			}
			instance.sendText(text, true);
			return terminalGroupService.showPanel();
		}
	});
	registerAction2(class extends Action2 {
		constructor() {
			super({
				id: TerminalCommandId.RunActiveFile,
				title: { value: localize('workbench.action.terminal.runActiveFile', "Run Active File In Active Terminal"), original: 'Run Active File In Active Terminal' },
				f1: true,
				category,
				precondition: ContextKeyExpr.or(TerminalContextKeys.processSupported, TerminalContextKeys.terminalHasBeenCreated)
			});
		}
		async run(accessor: ServicesAccessor) {
			const terminalService = accessor.get(ITerminalService);
			const terminalGroupService = accessor.get(ITerminalGroupService);
			const codeEditorService = accessor.get(ICodeEditorService);
			const notificationService = accessor.get(INotificationService);
			const workbenchEnvironmentService = accessor.get(IWorkbenchEnvironmentService);

			const editor = codeEditorService.getActiveCodeEditor();
			if (!editor || !editor.hasModel()) {
				return;
			}

			let instance = terminalService.activeInstance;
			const isRemote = instance ? instance.isRemote : (workbenchEnvironmentService.remoteAuthority ? true : false);
			const uri = editor.getModel().uri;
			if ((!isRemote && uri.scheme !== Schemas.file) || (isRemote && uri.scheme !== Schemas.vscodeRemote)) {
				notificationService.warn(localize('workbench.action.terminal.runActiveFile.noFile', 'Only files on disk can be run in the terminal'));
				return;
			}

			if (!instance) {
				instance = await terminalService.getActiveOrCreateInstance();
			}

			// TODO: Convert this to ctrl+c, ctrl+v for pwsh?
			await instance.sendPath(uri.fsPath, true);
			return terminalGroupService.showPanel();
		}
	});
	registerAction2(class extends Action2 {
		constructor() {
			super({
				id: TerminalCommandId.ScrollDownLine,
				title: { value: localize('workbench.action.terminal.scrollDown', "Scroll Down (Line)"), original: 'Scroll Down (Line)' },
				f1: true,
				category,
				keybinding: {
					primary: KeyMod.CtrlCmd | KeyMod.Alt | KeyCode.PageDown,
					linux: { primary: KeyMod.CtrlCmd | KeyMod.Shift | KeyCode.DownArrow },
					when: ContextKeyExpr.and(TerminalContextKeys.focus, TerminalContextKeys.altBufferActive.negate()),
					weight: KeybindingWeight.WorkbenchContrib
				},
				precondition: ContextKeyExpr.or(TerminalContextKeys.processSupported, TerminalContextKeys.terminalHasBeenCreated)
			});
		}
		run(accessor: ServicesAccessor) {
			accessor.get(ITerminalService).activeInstance?.scrollDownLine();
		}
	});
	registerAction2(class extends Action2 {
		constructor() {
			super({
				id: TerminalCommandId.ScrollDownPage,
				title: { value: localize('workbench.action.terminal.scrollDownPage', "Scroll Down (Page)"), original: 'Scroll Down (Page)' },
				f1: true,
				category,
				keybinding: {
					primary: KeyMod.Shift | KeyCode.PageDown,
					mac: { primary: KeyCode.PageDown },
					when: ContextKeyExpr.and(TerminalContextKeys.focus, TerminalContextKeys.altBufferActive.negate()),
					weight: KeybindingWeight.WorkbenchContrib
				},
				precondition: ContextKeyExpr.or(TerminalContextKeys.processSupported, TerminalContextKeys.terminalHasBeenCreated)
			});
		}
		run(accessor: ServicesAccessor) {
			accessor.get(ITerminalService).activeInstance?.scrollDownPage();
		}
	});
	registerAction2(class extends Action2 {
		constructor() {
			super({
				id: TerminalCommandId.ScrollToBottom,
				title: { value: localize('workbench.action.terminal.scrollToBottom', "Scroll to Bottom"), original: 'Scroll to Bottom' },
				f1: true,
				category,
				keybinding: {
					primary: KeyMod.CtrlCmd | KeyCode.End,
					linux: { primary: KeyMod.Shift | KeyCode.End },
					when: ContextKeyExpr.and(TerminalContextKeys.focus, TerminalContextKeys.altBufferActive.negate()),
					weight: KeybindingWeight.WorkbenchContrib
				},
				precondition: ContextKeyExpr.or(TerminalContextKeys.processSupported, TerminalContextKeys.terminalHasBeenCreated)
			});
		}
		run(accessor: ServicesAccessor) {
			accessor.get(ITerminalService).activeInstance?.scrollToBottom();
		}
	});
	registerAction2(class extends Action2 {
		constructor() {
			super({
				id: TerminalCommandId.ScrollUpLine,
				title: { value: localize('workbench.action.terminal.scrollUp', "Scroll Up (Line)"), original: 'Scroll Up (Line)' },
				f1: true,
				category,
				keybinding: {
					primary: KeyMod.CtrlCmd | KeyMod.Alt | KeyCode.PageUp,
					linux: { primary: KeyMod.CtrlCmd | KeyMod.Shift | KeyCode.UpArrow },
					when: ContextKeyExpr.and(TerminalContextKeys.focus, TerminalContextKeys.altBufferActive.negate()),
					weight: KeybindingWeight.WorkbenchContrib
				},
				precondition: ContextKeyExpr.or(TerminalContextKeys.processSupported, TerminalContextKeys.terminalHasBeenCreated)
			});
		}
		run(accessor: ServicesAccessor) {
			accessor.get(ITerminalService).activeInstance?.scrollUpLine();
		}
	});
	registerAction2(class extends Action2 {
		constructor() {
			super({
				id: TerminalCommandId.ScrollUpPage,
				title: { value: localize('workbench.action.terminal.scrollUpPage', "Scroll Up (Page)"), original: 'Scroll Up (Page)' },
				f1: true,
				category,
				keybinding: {
					primary: KeyMod.Shift | KeyCode.PageUp,
					mac: { primary: KeyCode.PageUp },
					when: ContextKeyExpr.and(TerminalContextKeys.focus, TerminalContextKeys.altBufferActive.negate()),
					weight: KeybindingWeight.WorkbenchContrib
				},
				precondition: ContextKeyExpr.or(TerminalContextKeys.processSupported, TerminalContextKeys.terminalHasBeenCreated)
			});
		}
		run(accessor: ServicesAccessor) {
			accessor.get(ITerminalService).activeInstance?.scrollUpPage();
		}
	});
	registerAction2(class extends Action2 {
		constructor() {
			super({
				id: TerminalCommandId.ScrollToTop,
				title: { value: localize('workbench.action.terminal.scrollToTop', "Scroll to Top"), original: 'Scroll to Top' },
				f1: true,
				category,
				keybinding: {
					primary: KeyMod.CtrlCmd | KeyCode.Home,
					linux: { primary: KeyMod.Shift | KeyCode.Home },
					when: ContextKeyExpr.and(TerminalContextKeys.focus, TerminalContextKeys.altBufferActive.negate()),
					weight: KeybindingWeight.WorkbenchContrib
				},
				precondition: ContextKeyExpr.or(TerminalContextKeys.processSupported, TerminalContextKeys.terminalHasBeenCreated)
			});
		}
		run(accessor: ServicesAccessor) {
			accessor.get(ITerminalService).activeInstance?.scrollToTop();
		}
	});
	registerAction2(class extends Action2 {
		constructor() {
			super({
				id: TerminalCommandId.NavigationModeExit,
				title: { value: localize('workbench.action.terminal.navigationModeExit', "Exit Navigation Mode"), original: 'Exit Navigation Mode' },
				f1: true,
				category,
				keybinding: {
					primary: KeyCode.Escape,
					when: ContextKeyExpr.and(TerminalContextKeys.a11yTreeFocus, CONTEXT_ACCESSIBILITY_MODE_ENABLED),
					weight: KeybindingWeight.WorkbenchContrib
				},
				precondition: TerminalContextKeys.processSupported
			});
		}
		run(accessor: ServicesAccessor) {
			accessor.get(ITerminalService).activeInstance?.navigationMode?.exitNavigationMode();
		}
	});
	registerAction2(class extends Action2 {
		constructor() {
			super({
				id: TerminalCommandId.NavigationModeFocusPrevious,
				title: { value: localize('workbench.action.terminal.navigationModeFocusPrevious', "Focus Previous Line (Navigation Mode)"), original: 'Focus Previous Line (Navigation Mode)' },
				f1: true,
				category,
				keybinding: {
					primary: KeyMod.CtrlCmd | KeyCode.UpArrow,
					when: ContextKeyExpr.or(
						ContextKeyExpr.and(TerminalContextKeys.a11yTreeFocus, CONTEXT_ACCESSIBILITY_MODE_ENABLED),
						ContextKeyExpr.and(TerminalContextKeys.focus, CONTEXT_ACCESSIBILITY_MODE_ENABLED)
					),
					weight: KeybindingWeight.WorkbenchContrib
				},
				precondition: TerminalContextKeys.processSupported
			});
		}
		run(accessor: ServicesAccessor) {
			accessor.get(ITerminalService).activeInstance?.navigationMode?.focusPreviousLine();
		}
	});
	registerAction2(class extends Action2 {
		constructor() {
			super({
				id: TerminalCommandId.NavigationModeFocusNext,
				title: { value: localize('workbench.action.terminal.navigationModeFocusNext', "Focus Next Line (Navigation Mode)"), original: 'Focus Next Line (Navigation Mode)' },
				f1: true,
				category,
				keybinding: {
					primary: KeyMod.CtrlCmd | KeyCode.DownArrow,
					when: ContextKeyExpr.or(
						ContextKeyExpr.and(TerminalContextKeys.a11yTreeFocus, CONTEXT_ACCESSIBILITY_MODE_ENABLED),
						ContextKeyExpr.and(TerminalContextKeys.focus, CONTEXT_ACCESSIBILITY_MODE_ENABLED)
					),
					weight: KeybindingWeight.WorkbenchContrib
				},
				precondition: TerminalContextKeys.processSupported
			});
		}
		run(accessor: ServicesAccessor) {
			accessor.get(ITerminalService).activeInstance?.navigationMode?.focusNextLine();
		}
	});
	registerAction2(class extends Action2 {
		constructor() {
			super({
				id: TerminalCommandId.ClearSelection,
				title: { value: localize('workbench.action.terminal.clearSelection', "Clear Selection"), original: 'Clear Selection' },
				f1: true,
				category,
				keybinding: {
					primary: KeyCode.Escape,
					when: ContextKeyExpr.and(TerminalContextKeys.focus, TerminalContextKeys.textSelected, TerminalContextKeys.notFindVisible),
					weight: KeybindingWeight.WorkbenchContrib
				},
				precondition: ContextKeyExpr.or(TerminalContextKeys.processSupported, TerminalContextKeys.terminalHasBeenCreated)
			});
		}
		run(accessor: ServicesAccessor) {
			const terminalInstance = accessor.get(ITerminalService).activeInstance;
			if (terminalInstance && terminalInstance.hasSelection()) {
				terminalInstance.clearSelection();
			}
		}
	});
	registerAction2(class extends Action2 {
		constructor() {
			super({
				id: TerminalCommandId.ChangeIcon,
				title: terminalStrings.changeIcon,
				f1: true,
				category,
				precondition: ContextKeyExpr.or(TerminalContextKeys.processSupported, TerminalContextKeys.terminalHasBeenCreated)
			});
		}
		async run(accessor: ServicesAccessor, resource: unknown) {
			doWithInstance(accessor, resource)?.changeIcon();
		}
	});
	registerAction2(class extends Action2 {
		constructor() {
			super({
				id: TerminalCommandId.ChangeIconPanel,
				title: terminalStrings.changeIcon,
				f1: false,
				category,
				precondition: ContextKeyExpr.or(TerminalContextKeys.processSupported, TerminalContextKeys.terminalHasBeenCreated)
			});
		}
		async run(accessor: ServicesAccessor) {
			return accessor.get(ITerminalGroupService).activeInstance?.changeIcon();
		}
	});
	registerAction2(class extends Action2 {
		constructor() {
			super({
				id: TerminalCommandId.ChangeIconInstance,
				title: terminalStrings.changeIcon,
				f1: false,
				category,
				precondition: ContextKeyExpr.and(ContextKeyExpr.or(TerminalContextKeys.processSupported, TerminalContextKeys.terminalHasBeenCreated), TerminalContextKeys.tabsSingularSelection)
			});
		}
		async run(accessor: ServicesAccessor) {
			return getSelectedInstances(accessor)?.[0].changeIcon();
		}
	});
	registerAction2(class extends Action2 {
		constructor() {
			super({
				id: TerminalCommandId.ChangeColor,
				title: terminalStrings.changeColor,
				f1: true,
				category,
				precondition: ContextKeyExpr.or(TerminalContextKeys.processSupported, TerminalContextKeys.terminalHasBeenCreated)
			});
		}
		async run(accessor: ServicesAccessor, resource: unknown) {
			doWithInstance(accessor, resource)?.changeColor();
		}
	});
	registerAction2(class extends Action2 {
		constructor() {
			super({
				id: TerminalCommandId.ChangeColorPanel,
				title: terminalStrings.changeColor,
				f1: false,
				category,
				precondition: ContextKeyExpr.or(TerminalContextKeys.processSupported, TerminalContextKeys.terminalHasBeenCreated)
			});
		}
		async run(accessor: ServicesAccessor) {
			return accessor.get(ITerminalGroupService).activeInstance?.changeColor();
		}
	});
	registerAction2(class extends Action2 {
		constructor() {
			super({
				id: TerminalCommandId.ChangeColorInstance,
				title: terminalStrings.changeColor,
				f1: false,
				category,
				precondition: ContextKeyExpr.and(ContextKeyExpr.or(TerminalContextKeys.processSupported, TerminalContextKeys.terminalHasBeenCreated), TerminalContextKeys.tabsSingularSelection)
			});
		}
		async run(accessor: ServicesAccessor) {
			return getSelectedInstances(accessor)?.[0].changeColor();
		}
	});
	registerAction2(class extends Action2 {
		constructor() {
			super({
				id: TerminalCommandId.Rename,
				title: terminalStrings.rename,
				f1: true,
				category,
				precondition: ContextKeyExpr.or(TerminalContextKeys.processSupported, TerminalContextKeys.terminalHasBeenCreated)
			});
		}
		async run(accessor: ServicesAccessor, resource: unknown) {
			doWithInstance(accessor, resource)?.rename('triggerQuickpick');
		}
	});

	registerAction2(class extends Action2 {
		constructor() {
			super({
				id: TerminalCommandId.RenamePanel,
				title: terminalStrings.rename,
				f1: false,
				category,
				precondition: ContextKeyExpr.or(TerminalContextKeys.processSupported, TerminalContextKeys.terminalHasBeenCreated)
			});
		}
		async run(accessor: ServicesAccessor) {
			return accessor.get(ITerminalGroupService).activeInstance?.rename('triggerQuickpick');
		}
	});
	registerAction2(class extends Action2 {
		constructor() {
			super({
				id: TerminalCommandId.RenameInstance,
				title: terminalStrings.rename,
				f1: false,
				category,
				keybinding: {
					primary: KeyCode.F2,
					mac: {
						primary: KeyCode.Enter
					},
					when: ContextKeyExpr.and(TerminalContextKeys.tabsFocus),
					weight: KeybindingWeight.WorkbenchContrib
				},
				precondition: ContextKeyExpr.and(ContextKeyExpr.or(TerminalContextKeys.processSupported, TerminalContextKeys.terminalHasBeenCreated), TerminalContextKeys.tabsSingularSelection),
			});
		}
		async run(accessor: ServicesAccessor) {
			const terminalService = accessor.get(ITerminalService);
			const notificationService = accessor.get(INotificationService);

			const instance = getSelectedInstances(accessor)?.[0];
			if (!instance) {
				return;
			}

			terminalService.setEditable(instance, {
				validationMessage: value => validateTerminalName(value),
				onFinish: async (value, success) => {
					// Cancel editing first as instance.rename will trigger a rerender automatically
					terminalService.setEditable(instance, null);
					if (success) {
						try {
							await instance.rename(value);
						} catch (e) {
							notificationService.error(e);
						}
					}
				}
			});
		}
	});

	registerAction2(class extends Action2 {
		constructor() {
			super({
				id: TerminalCommandId.FindFocus,
				title: { value: localize('workbench.action.terminal.focusFind', "Focus Find"), original: 'Focus Find' },
				f1: true,
				category,
				keybinding: {
					primary: KeyMod.CtrlCmd | KeyCode.KeyF,
					when: ContextKeyExpr.or(TerminalContextKeys.findFocus, TerminalContextKeys.focus),
					weight: KeybindingWeight.WorkbenchContrib
				},
				precondition: ContextKeyExpr.or(TerminalContextKeys.processSupported, TerminalContextKeys.terminalHasBeenCreated)
			});
		}
		run(accessor: ServicesAccessor) {
			accessor.get(ITerminalService).getFindHost().focusFindWidget();
		}
	});
	registerAction2(class extends Action2 {
		constructor() {
			super({
				id: TerminalCommandId.FindHide,
				title: { value: localize('workbench.action.terminal.hideFind', "Hide Find"), original: 'Hide Find' },
				f1: true,
				category,
				keybinding: {
					primary: KeyCode.Escape,
					secondary: [KeyMod.Shift | KeyCode.Escape],
					when: ContextKeyExpr.and(TerminalContextKeys.focus, TerminalContextKeys.findVisible),
					weight: KeybindingWeight.WorkbenchContrib
				},
				precondition: ContextKeyExpr.or(TerminalContextKeys.processSupported, TerminalContextKeys.terminalHasBeenCreated)
			});
		}
		run(accessor: ServicesAccessor) {
			accessor.get(ITerminalService).getFindHost().hideFindWidget();
		}
	});

	registerAction2(class extends Action2 {
		constructor() {
			super({
				id: TerminalCommandId.DetachSession,
				title: { value: localize('workbench.action.terminal.detachSession', "Detach Session"), original: 'Detach Session' },
				f1: true,
				category,
				precondition: TerminalContextKeys.processSupported
			});
		}
		async run(accessor: ServicesAccessor) {
			const terminalService = accessor.get(ITerminalService);
			await terminalService.activeInstance?.detachFromProcess();
		}
	});
	registerAction2(class extends Action2 {
		constructor() {
			super({
				id: TerminalCommandId.AttachToSession,
				title: { value: localize('workbench.action.terminal.attachToSession', "Attach to Session"), original: 'Attach to Session' },
				f1: true,
				category,
				precondition: TerminalContextKeys.processSupported
			});
		}
		async run(accessor: ServicesAccessor) {
			const quickInputService = accessor.get(IQuickInputService);
			const terminalService = accessor.get(ITerminalService);
			const labelService = accessor.get(ILabelService);
			const remoteAgentService = accessor.get(IRemoteAgentService);
			const notificationService = accessor.get(INotificationService);
			const terminalGroupService = accessor.get(ITerminalGroupService);

			const remoteAuthority = remoteAgentService.getConnection()?.remoteAuthority ?? undefined;
			const backend = accessor.get(ITerminalInstanceService).getBackend(remoteAuthority);

			if (!backend) {
				throw new Error(`No backend registered for remote authority '${remoteAuthority}'`);
			}

			const terms = await backend.listProcesses();

			backend.reduceConnectionGraceTime();

			const unattachedTerms = terms.filter(term => !terminalService.isAttachedToTerminal(term));
			const items = unattachedTerms.map(term => {
				const cwdLabel = labelService.getUriLabel(URI.file(term.cwd));
				return {
					label: term.title,
					detail: term.workspaceName ? `${term.workspaceName} \u2E31 ${cwdLabel}` : cwdLabel,
					description: term.pid ? String(term.pid) : '',
					term
				};
			});
			if (items.length === 0) {
				notificationService.info(localize('noUnattachedTerminals', 'There are no unattached terminals to attach to'));
				return;
			}
			const selected = await quickInputService.pick<IRemoteTerminalPick>(items, { canPickMany: false });
			if (selected) {
				const instance = await terminalService.createTerminal({
					config: { attachPersistentProcess: selected.term }
				});
				terminalService.setActiveInstance(instance);
				if (instance.target === TerminalLocation.Editor) {
					await instance.focusWhenReady(true);
				} else {
					terminalGroupService.showPanel(true);
				}
			}
		}
	});
	registerAction2(class extends Action2 {
		constructor() {
			super({
				id: TerminalCommandId.QuickOpenTerm,
				title: { value: localize('quickAccessTerminal', "Switch Active Terminal"), original: 'Switch Active Terminal' },
				f1: true,
				category,
				precondition: ContextKeyExpr.or(TerminalContextKeys.processSupported, TerminalContextKeys.terminalHasBeenCreated)
			});
		}
		run(accessor: ServicesAccessor) {
			accessor.get(IQuickInputService).quickAccess.show(TerminalQuickAccessProvider.PREFIX);
		}
	});
	registerAction2(class extends Action2 {
		constructor() {
			super({
				id: TerminalCommandId.ScrollToPreviousCommand,
				title: { value: localize('workbench.action.terminal.scrollToPreviousCommand', "Scroll To Previous Command"), original: 'Scroll To Previous Command' },
				f1: true,
				category,
				keybinding: {
					mac: { primary: KeyMod.CtrlCmd | KeyCode.UpArrow },
					when: ContextKeyExpr.and(TerminalContextKeys.focus, CONTEXT_ACCESSIBILITY_MODE_ENABLED.negate()),
					weight: KeybindingWeight.WorkbenchContrib
				},
				precondition: ContextKeyExpr.or(TerminalContextKeys.processSupported, TerminalContextKeys.terminalHasBeenCreated)
			});
		}
		run(accessor: ServicesAccessor) {
			accessor.get(ITerminalService).doWithActiveInstance(t => {
				t.xterm?.commandTracker.scrollToPreviousCommand();
				t.focus();
			});
		}
	});
	registerAction2(class extends Action2 {
		constructor() {
			super({
				id: TerminalCommandId.ScrollToNextCommand,
				title: { value: localize('workbench.action.terminal.scrollToNextCommand', "Scroll To Next Command"), original: 'Scroll To Next Command' },
				f1: true,
				category,
				keybinding: {
					mac: { primary: KeyMod.CtrlCmd | KeyCode.DownArrow },
					when: ContextKeyExpr.and(TerminalContextKeys.focus, CONTEXT_ACCESSIBILITY_MODE_ENABLED.negate()),
					weight: KeybindingWeight.WorkbenchContrib
				},
				precondition: ContextKeyExpr.or(TerminalContextKeys.processSupported, TerminalContextKeys.terminalHasBeenCreated)
			});
		}
		run(accessor: ServicesAccessor) {
			accessor.get(ITerminalService).doWithActiveInstance(t => {
				t.xterm?.commandTracker.scrollToNextCommand();
				t.focus();
			});
		}
	});
	registerAction2(class extends Action2 {
		constructor() {
			super({
				id: TerminalCommandId.SelectToPreviousCommand,
				title: { value: localize('workbench.action.terminal.selectToPreviousCommand', "Select To Previous Command"), original: 'Select To Previous Command' },
				f1: true,
				category,
				keybinding: {
					mac: { primary: KeyMod.CtrlCmd | KeyMod.Shift | KeyCode.UpArrow },
					when: TerminalContextKeys.focus,
					weight: KeybindingWeight.WorkbenchContrib
				},
				precondition: ContextKeyExpr.or(TerminalContextKeys.processSupported, TerminalContextKeys.terminalHasBeenCreated)
			});
		}
		run(accessor: ServicesAccessor) {
			accessor.get(ITerminalService).doWithActiveInstance(t => {
				t.xterm?.commandTracker.selectToPreviousCommand();
				t.focus();
			});
		}
	});
	registerAction2(class extends Action2 {
		constructor() {
			super({
				id: TerminalCommandId.SelectToNextCommand,
				title: { value: localize('workbench.action.terminal.selectToNextCommand', "Select To Next Command"), original: 'Select To Next Command' },
				f1: true,
				category,
				keybinding: {
					mac: { primary: KeyMod.CtrlCmd | KeyMod.Shift | KeyCode.DownArrow },
					when: TerminalContextKeys.focus,
					weight: KeybindingWeight.WorkbenchContrib
				},
				precondition: ContextKeyExpr.or(TerminalContextKeys.processSupported, TerminalContextKeys.terminalHasBeenCreated)
			});
		}
		run(accessor: ServicesAccessor) {
			accessor.get(ITerminalService).doWithActiveInstance(t => {
				t.xterm?.commandTracker.selectToNextCommand();
				t.focus();
			});
		}
	});
	registerAction2(class extends Action2 {
		constructor() {
			super({
				id: TerminalCommandId.SelectToPreviousLine,
				title: { value: localize('workbench.action.terminal.selectToPreviousLine', "Select To Previous Line"), original: 'Select To Previous Line' },
				f1: true,
				category,
				precondition: ContextKeyExpr.or(TerminalContextKeys.processSupported, TerminalContextKeys.terminalHasBeenCreated)
			});
		}
		run(accessor: ServicesAccessor) {
			accessor.get(ITerminalService).doWithActiveInstance(t => {
				t.xterm?.commandTracker.selectToPreviousLine();
				t.focus();
			});
		}
	});
	registerAction2(class extends Action2 {
		constructor() {
			super({
				id: TerminalCommandId.SelectToNextLine,
				title: { value: localize('workbench.action.terminal.selectToNextLine', "Select To Next Line"), original: 'Select To Next Line' },
				f1: true,
				category,
				precondition: ContextKeyExpr.or(TerminalContextKeys.processSupported, TerminalContextKeys.terminalHasBeenCreated)
			});
		}
		run(accessor: ServicesAccessor) {
			accessor.get(ITerminalService).doWithActiveInstance(t => {
				t.xterm?.commandTracker.selectToNextLine();
				t.focus();
			});
		}
	});
	registerAction2(class extends Action2 {
		constructor() {
			super({
				id: TerminalCommandId.ToggleEscapeSequenceLogging,
				title: { value: localize('workbench.action.terminal.toggleEscapeSequenceLogging', "Toggle Escape Sequence Logging"), original: 'Toggle Escape Sequence Logging' },
				f1: true,
				category,
				precondition: TerminalContextKeys.processSupported
			});
		}
		async run(accessor: ServicesAccessor) {
			const terminalService = accessor.get(ITerminalService);
			const toggledOn = await terminalService.activeInstance?.toggleEscapeSequenceLogging();
			terminalService.toggleDevTools(toggledOn);
		}
	});
	registerAction2(class extends Action2 {
		constructor() {
			const title = localize('workbench.action.terminal.sendSequence', "Send Custom Sequence To Terminal");
			super({
				id: TerminalCommandId.SendSequence,
				title: { value: title, original: 'Send Custom Sequence To Terminal' },
				category,
				description: {
					description: title,
					args: [{
						name: 'args',
						schema: {
							type: 'object',
							required: ['text'],
							properties: {
								text: { type: 'string' }
							},
						}
					}]
				},
				precondition: TerminalContextKeys.processSupported
			});
		}
		run(accessor: ServicesAccessor, args?: { text?: string }) {
			terminalSendSequenceCommand(accessor, args);
		}
	});
	registerAction2(class extends Action2 {
		constructor() {
			const title = localize('workbench.action.terminal.newWithCwd', "Create New Terminal Starting in a Custom Working Directory");
			super({
				id: TerminalCommandId.NewWithCwd,
				title: { value: title, original: 'Create New Terminal Starting in a Custom Working Directory' },
				category,
				description: {
					description: title,
					args: [{
						name: 'args',
						schema: {
							type: 'object',
							required: ['cwd'],
							properties: {
								cwd: {
									description: localize('workbench.action.terminal.newWithCwd.cwd', "The directory to start the terminal at"),
									type: 'string'
								}
							},
						}
					}]
				},
				precondition: TerminalContextKeys.processSupported
			});
		}
		async run(accessor: ServicesAccessor, args?: { cwd?: string }) {
			const terminalService = accessor.get(ITerminalService);
			const terminalGroupService = accessor.get(ITerminalGroupService);
			if (terminalService.isProcessSupportRegistered) {
				const instance = await terminalService.createTerminal(
					{
						cwd: args?.cwd
					});
				if (!instance) {
					return;
				}
				terminalService.setActiveInstance(instance);
				if (instance.target === TerminalLocation.Editor) {
					await instance.focusWhenReady(true);
				} else {
					return terminalGroupService.showPanel(true);
				}
			}
		}
	});
	registerAction2(class extends Action2 {
		constructor() {
			const title = localize('workbench.action.terminal.renameWithArg', "Rename the Currently Active Terminal");
			super({
				id: TerminalCommandId.RenameWithArgs,
				title: { value: title, original: 'Rename the Currently Active Terminal' },
				category,
				description: {
					description: title,
					args: [{
						name: 'args',
						schema: {
							type: 'object',
							required: ['name'],
							properties: {
								name: {
									description: localize('workbench.action.terminal.renameWithArg.name', "The new name for the terminal"),
									type: 'string',
									minLength: 1
								}
							}
						}
					}]
				},
				precondition: ContextKeyExpr.or(TerminalContextKeys.processSupported, TerminalContextKeys.terminalHasBeenCreated)
			});
		}
		run(accessor: ServicesAccessor, args?: { name?: string }) {
			const notificationService = accessor.get(INotificationService);
			if (!args?.name) {
				notificationService.warn(localize('workbench.action.terminal.renameWithArg.noName', "No name argument provided"));
				return;
			}
			accessor.get(ITerminalService).activeInstance?.refreshTabLabels(args.name, TitleEventSource.Api);
		}
	});
	registerAction2(class extends Action2 {
		constructor() {
			super({
				id: TerminalCommandId.ToggleFindRegex,
				title: { value: localize('workbench.action.terminal.toggleFindRegex', "Toggle Find Using Regex"), original: 'Toggle Find Using Regex' },
				f1: true,
				category,
				keybinding: {
					primary: KeyMod.Alt | KeyCode.KeyR,
					mac: { primary: KeyMod.CtrlCmd | KeyMod.Alt | KeyCode.KeyR },
					when: ContextKeyExpr.or(TerminalContextKeys.focus, TerminalContextKeys.findFocus),
					weight: KeybindingWeight.WorkbenchContrib
				},
				precondition: ContextKeyExpr.or(TerminalContextKeys.processSupported, TerminalContextKeys.terminalHasBeenCreated)
			});
		}
		run(accessor: ServicesAccessor) {
			const terminalService = accessor.get(ITerminalService);
			const instanceHost = terminalService.getFindHost();
			const state = instanceHost.getFindState();
			state.change({ isRegex: !state.isRegex }, false);
		}
	});
	registerAction2(class extends Action2 {
		constructor() {
			super({
				id: TerminalCommandId.ToggleFindWholeWord,
				title: { value: localize('workbench.action.terminal.toggleFindWholeWord', "Toggle Find Using Whole Word"), original: 'Toggle Find Using Whole Word' },
				f1: true,
				category,
				keybinding: {
					primary: KeyMod.Alt | KeyCode.KeyW,
					mac: { primary: KeyMod.CtrlCmd | KeyMod.Alt | KeyCode.KeyW },
					when: ContextKeyExpr.or(TerminalContextKeys.focus, TerminalContextKeys.findFocus),
					weight: KeybindingWeight.WorkbenchContrib
				},
				precondition: ContextKeyExpr.or(TerminalContextKeys.processSupported, TerminalContextKeys.terminalHasBeenCreated)
			});
		}
		run(accessor: ServicesAccessor) {
			const terminalService = accessor.get(ITerminalService);
			const instanceHost = terminalService.getFindHost();
			const state = instanceHost.getFindState();
			state.change({ wholeWord: !state.wholeWord }, false);
		}
	});
	registerAction2(class extends Action2 {
		constructor() {
			super({
				id: TerminalCommandId.ToggleFindCaseSensitive,
				title: { value: localize('workbench.action.terminal.toggleFindCaseSensitive', "Toggle Find Using Case Sensitive"), original: 'Toggle Find Using Case Sensitive' },
				f1: true,
				category,
				keybinding: {
					primary: KeyMod.Alt | KeyCode.KeyC,
					mac: { primary: KeyMod.CtrlCmd | KeyMod.Alt | KeyCode.KeyC },
					when: ContextKeyExpr.or(TerminalContextKeys.focus, TerminalContextKeys.findFocus),
					weight: KeybindingWeight.WorkbenchContrib
				},
				precondition: ContextKeyExpr.or(TerminalContextKeys.processSupported, TerminalContextKeys.terminalHasBeenCreated)
			});
		}
		run(accessor: ServicesAccessor) {
			const terminalService = accessor.get(ITerminalService);
			const instanceHost = terminalService.getFindHost();
			const state = instanceHost.getFindState();
			state.change({ matchCase: !state.matchCase }, false);
		}
	});
	registerAction2(class extends Action2 {
		constructor() {
			super({
				id: TerminalCommandId.FindNext,
				title: { value: localize('workbench.action.terminal.findNext', "Find Next"), original: 'Find Next' },
				f1: true,
				category,
				keybinding: [
					{
						primary: KeyCode.F3,
						mac: { primary: KeyMod.CtrlCmd | KeyCode.KeyG, secondary: [KeyCode.F3] },
						when: ContextKeyExpr.or(TerminalContextKeys.focus, TerminalContextKeys.findFocus),
						weight: KeybindingWeight.WorkbenchContrib
					},
					{
						primary: KeyMod.Shift | KeyCode.Enter,
						when: TerminalContextKeys.findFocus,
						weight: KeybindingWeight.WorkbenchContrib
					}
				],
				precondition: ContextKeyExpr.or(TerminalContextKeys.processSupported, TerminalContextKeys.terminalHasBeenCreated)
			});
		}
		run(accessor: ServicesAccessor) {
			accessor.get(ITerminalService).getFindHost().findNext();
		}
	});
	registerAction2(class extends Action2 {
		constructor() {
			super({
				id: TerminalCommandId.FindPrevious,
				title: { value: localize('workbench.action.terminal.findPrevious', "Find Previous"), original: 'Find Previous' },
				f1: true,
				category,
				keybinding: [
					{
						primary: KeyMod.Shift | KeyCode.F3,
						mac: { primary: KeyMod.CtrlCmd | KeyMod.Shift | KeyCode.KeyG, secondary: [KeyMod.Shift | KeyCode.F3] },
						when: ContextKeyExpr.or(TerminalContextKeys.focus, TerminalContextKeys.findFocus),
						weight: KeybindingWeight.WorkbenchContrib
					},
					{
						primary: KeyCode.Enter,
						when: TerminalContextKeys.findFocus,
						weight: KeybindingWeight.WorkbenchContrib
					}
				],
				precondition: ContextKeyExpr.or(TerminalContextKeys.processSupported, TerminalContextKeys.terminalHasBeenCreated)
			});
		}
		run(accessor: ServicesAccessor) {
			accessor.get(ITerminalService).getFindHost().findPrevious();
		}
	});
	registerAction2(class extends Action2 {
		constructor() {
			super({
				id: TerminalCommandId.SearchWorkspace,
				title: { value: localize('workbench.action.terminal.searchWorkspace', "Search Workspace"), original: 'Search Workspace' },
				f1: true,
				category,
				keybinding: [
					{
						primary: KeyMod.CtrlCmd | KeyMod.Shift | KeyCode.KeyF,
						when: ContextKeyExpr.and(TerminalContextKeys.processSupported, TerminalContextKeys.focus, TerminalContextKeys.textSelected),
						weight: KeybindingWeight.WorkbenchContrib + 50
					}
				],
				precondition: TerminalContextKeys.processSupported
			});
		}
		run(accessor: ServicesAccessor) {
			const query = accessor.get(ITerminalService).activeInstance?.selection;
			FindInFilesCommand(accessor, { query } as IFindInFilesArgs);
		}
	});
	registerAction2(class extends Action2 {
		constructor() {
			super({
				id: TerminalCommandId.Relaunch,
				title: { value: localize('workbench.action.terminal.relaunch', "Relaunch Active Terminal"), original: 'Relaunch Active Terminal' },
				f1: true,
				category,
				precondition: TerminalContextKeys.processSupported
			});
		}
		run(accessor: ServicesAccessor) {
			accessor.get(ITerminalService).activeInstance?.relaunch();
		}
	});
	registerAction2(class extends Action2 {
		constructor() {
			super({
				id: TerminalCommandId.ShowEnvironmentInformation,
				title: { value: localize('workbench.action.terminal.showEnvironmentInformation', "Show Environment Information"), original: 'Show Environment Information' },
				f1: true,
				category,
				precondition: TerminalContextKeys.processSupported
			});
		}
		run(accessor: ServicesAccessor) {
			accessor.get(ITerminalService).activeInstance?.showEnvironmentInfoHover();
		}
	});
	registerAction2(class extends Action2 {
		constructor() {
			super({
				id: TerminalCommandId.Split,
				title: terminalStrings.split,
				f1: true,
				category,
				precondition: ContextKeyExpr.or(TerminalContextKeys.processSupported, TerminalContextKeys.webExtensionContributedProfile),
				keybinding: {
					primary: KeyMod.CtrlCmd | KeyMod.Shift | KeyCode.Digit5,
					weight: KeybindingWeight.WorkbenchContrib,
					mac: {
						primary: KeyMod.CtrlCmd | KeyCode.Backslash,
						secondary: [KeyMod.WinCtrl | KeyMod.Shift | KeyCode.Digit5]
					},
					when: TerminalContextKeys.focus
				},
				icon: Codicon.splitHorizontal,
				description: {
					description: 'workbench.action.terminal.split',
					args: [{
						name: 'profile',
						schema: {
							type: 'object'
						}
					}]
				}
			});
		}
		async run(accessor: ServicesAccessor, optionsOrProfile?: ICreateTerminalOptions | ITerminalProfile) {
			const commandService = accessor.get(ICommandService);
			const terminalGroupService = accessor.get(ITerminalGroupService);
			const terminalService = accessor.get(ITerminalService);
			const workspaceContextService = accessor.get(IWorkspaceContextService);
			const options = convertOptionsOrProfileToOptions(optionsOrProfile);
			const activeInstance = terminalService.getInstanceHost(options?.location).activeInstance;
			if (!activeInstance) {
				return;
			}
			const cwd = await getCwdForSplit(terminalService.configHelper, activeInstance, workspaceContextService.getWorkspace().folders, commandService);
			if (cwd === undefined) {
				return undefined;
			}
			const instance = await terminalService.createTerminal({ location: { parentTerminal: activeInstance }, config: options?.config, cwd });
			if (instance) {
				if (instance.target === TerminalLocation.Editor) {
					instance.focusWhenReady();
				} else {
					return terminalGroupService.showPanel(true);
				}
			}
		}
	});
	registerAction2(class extends Action2 {
		constructor() {
			super({
				id: TerminalCommandId.SplitInstance,
				title: terminalStrings.split,
				f1: false,
				category,
				precondition: TerminalContextKeys.processSupported,
				keybinding: {
					primary: KeyMod.CtrlCmd | KeyMod.Shift | KeyCode.Digit5,
					mac: {
						primary: KeyMod.CtrlCmd | KeyCode.Backslash,
						secondary: [KeyMod.WinCtrl | KeyMod.Shift | KeyCode.Digit5]
					},
					weight: KeybindingWeight.WorkbenchContrib,
					when: TerminalContextKeys.tabsFocus
				}
			});
		}
		async run(accessor: ServicesAccessor) {
			const terminalService = accessor.get(ITerminalService);
			const terminalGroupService = accessor.get(ITerminalGroupService);
			const instances = getSelectedInstances(accessor);
			if (instances) {
				for (const t of instances) {
					terminalService.setActiveInstance(t);
					terminalService.doWithActiveInstance(async instance => {
						const cwd = await getCwdForSplit(terminalService.configHelper, instance);
						await terminalService.createTerminal({ location: { parentTerminal: instance }, cwd });
						await terminalGroupService.showPanel(true);
					});
				}
			}
		}
	});
	registerAction2(class extends Action2 {
		constructor() {
			super({
				id: TerminalCommandId.Unsplit,
				title: terminalStrings.unsplit,
				f1: true,
				category,
				precondition: ContextKeyExpr.or(TerminalContextKeys.processSupported, TerminalContextKeys.terminalHasBeenCreated)
			});
		}
		async run(accessor: ServicesAccessor) {
			await accessor.get(ITerminalService).doWithActiveInstance(async t => accessor.get(ITerminalGroupService).unsplitInstance(t));
		}
	});
	registerAction2(class extends Action2 {
		constructor() {
			super({
				id: TerminalCommandId.UnsplitInstance,
				title: terminalStrings.unsplit,
				f1: false,
				category,
				precondition: ContextKeyExpr.or(TerminalContextKeys.processSupported, TerminalContextKeys.terminalHasBeenCreated)
			});
		}
		async run(accessor: ServicesAccessor) {
			const terminalGroupService = accessor.get(ITerminalGroupService);
			const instances = getSelectedInstances(accessor);
			// should not even need this check given the context key
			// but TS complains
			if (instances?.length === 1) {
				const group = terminalGroupService.getGroupForInstance(instances[0]);
				if (group && group?.terminalInstances.length > 1) {
					terminalGroupService.unsplitInstance(instances[0]);
				}
			}
		}
	});
	registerAction2(class extends Action2 {
		constructor() {
			super({
				id: TerminalCommandId.JoinInstance,
				title: { value: localize('workbench.action.terminal.joinInstance', "Join Terminals"), original: 'Join Terminals' },
				category,
				precondition: ContextKeyExpr.and(ContextKeyExpr.or(TerminalContextKeys.processSupported, TerminalContextKeys.terminalHasBeenCreated), TerminalContextKeys.tabsSingularSelection.toNegated())
			});
		}
		async run(accessor: ServicesAccessor) {
			const instances = getSelectedInstances(accessor);
			if (instances && instances.length > 1) {
				accessor.get(ITerminalGroupService).joinInstances(instances);
			}
		}
	});
	registerAction2(class extends Action2 {
		constructor() {
			super({
				id: TerminalCommandId.Join,
				title: { value: localize('workbench.action.terminal.join', "Join Terminals"), original: 'Join Terminals' },
				category,
				f1: true,
				precondition: ContextKeyExpr.and(ContextKeyExpr.or(TerminalContextKeys.processSupported, TerminalContextKeys.terminalHasBeenCreated))
			});
		}
		async run(accessor: ServicesAccessor) {
			const themeService = accessor.get(IThemeService);
			const groupService = accessor.get(ITerminalGroupService);
			const notificationService = accessor.get(INotificationService);
			const picks: ITerminalQuickPickItem[] = [];
			if (groupService.instances.length <= 1) {
				notificationService.warn(localize('workbench.action.terminal.join.insufficientTerminals', 'Insufficient terminals for the join action'));
				return;
			}
			const otherInstances = groupService.instances.filter(i => i.instanceId !== groupService.activeInstance?.instanceId);
			for (const terminal of otherInstances) {
				const group = groupService.getGroupForInstance(terminal);
				if (group?.terminalInstances.length === 1) {
					const iconId = getIconId(terminal);
					const label = `$(${iconId}): ${terminal.title}`;
					const iconClasses: string[] = [];
					const colorClass = getColorClass(terminal);
					if (colorClass) {
						iconClasses.push(colorClass);
					}
					const uriClasses = getUriClasses(terminal, themeService.getColorTheme().type);
					if (uriClasses) {
						iconClasses.push(...uriClasses);
					}
					picks.push({
						terminal,
						label,
						iconClasses
					});
				}
			}
			if (picks.length === 0) {
				notificationService.warn(localize('workbench.action.terminal.join.onlySplits', 'All terminals are joined already'));
				return;
			}
			const result = await accessor.get(IQuickInputService).pick(picks, {});
			if (result) {
				groupService.joinInstances([result.terminal, groupService.activeInstance!]);
			}
		}
	}
	);
	registerAction2(class extends Action2 {
		constructor() {
			super({
				id: TerminalCommandId.SplitInActiveWorkspace,
				title: { value: localize('workbench.action.terminal.splitInActiveWorkspace', "Split Terminal (In Active Workspace)"), original: 'Split Terminal (In Active Workspace)' },
				f1: true,
				category,
				precondition: TerminalContextKeys.processSupported,
			});
		}
		async run(accessor: ServicesAccessor) {
			const terminalService = accessor.get(ITerminalService);
			const terminalGroupService = accessor.get(ITerminalGroupService);
			await terminalService.doWithActiveInstance(async t => {
				const cwd = await getCwdForSplit(terminalService.configHelper, t);
				const instance = await terminalService.createTerminal({ location: { parentTerminal: t }, cwd });
				if (instance?.target !== TerminalLocation.Editor) {
					await terminalGroupService.showPanel(true);
				}
			});
		}
	});
	registerAction2(class extends Action2 {
		constructor() {
			super({
				id: TerminalCommandId.SelectAll,
				title: { value: localize('workbench.action.terminal.selectAll', "Select All"), original: 'Select All' },
				f1: true,
				category,
				precondition: ContextKeyExpr.or(TerminalContextKeys.processSupported, TerminalContextKeys.terminalHasBeenCreated),
				keybinding: [{
					// Don't use ctrl+a by default as that would override the common go to start
					// of prompt shell binding
					primary: 0,
					// Technically this doesn't need to be here as it will fall back to this
					// behavior anyway when handed to xterm.js, having this handled by VS Code
					// makes it easier for users to see how it works though.
					mac: { primary: KeyMod.CtrlCmd | KeyCode.KeyA },
					weight: KeybindingWeight.WorkbenchContrib,
					when: TerminalContextKeys.focus
				}]
			});
		}
		run(accessor: ServicesAccessor) {
			accessor.get(ITerminalService).activeInstance?.selectAll();
		}
	});
	registerAction2(class extends Action2 {
		constructor() {
			super({
				id: TerminalCommandId.New,
				title: { value: localize('workbench.action.terminal.new', "Create New Terminal"), original: 'Create New Terminal' },
				f1: true,
				category,
				precondition: ContextKeyExpr.or(TerminalContextKeys.processSupported, TerminalContextKeys.webExtensionContributedProfile),
				icon: Codicon.plus,
				keybinding: {
					primary: KeyMod.CtrlCmd | KeyMod.Shift | KeyCode.Backquote,
					mac: { primary: KeyMod.WinCtrl | KeyMod.Shift | KeyCode.Backquote },
					weight: KeybindingWeight.WorkbenchContrib
				},
				description: {
					description: 'workbench.action.terminal.new',
					args: [{
						name: 'eventOrOptions',
						schema: {
							type: 'object'
						}
					}]
				}
			});
		}
		async run(accessor: ServicesAccessor, eventOrOptions: MouseEvent | ICreateTerminalOptions | undefined) {
			const terminalService = accessor.get(ITerminalService);
			const terminalGroupService = accessor.get(ITerminalGroupService);
			const workspaceContextService = accessor.get(IWorkspaceContextService);
			const commandService = accessor.get(ICommandService);
			const configurationService = accessor.get(IConfigurationService);
			const folders = workspaceContextService.getWorkspace().folders;
			if (eventOrOptions && eventOrOptions instanceof MouseEvent && (eventOrOptions.altKey || eventOrOptions.ctrlKey)) {
				const activeInstance = terminalService.activeInstance;
				if (activeInstance) {
					const cwd = await getCwdForSplit(terminalService.configHelper, activeInstance);
					await terminalService.createTerminal({ location: { parentTerminal: activeInstance }, cwd });
					return;
				}
			}

			if (terminalService.isProcessSupportRegistered) {
				eventOrOptions = !eventOrOptions || eventOrOptions instanceof MouseEvent ? {} : eventOrOptions;

				let instance: ITerminalInstance | undefined;
				if (folders.length <= 1) {
					// Allow terminal service to handle the path when there is only a
					// single root
					instance = await terminalService.createTerminal(eventOrOptions);
				} else {
					const options: IPickOptions<IQuickPickItem> = {
						placeHolder: localize('workbench.action.terminal.newWorkspacePlaceholder', "Select current working directory for new terminal")
					};
					const workspace = await commandService.executeCommand<IWorkspaceFolder>(PICK_WORKSPACE_FOLDER_COMMAND_ID, [options]);
					if (!workspace) {
						// Don't create the instance if the workspace picker was canceled
						return;
					}
					eventOrOptions.cwd = workspace.uri;
					const cwdConfig = configurationService.getValue(TerminalSettingId.Cwd, { resource: workspace.uri });
					if (typeof cwdConfig === 'string' && cwdConfig.length > 0) {
						if (isAbsolute(cwdConfig) || cwdConfig.startsWith(AbstractVariableResolverService.VARIABLE_LHS)) {
							eventOrOptions.cwd = URI.from({
								scheme: workspace.uri.scheme,
								path: cwdConfig
							});
						} else {
							eventOrOptions.cwd = URI.joinPath(workspace.uri, cwdConfig);
						}
					}
					instance = await terminalService.createTerminal(eventOrOptions);
				}
				terminalService.setActiveInstance(instance);
				if (instance.target === TerminalLocation.Editor) {
					await instance.focusWhenReady(true);
				} else {
					await terminalGroupService.showPanel(true);
				}
			} else if (TerminalContextKeys.webExtensionContributedProfile) {
				commandService.executeCommand(TerminalCommandId.NewWithProfile);
			}
		}
	});
	registerAction2(class extends Action2 {
		constructor() {
			super({
				id: TerminalCommandId.Kill,
				title: { value: localize('workbench.action.terminal.kill', "Kill the Active Terminal Instance"), original: 'Kill the Active Terminal Instance' },
				f1: true,
				category,
				precondition: ContextKeyExpr.or(ContextKeyExpr.or(TerminalContextKeys.processSupported, TerminalContextKeys.terminalHasBeenCreated), TerminalContextKeys.isOpen),
				icon: Codicon.trash
			});
		}
		async run(accessor: ServicesAccessor) {
			const terminalGroupService = accessor.get(ITerminalGroupService);
			const terminalService = accessor.get(ITerminalService);
			const instance = terminalGroupService.activeInstance;
			if (!instance) {
				return;
			}
			await terminalService.safeDisposeTerminal(instance);
			if (terminalGroupService.instances.length > 0) {
				await terminalGroupService.showPanel(true);
			}
		}
	});
	registerAction2(class extends Action2 {
		constructor() {
			super({
				id: TerminalCommandId.KillAll,
				title: { value: localize('workbench.action.terminal.killAll', "Kill All Terminals"), original: 'Kill All Terminals' },
				f1: true,
				category,
				precondition: ContextKeyExpr.or(ContextKeyExpr.or(TerminalContextKeys.processSupported, TerminalContextKeys.terminalHasBeenCreated), TerminalContextKeys.isOpen),
				icon: Codicon.trash
			});
		}
		async run(accessor: ServicesAccessor) {
			const terminalService = accessor.get(ITerminalService);
			const disposePromises: Promise<void>[] = [];
			for (const instance of terminalService.instances) {
				disposePromises.push(terminalService.safeDisposeTerminal(instance));
			}
			await Promise.all(disposePromises);
		}
	});
	registerAction2(class extends Action2 {
		constructor() {
			super({
				id: TerminalCommandId.KillEditor,
				title: { value: localize('workbench.action.terminal.killEditor', "Kill the Active Terminal in Editor Area"), original: 'Kill the Active Terminal in Editor Area' },
				f1: true,
				category,
				precondition: ContextKeyExpr.or(TerminalContextKeys.processSupported, TerminalContextKeys.terminalHasBeenCreated),
				keybinding: {
					primary: KeyMod.CtrlCmd | KeyCode.KeyW,
					win: { primary: KeyMod.CtrlCmd | KeyCode.F4, secondary: [KeyMod.CtrlCmd | KeyCode.KeyW] },
					weight: KeybindingWeight.WorkbenchContrib,
					when: ContextKeyExpr.and(TerminalContextKeys.focus, ResourceContextKey.Scheme.isEqualTo(Schemas.vscodeTerminal), TerminalContextKeys.editorFocus)
				}

			});
		}
		async run(accessor: ServicesAccessor) {
			accessor.get(ICommandService).executeCommand(CLOSE_EDITOR_COMMAND_ID);
		}
	});

	registerAction2(class extends Action2 {
		constructor() {
			super({
				id: TerminalCommandId.KillInstance,
				title: terminalStrings.kill,
				f1: false,
				category,
				precondition: ContextKeyExpr.or(ContextKeyExpr.or(TerminalContextKeys.processSupported, TerminalContextKeys.terminalHasBeenCreated), TerminalContextKeys.isOpen),
				keybinding: {
					primary: KeyCode.Delete,
					mac: {
						primary: KeyMod.CtrlCmd | KeyCode.Backspace,
						secondary: [KeyCode.Delete]
					},
					weight: KeybindingWeight.WorkbenchContrib,
					when: TerminalContextKeys.tabsFocus
				}
			});
		}
		async run(accessor: ServicesAccessor) {
			const selectedInstances = getSelectedInstances(accessor);
			if (!selectedInstances) {
				return;
			}
			const terminalService = accessor.get(ITerminalService);
			const disposePromises: Promise<void>[] = [];
			for (const instance of selectedInstances) {
				disposePromises.push(terminalService.safeDisposeTerminal(instance));
			}
			await Promise.all(disposePromises);
			if (terminalService.instances.length > 0) {
				accessor.get(ITerminalGroupService).focusTabs();
				focusNext(accessor);
			}
		}
	});
	registerAction2(class extends Action2 {
		constructor() {
			super({
				id: TerminalCommandId.Clear,
				title: { value: localize('workbench.action.terminal.clear', "Clear"), original: 'Clear' },
				f1: true,
				category,
				precondition: ContextKeyExpr.or(TerminalContextKeys.processSupported, TerminalContextKeys.terminalHasBeenCreated),
				keybinding: [{
					primary: 0,
					mac: { primary: KeyMod.CtrlCmd | KeyCode.KeyK },
					// Weight is higher than work workbench contributions so the keybinding remains
					// highest priority when chords are registered afterwards
					weight: KeybindingWeight.WorkbenchContrib + 1,
					when: TerminalContextKeys.focus
				}]
			});
		}
		run(accessor: ServicesAccessor) {
			accessor.get(ITerminalService).doWithActiveInstance(t => t.clearBuffer());
		}
	});

	registerAction2(class extends Action2 {
		constructor() {
			super({
				id: TerminalCommandId.ShowProtocolLinkQuickpick,
				title: { value: localize('workbench.action.terminal.selectDetectedLink', "Select Detected Link"), original: 'Select Detected Link' },
				f1: true,
				category,
				precondition: ContextKeyExpr.or(TerminalContextKeys.processSupported, TerminalContextKeys.terminalHasBeenCreated),
			});
		}
		run(accessor: ServicesAccessor) {
<<<<<<< HEAD
			accessor.get(ITerminalService).doWithActiveInstance(t => t.showLinkQuickpick(TerminalLinkProviderType.Protocol));
		}
	});
	registerAction2(class extends Action2 {
		constructor() {
			super({
				id: TerminalCommandId.RunRecentCommand,
				title: { value: localize('workbench.action.terminal.runRecentCommand', "Run Recent Command"), original: 'Run Recent Command' },
				f1: true,
				category,
				precondition: ContextKeyExpr.or(TerminalContextKeys.processSupported, TerminalContextKeys.terminalHasBeenCreated)
			});
		}
		async run(accessor: ServicesAccessor): Promise<void> {
			await accessor.get(ITerminalService).activeInstance?.runRecent('command');
		}
	});
	registerAction2(class extends Action2 {
		constructor() {
			super({
				id: TerminalCommandId.GoToRecentDirectory,
				title: { value: localize('workbench.action.terminal.goToRecentDirectory', "Go to Recent Directory"), original: 'Go to Recent Directory' },
				f1: true,
				category,
				precondition: ContextKeyExpr.or(TerminalContextKeys.processSupported, TerminalContextKeys.terminalHasBeenCreated)
			});
		}
		async run(accessor: ServicesAccessor): Promise<void> {
			await accessor.get(ITerminalService).activeInstance?.runRecent('cwd');
		}
	});
	registerAction2(class extends Action2 {
		constructor() {
			super({
				id: TerminalCommandId.ShowValidatedLinkQuickpick,
				title: { value: localize('workbench.action.terminal.showValidatedLinkQuickpick', "Show Validated Link Quick Pick"), original: 'Show Validated Link Quickpick' },
				f1: true,
				category,
				precondition: ContextKeyExpr.or(TerminalContextKeys.processSupported, TerminalContextKeys.terminalHasBeenCreated),
			});
		}
		run(accessor: ServicesAccessor) {
			accessor.get(ITerminalService).doWithActiveInstance(t => t.showLinkQuickpick(TerminalLinkProviderType.Validated));
=======
			accessor.get(ITerminalService).doWithActiveInstance(t => t.showLinkQuickpick());
>>>>>>> 95a0e2b8
		}
	});

	registerAction2(class extends Action2 {
		constructor() {
			super({
				id: TerminalCommandId.SelectDefaultProfile,
				title: { value: localize('workbench.action.terminal.selectDefaultShell', "Select Default Profile"), original: 'Select Default Profile' },
				f1: true,
				category,
				precondition: TerminalContextKeys.processSupported
			});
		}
		async run(accessor: ServicesAccessor) {
			await accessor.get(ITerminalService).showProfileQuickPick('setDefault');
		}
	});

	registerAction2(class extends Action2 {
		constructor() {
			super({
				id: TerminalCommandId.CreateWithProfileButton,
				title: TerminalCommandId.CreateWithProfileButton,
				f1: false,
				category,
				precondition: TerminalContextKeys.processSupported
			});
		}
		async run(accessor: ServicesAccessor) {
		}
	});

	registerAction2(class extends Action2 {
		constructor() {
			super({
				id: TerminalCommandId.ConfigureTerminalSettings,
				title: { value: localize('workbench.action.terminal.openSettings', "Configure Terminal Settings"), original: 'Configure Terminal Settings' },
				f1: true,
				category,
				precondition: ContextKeyExpr.or(TerminalContextKeys.processSupported, TerminalContextKeys.terminalHasBeenCreated)
			});
		}
		async run(accessor: ServicesAccessor) {
			await accessor.get(IPreferencesService).openSettings({ jsonEditor: false, query: '@feature:terminal' });
		}
	});

	registerAction2(class extends Action2 {
		constructor() {
			super({
				id: TerminalCommandId.SetDimensions,
				title: { value: localize('workbench.action.terminal.setFixedDimensions', "Set Fixed Dimensions"), original: 'Set Fixed Dimensions' },
				f1: true,
				category,
				precondition: ContextKeyExpr.and(ContextKeyExpr.or(TerminalContextKeys.processSupported, TerminalContextKeys.terminalHasBeenCreated), TerminalContextKeys.isOpen)
			});
		}
		async run(accessor: ServicesAccessor) {
			await accessor.get(ITerminalService).doWithActiveInstance(t => t.setFixedDimensions());
		}
	});

	registerAction2(class extends Action2 {
		constructor() {
			super({
				id: TerminalCommandId.SizeToContentWidth,
				title: { value: localize('workbench.action.terminal.sizeToContentWidth', "Toggle Size to Content Width"), original: 'Toggle Size to Content Width' },
				f1: true,
				category,
				precondition: ContextKeyExpr.and(ContextKeyExpr.or(TerminalContextKeys.processSupported, TerminalContextKeys.terminalHasBeenCreated), TerminalContextKeys.isOpen, TerminalContextKeys.focus),
				keybinding: {
					primary: KeyMod.Alt | KeyCode.KeyZ,
					weight: KeybindingWeight.WorkbenchContrib
				}
			});
		}
		async run(accessor: ServicesAccessor) {
			await accessor.get(ITerminalService).doWithActiveInstance(t => t.toggleSizeToContentWidth());
		}
	});
	registerAction2(class extends Action2 {
		constructor() {
			super({
				id: TerminalCommandId.SizeToContentWidthInstance,
				title: terminalStrings.toggleSizeToContentWidth,
				f1: false,
				category,
				precondition: ContextKeyExpr.and(ContextKeyExpr.or(TerminalContextKeys.processSupported, TerminalContextKeys.terminalHasBeenCreated), TerminalContextKeys.focus)
			});
		}
		async run(accessor: ServicesAccessor) {
			return getSelectedInstances(accessor)?.[0].toggleSizeToContentWidth();
		}
	});
	// Some commands depend on platform features
	if (BrowserFeatures.clipboard.writeText) {
		registerAction2(class extends Action2 {
			constructor() {
				super({
					id: TerminalCommandId.CopySelection,
					title: { value: localize('workbench.action.terminal.copySelection', "Copy Selection"), original: 'Copy Selection' },
					f1: true,
					category,
					// TODO: Why is copy still showing up when text isn't selected?
					precondition: ContextKeyExpr.and(ContextKeyExpr.or(TerminalContextKeys.processSupported, TerminalContextKeys.terminalHasBeenCreated), TerminalContextKeys.textSelected),
					keybinding: [{
						primary: KeyMod.CtrlCmd | KeyCode.KeyC,
						win: { primary: KeyMod.CtrlCmd | KeyCode.KeyC, secondary: [KeyMod.CtrlCmd | KeyMod.Shift | KeyCode.KeyC] },
						linux: { primary: KeyMod.CtrlCmd | KeyMod.Shift | KeyCode.KeyC },
						weight: KeybindingWeight.WorkbenchContrib,
						when: ContextKeyExpr.and(TerminalContextKeys.textSelected, TerminalContextKeys.focus)
					}]
				});
			}
			async run(accessor: ServicesAccessor) {
				await accessor.get(ITerminalService).activeInstance?.copySelection();
			}
		});
	}

	if (BrowserFeatures.clipboard.readText) {
		registerAction2(class extends Action2 {
			constructor() {
				super({
					id: TerminalCommandId.Paste,
					title: { value: localize('workbench.action.terminal.paste', "Paste into Active Terminal"), original: 'Paste into Active Terminal' },
					f1: true,
					category,
					precondition: ContextKeyExpr.or(TerminalContextKeys.processSupported, TerminalContextKeys.terminalHasBeenCreated),
					keybinding: [{
						primary: KeyMod.CtrlCmd | KeyCode.KeyV,
						win: { primary: KeyMod.CtrlCmd | KeyCode.KeyV, secondary: [KeyMod.CtrlCmd | KeyMod.Shift | KeyCode.KeyV] },
						linux: { primary: KeyMod.CtrlCmd | KeyMod.Shift | KeyCode.KeyV },
						weight: KeybindingWeight.WorkbenchContrib,
						when: TerminalContextKeys.focus
					}],
				});
			}
			async run(accessor: ServicesAccessor) {
				await accessor.get(ITerminalService).activeInstance?.paste();
			}
		});
	}

	if (BrowserFeatures.clipboard.readText && isLinux) {
		registerAction2(class extends Action2 {
			constructor() {
				super({
					id: TerminalCommandId.PasteSelection,
					title: { value: localize('workbench.action.terminal.pasteSelection', "Paste Selection into Active Terminal"), original: 'Paste Selection into Active Terminal' },
					f1: true,
					category,
					precondition: ContextKeyExpr.or(TerminalContextKeys.processSupported, TerminalContextKeys.terminalHasBeenCreated),
					keybinding: [{
						linux: { primary: KeyMod.Shift | KeyCode.Insert },
						weight: KeybindingWeight.WorkbenchContrib,
						when: TerminalContextKeys.focus
					}],
				});
			}
			async run(accessor: ServicesAccessor) {
				await accessor.get(ITerminalService).activeInstance?.pasteSelection();
			}
		});
	}

	const switchTerminalTitle: ICommandActionTitle = { value: localize('workbench.action.terminal.switchTerminal', "Switch Terminal"), original: 'Switch Terminal' };
	registerAction2(class extends Action2 {
		constructor() {
			super({
				id: TerminalCommandId.SwitchTerminal,
				title: switchTerminalTitle,
				f1: false,
				category,
				precondition: ContextKeyExpr.or(TerminalContextKeys.processSupported, TerminalContextKeys.terminalHasBeenCreated)
			});
		}
		async run(accessor: ServicesAccessor, item?: string) {
			const terminalService = accessor.get(ITerminalService);
			const terminalProfileService = accessor.get(ITerminalProfileService);
			const terminalGroupService = accessor.get(ITerminalGroupService);
			if (!item || !item.split) {
				return Promise.resolve(null);
			}
			if (item === switchTerminalActionViewItemSeparator) {
				terminalService.refreshActiveGroup();
				return Promise.resolve(null);
			}
			if (item === switchTerminalShowTabsTitle) {
				accessor.get(IConfigurationService).updateValue(TerminalSettingId.TabsEnabled, true);
				return;
			}
			const indexMatches = terminalIndexRe.exec(item);
			if (indexMatches) {
				terminalGroupService.setActiveGroupByIndex(Number(indexMatches[1]) - 1);
				return terminalGroupService.showPanel(true);
			}

			const quickSelectProfiles = terminalProfileService.availableProfiles;

			// Remove 'New ' from the selected item to get the profile name
			const profileSelection = item.substring(4);
			if (quickSelectProfiles) {
				const profile = quickSelectProfiles.find(profile => profile.profileName === profileSelection);
				if (profile) {
					const instance = await terminalService.createTerminal({
						config: profile
					});
					terminalService.setActiveInstance(instance);
				} else {
					console.warn(`No profile with name "${profileSelection}"`);
				}
			} else {
				console.warn(`Unmatched terminal item: "${item}"`);
			}
			return Promise.resolve();
		}
	});
}

interface IRemoteTerminalPick extends IQuickPickItem {
	term: IRemoteTerminalAttachTarget;
}

function getSelectedInstances(accessor: ServicesAccessor): ITerminalInstance[] | undefined {
	const listService = accessor.get(IListService);
	const terminalService = accessor.get(ITerminalService);
	if (!listService.lastFocusedList?.getSelection()) {
		return undefined;
	}
	const selections = listService.lastFocusedList.getSelection();
	const focused = listService.lastFocusedList.getFocus();
	const instances: ITerminalInstance[] = [];

	if (focused.length === 1 && !selections.includes(focused[0])) {
		// focused length is always a max of 1
		// if the focused one is not in the selected list, return that item
		instances.push(terminalService.getInstanceFromIndex(focused[0]) as ITerminalInstance);
		return instances;
	}

	// multi-select
	for (const selection of selections) {
		instances.push(terminalService.getInstanceFromIndex(selection) as ITerminalInstance);
	}
	return instances;
}

function focusNext(accessor: ServicesAccessor): void {
	const listService = accessor.get(IListService);
	listService.lastFocusedList?.focusNext();
}

export function validateTerminalName(name: string): { content: string, severity: Severity } | null {
	if (!name || name.trim().length === 0) {
		return {
			content: localize('emptyTerminalNameInfo', "Providing no name will reset it to the default value"),
			severity: Severity.Info
		};
	}

	return null;
}

function convertOptionsOrProfileToOptions(optionsOrProfile?: ICreateTerminalOptions | ITerminalProfile): ICreateTerminalOptions | undefined {
	if (typeof optionsOrProfile === 'object' && 'profileName' in optionsOrProfile) {
		return { config: optionsOrProfile as ITerminalProfile, location: (optionsOrProfile as ICreateTerminalOptions).location };
	}
	return optionsOrProfile;
}

let newWithProfileAction: IDisposable;

export function refreshTerminalActions(detectedProfiles: ITerminalProfile[]) {
	const profileEnum = createProfileSchemaEnums(detectedProfiles);
	const category: ILocalizedString = { value: TERMINAL_ACTION_CATEGORY, original: 'Terminal' };
	newWithProfileAction?.dispose();
	newWithProfileAction = registerAction2(class extends Action2 {
		constructor() {
			super({
				id: TerminalCommandId.NewWithProfile,
				title: { value: localize('workbench.action.terminal.newWithProfile', "Create New Terminal (With Profile)"), original: 'Create New Terminal (With Profile)' },
				f1: true,
				category,
				precondition: ContextKeyExpr.or(TerminalContextKeys.processSupported, TerminalContextKeys.webExtensionContributedProfile),
				description: {
					description: 'workbench.action.terminal.newWithProfile',
					args: [{
						name: 'args',
						schema: {
							type: 'object',
							required: ['profileName'],
							properties: {
								profileName: {
									description: localize('workbench.action.terminal.newWithProfile.profileName', "The name of the profile to create"),
									type: 'string',
									enum: profileEnum.values,
									markdownEnumDescriptions: profileEnum.markdownDescriptions
								}
							}
						}
					}]
				},
			});
		}
		async run(accessor: ServicesAccessor, eventOrOptionsOrProfile: MouseEvent | ICreateTerminalOptions | ITerminalProfile | { profileName: string } | undefined, profile?: ITerminalProfile) {
			const terminalService = accessor.get(ITerminalService);
			const terminalProfileService = accessor.get(ITerminalProfileService);

			const terminalGroupService = accessor.get(ITerminalGroupService);
			const workspaceContextService = accessor.get(IWorkspaceContextService);
			const commandService = accessor.get(ICommandService);

			let event: MouseEvent | PointerEvent | KeyboardEvent | undefined;
			let options: ICreateTerminalOptions | undefined;
			let instance: ITerminalInstance | undefined;
			let cwd: string | URI | undefined;

			if (typeof eventOrOptionsOrProfile === 'object' && eventOrOptionsOrProfile && 'profileName' in eventOrOptionsOrProfile) {
				const config = terminalProfileService.availableProfiles.find(profile => profile.profileName === eventOrOptionsOrProfile.profileName);
				if (!config) {
					throw new Error(`Could not find terminal profile "${eventOrOptionsOrProfile.profileName}"`);
				}
				options = { config };
			} else if (eventOrOptionsOrProfile instanceof MouseEvent || eventOrOptionsOrProfile instanceof PointerEvent || eventOrOptionsOrProfile instanceof KeyboardEvent) {
				event = eventOrOptionsOrProfile;
				options = profile ? { config: profile } : undefined;
			} else {
				options = convertOptionsOrProfileToOptions(eventOrOptionsOrProfile);
			}

			// split terminal
			if (event && (event.altKey || event.ctrlKey)) {
				const parentTerminal = terminalService.activeInstance;
				if (parentTerminal) {
					cwd = await getCwdForSplit(terminalService.configHelper, parentTerminal);
					await terminalService.createTerminal({ location: { parentTerminal }, config: options?.config, cwd });
					return;
				}
			}

			const folders = workspaceContextService.getWorkspace().folders;
			if (folders.length > 1) {
				// multi-root workspace, create root picker
				const options: IPickOptions<IQuickPickItem> = {
					placeHolder: localize('workbench.action.terminal.newWorkspacePlaceholder', "Select current working directory for new terminal")
				};
				const workspace = await commandService.executeCommand(PICK_WORKSPACE_FOLDER_COMMAND_ID, [options]);
				if (!workspace) {
					// Don't create the instance if the workspace picker was canceled
					return;
				}
				cwd = workspace.uri;
			}

			if (options) {
				options.cwd = cwd;
				instance = await terminalService.createTerminal(options);
			} else {
				instance = await terminalService.showProfileQuickPick('createInstance', cwd);
			}

			if (instance) {
				terminalService.setActiveInstance(instance);
				if (instance.target === TerminalLocation.Editor) {
					await instance.focusWhenReady(true);
				} else {
					await terminalGroupService.showPanel(true);
				}
			}
		}
	});
}

/** doc */
function doWithInstance(accessor: ServicesAccessor, resource: unknown): ITerminalInstance | undefined {
	const terminalService = accessor.get(ITerminalService);
	const castedResource = URI.isUri(resource) ? resource : undefined;
	const instance = terminalService.getInstanceFromResource(castedResource) || terminalService.activeInstance;
	return instance;
}<|MERGE_RESOLUTION|>--- conflicted
+++ resolved
@@ -1904,53 +1904,7 @@
 			});
 		}
 		run(accessor: ServicesAccessor) {
-<<<<<<< HEAD
-			accessor.get(ITerminalService).doWithActiveInstance(t => t.showLinkQuickpick(TerminalLinkProviderType.Protocol));
-		}
-	});
-	registerAction2(class extends Action2 {
-		constructor() {
-			super({
-				id: TerminalCommandId.RunRecentCommand,
-				title: { value: localize('workbench.action.terminal.runRecentCommand', "Run Recent Command"), original: 'Run Recent Command' },
-				f1: true,
-				category,
-				precondition: ContextKeyExpr.or(TerminalContextKeys.processSupported, TerminalContextKeys.terminalHasBeenCreated)
-			});
-		}
-		async run(accessor: ServicesAccessor): Promise<void> {
-			await accessor.get(ITerminalService).activeInstance?.runRecent('command');
-		}
-	});
-	registerAction2(class extends Action2 {
-		constructor() {
-			super({
-				id: TerminalCommandId.GoToRecentDirectory,
-				title: { value: localize('workbench.action.terminal.goToRecentDirectory', "Go to Recent Directory"), original: 'Go to Recent Directory' },
-				f1: true,
-				category,
-				precondition: ContextKeyExpr.or(TerminalContextKeys.processSupported, TerminalContextKeys.terminalHasBeenCreated)
-			});
-		}
-		async run(accessor: ServicesAccessor): Promise<void> {
-			await accessor.get(ITerminalService).activeInstance?.runRecent('cwd');
-		}
-	});
-	registerAction2(class extends Action2 {
-		constructor() {
-			super({
-				id: TerminalCommandId.ShowValidatedLinkQuickpick,
-				title: { value: localize('workbench.action.terminal.showValidatedLinkQuickpick', "Show Validated Link Quick Pick"), original: 'Show Validated Link Quickpick' },
-				f1: true,
-				category,
-				precondition: ContextKeyExpr.or(TerminalContextKeys.processSupported, TerminalContextKeys.terminalHasBeenCreated),
-			});
-		}
-		run(accessor: ServicesAccessor) {
-			accessor.get(ITerminalService).doWithActiveInstance(t => t.showLinkQuickpick(TerminalLinkProviderType.Validated));
-=======
 			accessor.get(ITerminalService).doWithActiveInstance(t => t.showLinkQuickpick());
->>>>>>> 95a0e2b8
 		}
 	});
 
