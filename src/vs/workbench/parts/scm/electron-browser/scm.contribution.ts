/*---------------------------------------------------------------------------------------------
 *  Copyright (c) Microsoft Corporation. All rights reserved.
 *  Licensed under the MIT License. See License.txt in the project root for license information.
 *--------------------------------------------------------------------------------------------*/

'use strict';

import { localize } from 'vs/nls';
import { Registry } from 'vs/platform/registry/common/platform';
import { IWorkbenchContributionsRegistry, Extensions as WorkbenchExtensions } from 'vs/workbench/common/contributions';
import { DirtyDiffWorkbenchController } from './dirtydiffDecorator';
import { ViewletRegistry, Extensions as ViewletExtensions, ViewletDescriptor, ToggleViewletAction } from 'vs/workbench/browser/viewlet';
import { VIEWLET_ID } from 'vs/workbench/parts/scm/common/scm';
import { IWorkbenchActionRegistry, Extensions as WorkbenchActionExtensions } from 'vs/workbench/common/actions';
import { KeyMod, KeyCode } from 'vs/base/common/keyCodes';
import { SyncActionDescriptor } from 'vs/platform/actions/common/actions';
import { IViewletService } from 'vs/workbench/services/viewlet/browser/viewlet';
import { IWorkbenchEditorService } from 'vs/workbench/services/editor/common/editorService';
<<<<<<< HEAD
import { StatusUpdater, StatusBarController } from './scmActivity';
import { SCMViewlet } from 'vs/workbench/parts/scm/electron-browser/scmViewlet';
import { LifecyclePhase } from 'vs/platform/lifecycle/common/lifecycle';
=======
import { StatusUpdater } from './scmActivity';
import { IConfigurationRegistry, Extensions as ConfigurationExtensions } from 'vs/platform/configuration/common/configurationRegistry';
>>>>>>> 88f02431

class OpenSCMViewletAction extends ToggleViewletAction {

	static ID = VIEWLET_ID;
	static LABEL = localize('toggleGitViewlet', "Show Git");

	constructor(id: string, label: string, @IViewletService viewletService: IViewletService, @IWorkbenchEditorService editorService: IWorkbenchEditorService) {
		super(id, label, VIEWLET_ID, viewletService, editorService);
	}
}

Registry.as<IWorkbenchContributionsRegistry>(WorkbenchExtensions.Workbench)
	.registerWorkbenchContribution(DirtyDiffWorkbenchController, LifecyclePhase.Running);

const viewletDescriptor = new ViewletDescriptor(
	SCMViewlet,
	VIEWLET_ID,
	localize('source control', "Source Control"),
	'scm',
	36
);

// Configuration
Registry.as<IConfigurationRegistry>(ConfigurationExtensions.Configuration).registerConfiguration({
	id: 'editor',
	order: 5,
	type: 'object',
	properties: {
		'editor.enableDecorators': {
			'type': 'boolean',
			'default': true,
			'description': localize('enableDecorators', "Enables or disables color decorators when changes happen in the editor.")
		},
	}
});

Registry.as<ViewletRegistry>(ViewletExtensions.Viewlets)
	.registerViewlet(viewletDescriptor);

Registry.as(WorkbenchExtensions.Workbench)
	.registerWorkbenchContribution(StatusUpdater, LifecyclePhase.Running);

Registry.as(WorkbenchExtensions.Workbench)
	.registerWorkbenchContribution(StatusBarController, LifecyclePhase.Running);

// Register Action to Open Viewlet
Registry.as<IWorkbenchActionRegistry>(WorkbenchActionExtensions.WorkbenchActions).registerWorkbenchAction(
	new SyncActionDescriptor(OpenSCMViewletAction, VIEWLET_ID, localize('toggleSCMViewlet', "Show SCM"), {
		primary: null,
		win: { primary: KeyMod.CtrlCmd | KeyMod.Shift | KeyCode.KEY_G },
		linux: { primary: KeyMod.CtrlCmd | KeyMod.Shift | KeyCode.KEY_G },
		mac: { primary: KeyMod.WinCtrl | KeyMod.Shift | KeyCode.KEY_G }
	}),
	'View: Show SCM',
	localize('view', "View")
);<|MERGE_RESOLUTION|>--- conflicted
+++ resolved
@@ -16,14 +16,10 @@
 import { SyncActionDescriptor } from 'vs/platform/actions/common/actions';
 import { IViewletService } from 'vs/workbench/services/viewlet/browser/viewlet';
 import { IWorkbenchEditorService } from 'vs/workbench/services/editor/common/editorService';
-<<<<<<< HEAD
 import { StatusUpdater, StatusBarController } from './scmActivity';
 import { SCMViewlet } from 'vs/workbench/parts/scm/electron-browser/scmViewlet';
 import { LifecyclePhase } from 'vs/platform/lifecycle/common/lifecycle';
-=======
-import { StatusUpdater } from './scmActivity';
 import { IConfigurationRegistry, Extensions as ConfigurationExtensions } from 'vs/platform/configuration/common/configurationRegistry';
->>>>>>> 88f02431
 
 class OpenSCMViewletAction extends ToggleViewletAction {
 
@@ -46,20 +42,6 @@
 	36
 );
 
-// Configuration
-Registry.as<IConfigurationRegistry>(ConfigurationExtensions.Configuration).registerConfiguration({
-	id: 'editor',
-	order: 5,
-	type: 'object',
-	properties: {
-		'editor.enableDecorators': {
-			'type': 'boolean',
-			'default': true,
-			'description': localize('enableDecorators', "Enables or disables color decorators when changes happen in the editor.")
-		},
-	}
-});
-
 Registry.as<ViewletRegistry>(ViewletExtensions.Viewlets)
 	.registerViewlet(viewletDescriptor);
 
@@ -79,4 +61,17 @@
 	}),
 	'View: Show SCM',
 	localize('view', "View")
-);+);
+
+Registry.as<IConfigurationRegistry>(ConfigurationExtensions.Configuration).registerConfiguration({
+	id: 'editor',
+	order: 5,
+	type: 'object',
+	properties: {
+		'editor.enableDecorators': {
+			'type': 'boolean',
+			'default': true,
+			'description': localize('enableDecorators', "Enables or disables color decorators when changes happen in the editor.")
+		},
+	}
+});