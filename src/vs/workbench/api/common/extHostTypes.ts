--- conflicted
+++ resolved
@@ -4104,7 +4104,6 @@
 }
 //#endregion
 
-<<<<<<< HEAD
 // --- Start Positron ---
 /**
  * The set of possible statuses for a language runtime
@@ -4213,10 +4212,7 @@
 }
 // --- End Positron ---
 
-//#region Interactive session
-=======
 //#region Chat
->>>>>>> af28b32d
 
 export enum InteractiveSessionVoteDirection {
 	Down = 0,
