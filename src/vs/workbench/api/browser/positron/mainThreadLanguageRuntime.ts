--- conflicted
+++ resolved
@@ -1177,23 +1177,15 @@
 		this._proxy = extHostContext.getProxy(ExtHostPositronContext.ExtHostLanguageRuntime);
 		this._id = MainThreadLanguageRuntime.MAX_ID++;
 
-<<<<<<< HEAD
-		this._languageRuntimeService.onDidChangeRuntimeStartupPhase((phase) => {
-			if (phase === RuntimeStartupPhase.Discovering) {
-				this._proxy.$discoverLanguageRuntimes();
-			}
-		});
-=======
 		this._runtimeStartupService.registerMainThreadLanguageRuntime(this._id);
 
 		this._disposables.add(
-			this._runtimeStartupService.onDidChangeRuntimeStartupPhase((phase) => {
+			this._languageRuntimeService.onDidChangeRuntimeStartupPhase((phase) => {
 				if (phase === RuntimeStartupPhase.Discovering) {
 					this._proxy.$discoverLanguageRuntimes();
 				}
 			})
 		);
->>>>>>> 968a8acf
 
 		this._disposables.add(this._runtimeSessionService.registerSessionManager(this));
 	}
