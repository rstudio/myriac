/*---------------------------------------------------------------------------------------------
 *  Copyright (c) Microsoft Corporation. All rights reserved.
 *  Licensed under the MIT License. See License.txt in the project root for license information.
 *--------------------------------------------------------------------------------------------*/

import { Event, EventMultiplexer } from 'vs/base/common/event';
import {
	ILocalExtension, IGalleryExtension, IExtensionIdentifier, IExtensionsControlManifest, IExtensionGalleryService, InstallOptions, UninstallOptions, InstallVSIXOptions, InstallExtensionResult, ExtensionManagementError, ExtensionManagementErrorCode, Metadata, InstallOperation
} from 'vs/platform/extensionManagement/common/extensionManagement';
import { DidChangeProfileForServerEvent, DidUninstallExtensionOnServerEvent, IExtensionManagementServer, IExtensionManagementServerService, InstallExtensionOnServerEvent, IWorkbenchExtensionManagementService, UninstallExtensionOnServerEvent } from 'vs/workbench/services/extensionManagement/common/extensionManagement';
import { ExtensionType, isLanguagePackExtension, IExtensionManifest, getWorkspaceSupportTypeMessage, TargetPlatform } from 'vs/platform/extensions/common/extensions';
import { URI } from 'vs/base/common/uri';
import { Disposable } from 'vs/base/common/lifecycle';
import { IConfigurationService } from 'vs/platform/configuration/common/configuration';
import { CancellationToken } from 'vs/base/common/cancellation';
import { areSameExtensions, computeTargetPlatform } from 'vs/platform/extensionManagement/common/extensionManagementUtil';
import { localize } from 'vs/nls';
import { IProductService } from 'vs/platform/product/common/productService';
import { Schemas } from 'vs/base/common/network';
import { IDownloadService } from 'vs/platform/download/common/download';
import { flatten } from 'vs/base/common/arrays';
import { IDialogService, IPromptButton } from 'vs/platform/dialogs/common/dialogs';
import Severity from 'vs/base/common/severity';
import { IUserDataSyncEnablementService, SyncResource } from 'vs/platform/userDataSync/common/userDataSync';
import { Promises } from 'vs/base/common/async';
import { IWorkspaceTrustRequestService } from 'vs/platform/workspace/common/workspaceTrust';
import { IExtensionManifestPropertiesService } from 'vs/workbench/services/extensions/common/extensionManifestPropertiesService';
import { IInstantiationService } from 'vs/platform/instantiation/common/instantiation';
import { ICommandService } from 'vs/platform/commands/common/commands';
import { isUndefined } from 'vs/base/common/types';
import { IFileService } from 'vs/platform/files/common/files';
import { ILogService } from 'vs/platform/log/common/log';
import { CancellationError } from 'vs/base/common/errors';
import { IUserDataProfileService } from 'vs/workbench/services/userDataProfile/common/userDataProfile';

export class ExtensionManagementService extends Disposable implements IWorkbenchExtensionManagementService {

	declare readonly _serviceBrand: undefined;

	readonly onInstallExtension: Event<InstallExtensionOnServerEvent>;
	readonly onDidInstallExtensions: Event<readonly InstallExtensionResult[]>;
	readonly onUninstallExtension: Event<UninstallExtensionOnServerEvent>;
	readonly onDidUninstallExtension: Event<DidUninstallExtensionOnServerEvent>;
	readonly onDidUpdateExtensionMetadata: Event<ILocalExtension>;
	readonly onDidChangeProfile: Event<DidChangeProfileForServerEvent>;

	protected readonly servers: IExtensionManagementServer[] = [];

	constructor(
		@IExtensionManagementServerService protected readonly extensionManagementServerService: IExtensionManagementServerService,
		@IExtensionGalleryService private readonly extensionGalleryService: IExtensionGalleryService,
		@IUserDataProfileService private readonly userDataProfileService: IUserDataProfileService,
		@IConfigurationService protected readonly configurationService: IConfigurationService,
		@IProductService protected readonly productService: IProductService,
		@IDownloadService protected readonly downloadService: IDownloadService,
		@IUserDataSyncEnablementService private readonly userDataSyncEnablementService: IUserDataSyncEnablementService,
		@IDialogService private readonly dialogService: IDialogService,
		@IWorkspaceTrustRequestService private readonly workspaceTrustRequestService: IWorkspaceTrustRequestService,
		@IExtensionManifestPropertiesService private readonly extensionManifestPropertiesService: IExtensionManifestPropertiesService,
		@IFileService private readonly fileService: IFileService,
		@ILogService private readonly logService: ILogService,
		@IInstantiationService private readonly instantiationService: IInstantiationService,
	) {
		super();
		if (this.extensionManagementServerService.localExtensionManagementServer) {
			this.servers.push(this.extensionManagementServerService.localExtensionManagementServer);
		}
		if (this.extensionManagementServerService.remoteExtensionManagementServer) {
			this.servers.push(this.extensionManagementServerService.remoteExtensionManagementServer);
		}
		if (this.extensionManagementServerService.webExtensionManagementServer) {
			this.servers.push(this.extensionManagementServerService.webExtensionManagementServer);
		}

		this.onInstallExtension = this._register(this.servers.reduce((emitter: EventMultiplexer<InstallExtensionOnServerEvent>, server) => { emitter.add(Event.map(server.extensionManagementService.onInstallExtension, e => ({ ...e, server }))); return emitter; }, new EventMultiplexer<InstallExtensionOnServerEvent>())).event;
		this.onDidInstallExtensions = this._register(this.servers.reduce((emitter: EventMultiplexer<readonly InstallExtensionResult[]>, server) => { emitter.add(server.extensionManagementService.onDidInstallExtensions); return emitter; }, new EventMultiplexer<readonly InstallExtensionResult[]>())).event;
		this.onUninstallExtension = this._register(this.servers.reduce((emitter: EventMultiplexer<UninstallExtensionOnServerEvent>, server) => { emitter.add(Event.map(server.extensionManagementService.onUninstallExtension, e => ({ ...e, server }))); return emitter; }, new EventMultiplexer<UninstallExtensionOnServerEvent>())).event;
		this.onDidUninstallExtension = this._register(this.servers.reduce((emitter: EventMultiplexer<DidUninstallExtensionOnServerEvent>, server) => { emitter.add(Event.map(server.extensionManagementService.onDidUninstallExtension, e => ({ ...e, server }))); return emitter; }, new EventMultiplexer<DidUninstallExtensionOnServerEvent>())).event;
		this.onDidUpdateExtensionMetadata = this._register(this.servers.reduce((emitter: EventMultiplexer<ILocalExtension>, server) => { emitter.add(server.extensionManagementService.onDidUpdateExtensionMetadata); return emitter; }, new EventMultiplexer<ILocalExtension>())).event;
		this.onDidChangeProfile = this._register(this.servers.reduce((emitter: EventMultiplexer<DidChangeProfileForServerEvent>, server) => { emitter.add(Event.map(server.extensionManagementService.onDidChangeProfile, e => ({ ...e, server }))); return emitter; }, new EventMultiplexer<DidChangeProfileForServerEvent>())).event;
	}

	async getInstalled(type?: ExtensionType, profileLocation?: URI): Promise<ILocalExtension[]> {
		const result = await Promise.all(this.servers.map(({ extensionManagementService }) => extensionManagementService.getInstalled(type, profileLocation)));
		return flatten(result);
	}

	async uninstall(extension: ILocalExtension, options?: UninstallOptions): Promise<void> {
		const server = this.getServer(extension);
		if (!server) {
			return Promise.reject(`Invalid location ${extension.location.toString()}`);
		}
		if (this.servers.length > 1) {
			if (isLanguagePackExtension(extension.manifest)) {
				return this.uninstallEverywhere(extension, options);
			}
			return this.uninstallInServer(extension, server, options);
		}
		return server.extensionManagementService.uninstall(extension, options);
	}

	private async uninstallEverywhere(extension: ILocalExtension, options?: UninstallOptions): Promise<void> {
		const server = this.getServer(extension);
		if (!server) {
			return Promise.reject(`Invalid location ${extension.location.toString()}`);
		}
		const promise = server.extensionManagementService.uninstall(extension, options);
		const otherServers: IExtensionManagementServer[] = this.servers.filter(s => s !== server);
		if (otherServers.length) {
			for (const otherServer of otherServers) {
				const installed = await otherServer.extensionManagementService.getInstalled();
				extension = installed.filter(i => !i.isBuiltin && areSameExtensions(i.identifier, extension.identifier))[0];
				if (extension) {
					await otherServer.extensionManagementService.uninstall(extension, options);
				}
			}
		}
		return promise;
	}

	private async uninstallInServer(extension: ILocalExtension, server: IExtensionManagementServer, options?: UninstallOptions): Promise<void> {
		if (server === this.extensionManagementServerService.localExtensionManagementServer) {
			const installedExtensions = await this.extensionManagementServerService.remoteExtensionManagementServer!.extensionManagementService.getInstalled(ExtensionType.User);
			const dependentNonUIExtensions = installedExtensions.filter(i => !this.extensionManifestPropertiesService.prefersExecuteOnUI(i.manifest)
				&& i.manifest.extensionDependencies && i.manifest.extensionDependencies.some(id => areSameExtensions({ id }, extension.identifier)));
			if (dependentNonUIExtensions.length) {
				return Promise.reject(new Error(this.getDependentsErrorMessage(extension, dependentNonUIExtensions)));
			}
		}
		return server.extensionManagementService.uninstall(extension, options);
	}

	private getDependentsErrorMessage(extension: ILocalExtension, dependents: ILocalExtension[]): string {
		if (dependents.length === 1) {
			return localize('singleDependentError', "Cannot uninstall extension '{0}'. Extension '{1}' depends on this.",
				extension.manifest.displayName || extension.manifest.name, dependents[0].manifest.displayName || dependents[0].manifest.name);
		}
		if (dependents.length === 2) {
			return localize('twoDependentsError', "Cannot uninstall extension '{0}'. Extensions '{1}' and '{2}' depend on this.",
				extension.manifest.displayName || extension.manifest.name, dependents[0].manifest.displayName || dependents[0].manifest.name, dependents[1].manifest.displayName || dependents[1].manifest.name);
		}
		return localize('multipleDependentsError', "Cannot uninstall extension '{0}'. Extensions '{1}', '{2}' and others depend on this.",
			extension.manifest.displayName || extension.manifest.name, dependents[0].manifest.displayName || dependents[0].manifest.name, dependents[1].manifest.displayName || dependents[1].manifest.name);

	}

	async reinstallFromGallery(extension: ILocalExtension): Promise<ILocalExtension> {
		const server = this.getServer(extension);
		if (server) {
			await this.checkForWorkspaceTrust(extension.manifest);
			return server.extensionManagementService.reinstallFromGallery(extension);
		}
		return Promise.reject(`Invalid location ${extension.location.toString()}`);
	}

	updateMetadata(extension: ILocalExtension, metadata: Partial<Metadata>): Promise<ILocalExtension> {
		const server = this.getServer(extension);
		if (server) {
			return server.extensionManagementService.updateMetadata(extension, metadata);
		}
		return Promise.reject(`Invalid location ${extension.location.toString()}`);
	}

	zip(extension: ILocalExtension): Promise<URI> {
		const server = this.getServer(extension);
		if (server) {
			return server.extensionManagementService.zip(extension);
		}
		return Promise.reject(`Invalid location ${extension.location.toString()}`);
	}

	unzip(zipLocation: URI): Promise<IExtensionIdentifier> {
		return Promises.settled(this.servers
			// Filter out web server
			.filter(server => server !== this.extensionManagementServerService.webExtensionManagementServer)
			.map(({ extensionManagementService }) => extensionManagementService.unzip(zipLocation))).then(([extensionIdentifier]) => extensionIdentifier);
	}

	download(extension: IGalleryExtension, operation: InstallOperation): Promise<URI> {
		if (this.extensionManagementServerService.localExtensionManagementServer) {
			return this.extensionManagementServerService.localExtensionManagementServer.extensionManagementService.download(extension, operation);
		}
		throw new Error('Cannot download extension');
	}

	async install(vsix: URI, options?: InstallVSIXOptions): Promise<ILocalExtension> {
		const manifest = await this.getManifest(vsix);
		return this.installVSIX(vsix, manifest, options);
	}

	async installVSIX(vsix: URI, manifest: IExtensionManifest, options?: InstallVSIXOptions): Promise<ILocalExtension> {
		// --- Start Positron ---
		const compat = positronExtensionCompatibility(manifest);
		if (!compat.compatible) {
			return Promise.reject(positronExtensionCompatibilityError(compat.reason));
		}
		// --- End Positron ---
		const serversToInstall = this.getServersToInstall(manifest);
		if (serversToInstall?.length) {
			await this.checkForWorkspaceTrust(manifest);
			const [local] = await Promises.settled(serversToInstall.map(server => this.installVSIXInServer(vsix, server, options)));
			return local;
		}
		return Promise.reject('No Servers to Install');
	}

	private getServersToInstall(manifest: IExtensionManifest): IExtensionManagementServer[] | undefined {
		if (this.extensionManagementServerService.localExtensionManagementServer && this.extensionManagementServerService.remoteExtensionManagementServer) {
			if (isLanguagePackExtension(manifest)) {
				// Install on both servers
				return [this.extensionManagementServerService.localExtensionManagementServer, this.extensionManagementServerService.remoteExtensionManagementServer];
			}
			if (this.extensionManifestPropertiesService.prefersExecuteOnUI(manifest)) {
				// Install only on local server
				return [this.extensionManagementServerService.localExtensionManagementServer];
			}
			// Install only on remote server
			return [this.extensionManagementServerService.remoteExtensionManagementServer];
		}
		if (this.extensionManagementServerService.localExtensionManagementServer) {
			return [this.extensionManagementServerService.localExtensionManagementServer];
		}
		if (this.extensionManagementServerService.remoteExtensionManagementServer) {
			return [this.extensionManagementServerService.remoteExtensionManagementServer];
		}
		return undefined;
	}

	async installFromLocation(location: URI): Promise<ILocalExtension> {
		if (location.scheme === Schemas.file) {
			if (this.extensionManagementServerService.localExtensionManagementServer) {
				return this.extensionManagementServerService.localExtensionManagementServer.extensionManagementService.installFromLocation(location, this.userDataProfileService.currentProfile.extensionsResource);
			}
			throw new Error('Local extension management server is not found');
		}
		if (location.scheme === Schemas.vscodeRemote) {
			if (this.extensionManagementServerService.remoteExtensionManagementServer) {
				return this.extensionManagementServerService.remoteExtensionManagementServer.extensionManagementService.installFromLocation(location, this.userDataProfileService.currentProfile.extensionsResource);
			}
			throw new Error('Remote extension management server is not found');
		}
		if (!this.extensionManagementServerService.webExtensionManagementServer) {
			throw new Error('Web extension management server is not found');
		}
		return this.extensionManagementServerService.webExtensionManagementServer.extensionManagementService.installFromLocation(location, this.userDataProfileService.currentProfile.extensionsResource);
	}

	protected installVSIXInServer(vsix: URI, server: IExtensionManagementServer, options: InstallVSIXOptions | undefined): Promise<ILocalExtension> {
		return server.extensionManagementService.install(vsix, options);
	}

	getManifest(vsix: URI): Promise<IExtensionManifest> {
		if (vsix.scheme === Schemas.file && this.extensionManagementServerService.localExtensionManagementServer) {
			return this.extensionManagementServerService.localExtensionManagementServer.extensionManagementService.getManifest(vsix);
		}
		if (vsix.scheme === Schemas.file && this.extensionManagementServerService.remoteExtensionManagementServer) {
			return this.extensionManagementServerService.remoteExtensionManagementServer.extensionManagementService.getManifest(vsix);
		}
		if (vsix.scheme === Schemas.vscodeRemote && this.extensionManagementServerService.remoteExtensionManagementServer) {
			return this.extensionManagementServerService.remoteExtensionManagementServer.extensionManagementService.getManifest(vsix);
		}
		return Promise.reject('No Servers');
	}

	async canInstall(gallery: IGalleryExtension): Promise<boolean> {
		if (this.extensionManagementServerService.localExtensionManagementServer
			&& await this.extensionManagementServerService.localExtensionManagementServer.extensionManagementService.canInstall(gallery)) {
			return true;
		}
		const manifest = await this.extensionGalleryService.getManifest(gallery, CancellationToken.None);
		if (!manifest) {
			return false;
		}
		if (this.extensionManagementServerService.remoteExtensionManagementServer
			&& await this.extensionManagementServerService.remoteExtensionManagementServer.extensionManagementService.canInstall(gallery)
			&& this.extensionManifestPropertiesService.canExecuteOnWorkspace(manifest)) {
			return true;
		}
		if (this.extensionManagementServerService.webExtensionManagementServer
			&& await this.extensionManagementServerService.webExtensionManagementServer.extensionManagementService.canInstall(gallery)
			&& this.extensionManifestPropertiesService.canExecuteOnWeb(manifest)) {
			return true;
		}
		return false;
	}

	async updateFromGallery(gallery: IGalleryExtension, extension: ILocalExtension, installOptions?: InstallOptions): Promise<ILocalExtension> {
		const server = this.getServer(extension);
		if (!server) {
			return Promise.reject(`Invalid location ${extension.location.toString()}`);
		}

		const servers: IExtensionManagementServer[] = [];

		// Update Language pack on local and remote servers
		if (isLanguagePackExtension(extension.manifest)) {
			servers.push(...this.servers.filter(server => server !== this.extensionManagementServerService.webExtensionManagementServer));
		} else {
			servers.push(server);
		}

		return Promises.settled(servers.map(server => server.extensionManagementService.installFromGallery(gallery, installOptions))).then(([local]) => local);
	}

	async installExtensions(extensions: IGalleryExtension[], installOptions?: InstallOptions): Promise<ILocalExtension[]> {
		if (!installOptions) {
			const isMachineScoped = await this.hasToFlagExtensionsMachineScoped(extensions);
			installOptions = { isMachineScoped, isBuiltin: false };
		}
		return Promises.settled(extensions.map(extension => this.installFromGallery(extension, installOptions)));
	}

	async installFromGallery(gallery: IGalleryExtension, installOptions?: InstallOptions): Promise<ILocalExtension> {
		// --- Start Positron ---
		const compat = positronExtensionCompatibility(gallery);
		if (!compat.compatible) {
			return Promise.reject(positronExtensionCompatibilityError(compat.reason));
		}
		// --- End Positron ---
		const manifest = await this.extensionGalleryService.getManifest(gallery, CancellationToken.None);
		if (!manifest) {
			return Promise.reject(localize('Manifest is not found', "Installing Extension {0} failed: Manifest is not found.", gallery.displayName || gallery.name));
		}

		const servers: IExtensionManagementServer[] = [];

		// Install Language pack on local and remote servers
		if (isLanguagePackExtension(manifest)) {
			servers.push(...this.servers.filter(server => server !== this.extensionManagementServerService.webExtensionManagementServer));
		} else {
			const server = this.getExtensionManagementServerToInstall(manifest);
			if (server) {
				servers.push(server);
			}
		}

		if (servers.length) {
			if (!installOptions || isUndefined(installOptions.isMachineScoped)) {
				const isMachineScoped = await this.hasToFlagExtensionsMachineScoped([gallery]);
				installOptions = { ...(installOptions || {}), isMachineScoped };
			}
			if (!installOptions.isMachineScoped && this.isExtensionsSyncEnabled()) {
				if (this.extensionManagementServerService.localExtensionManagementServer && !servers.includes(this.extensionManagementServerService.localExtensionManagementServer) && (await this.extensionManagementServerService.localExtensionManagementServer.extensionManagementService.canInstall(gallery))) {
					servers.push(this.extensionManagementServerService.localExtensionManagementServer);
				}
			}
			await this.checkForWorkspaceTrust(manifest);
			if (!installOptions.donotIncludePackAndDependencies) {
				await this.checkInstallingExtensionOnWeb(gallery, manifest);
			}
			return Promises.settled(servers.map(server => server.extensionManagementService.installFromGallery(gallery, installOptions))).then(([local]) => local);
		}

		const error = new Error(localize('cannot be installed', "Cannot install the '{0}' extension because it is not available in this setup.", gallery.displayName || gallery.name));
		error.name = ExtensionManagementErrorCode.Unsupported;
		return Promise.reject(error);
	}

	getExtensionManagementServerToInstall(manifest: IExtensionManifest): IExtensionManagementServer | null {

		// Only local server
		if (this.servers.length === 1 && this.extensionManagementServerService.localExtensionManagementServer) {
			return this.extensionManagementServerService.localExtensionManagementServer;
		}

		const extensionKind = this.extensionManifestPropertiesService.getExtensionKind(manifest);
		for (const kind of extensionKind) {
			if (kind === 'ui' && this.extensionManagementServerService.localExtensionManagementServer) {
				return this.extensionManagementServerService.localExtensionManagementServer;
			}
			if (kind === 'workspace' && this.extensionManagementServerService.remoteExtensionManagementServer) {
				return this.extensionManagementServerService.remoteExtensionManagementServer;
			}
			if (kind === 'web' && this.extensionManagementServerService.webExtensionManagementServer) {
				return this.extensionManagementServerService.webExtensionManagementServer;
			}
		}

		// Local server can accept any extension. So return local server if not compatible server found.
		return this.extensionManagementServerService.localExtensionManagementServer;
	}

	private isExtensionsSyncEnabled(): boolean {
		return this.userDataSyncEnablementService.isEnabled() && this.userDataSyncEnablementService.isResourceEnabled(SyncResource.Extensions);
	}

	private async hasToFlagExtensionsMachineScoped(extensions: IGalleryExtension[]): Promise<boolean> {
		if (this.isExtensionsSyncEnabled()) {
			const { result } = await this.dialogService.prompt<boolean>({
				type: Severity.Info,
				message: extensions.length === 1 ? localize('install extension', "Install Extension") : localize('install extensions', "Install Extensions"),
				detail: extensions.length === 1
					? localize('install single extension', "Would you like to install and synchronize '{0}' extension across your devices?", extensions[0].displayName)
					: localize('install multiple extensions', "Would you like to install and synchronize extensions across your devices?"),
				buttons: [
					{
						label: localize({ key: 'install', comment: ['&& denotes a mnemonic'] }, "&&Install"),
						run: () => false
					},
					{
						label: localize({ key: 'install and do no sync', comment: ['&& denotes a mnemonic'] }, "Install (Do &&not sync)"),
						run: () => true
					}
				],
				cancelButton: {
					run: () => {
						throw new CancellationError();
					}
				}
			});

			return result;
		}
		return false;
	}

	getExtensionsControlManifest(): Promise<IExtensionsControlManifest> {
		if (this.extensionManagementServerService.localExtensionManagementServer) {
			return this.extensionManagementServerService.localExtensionManagementServer.extensionManagementService.getExtensionsControlManifest();
		}
		if (this.extensionManagementServerService.remoteExtensionManagementServer) {
			return this.extensionManagementServerService.remoteExtensionManagementServer.extensionManagementService.getExtensionsControlManifest();
		}
		if (this.extensionManagementServerService.webExtensionManagementServer) {
			return this.extensionManagementServerService.webExtensionManagementServer.extensionManagementService.getExtensionsControlManifest();
		}
		return Promise.resolve({ malicious: [], deprecated: {} });
	}

	private getServer(extension: ILocalExtension): IExtensionManagementServer | null {
		return this.extensionManagementServerService.getExtensionManagementServer(extension);
	}

	protected async checkForWorkspaceTrust(manifest: IExtensionManifest): Promise<void> {
		if (this.extensionManifestPropertiesService.getExtensionUntrustedWorkspaceSupportType(manifest) === false) {
			const trustState = await this.workspaceTrustRequestService.requestWorkspaceTrust({
				message: localize('extensionInstallWorkspaceTrustMessage', "Enabling this extension requires a trusted workspace."),
				buttons: [
					{ label: localize('extensionInstallWorkspaceTrustButton', "Trust Workspace & Install"), type: 'ContinueWithTrust' },
					{ label: localize('extensionInstallWorkspaceTrustContinueButton', "Install"), type: 'ContinueWithoutTrust' },
					{ label: localize('extensionInstallWorkspaceTrustManageButton', "Learn More"), type: 'Manage' }
				]
			});

			if (trustState === undefined) {
				throw new CancellationError();
			}
		}
	}

	private async checkInstallingExtensionOnWeb(extension: IGalleryExtension, manifest: IExtensionManifest): Promise<void> {
		if (this.servers.length !== 1 || this.servers[0] !== this.extensionManagementServerService.webExtensionManagementServer) {
			return;
		}

		const nonWebExtensions = [];
		if (manifest.extensionPack?.length) {
			const extensions = await this.extensionGalleryService.getExtensions(manifest.extensionPack.map(id => ({ id })), CancellationToken.None);
			for (const extension of extensions) {
				if (!(await this.servers[0].extensionManagementService.canInstall(extension))) {
					nonWebExtensions.push(extension);
				}
			}
			if (nonWebExtensions.length && nonWebExtensions.length === extensions.length) {
				throw new ExtensionManagementError('Not supported in Web', ExtensionManagementErrorCode.Unsupported);
			}
		}

		const productName = localize('VS Code for Web', "{0} for the Web", this.productService.nameLong);
		const virtualWorkspaceSupport = this.extensionManifestPropertiesService.getExtensionVirtualWorkspaceSupportType(manifest);
		const virtualWorkspaceSupportReason = getWorkspaceSupportTypeMessage(manifest.capabilities?.virtualWorkspaces);
		const hasLimitedSupport = virtualWorkspaceSupport === 'limited' || !!virtualWorkspaceSupportReason;

		if (!nonWebExtensions.length && !hasLimitedSupport) {
			return;
		}

		const limitedSupportMessage = localize('limited support', "'{0}' has limited functionality in {1}.", extension.displayName || extension.identifier.id, productName);
		let message: string;
		let buttons: IPromptButton<void>[] = [];
		let detail: string | undefined;

		const installAnywayButton: IPromptButton<void> = {
			label: localize({ key: 'install anyways', comment: ['&& denotes a mnemonic'] }, "&&Install Anyway"),
			run: () => { }
		};

		const showExtensionsButton: IPromptButton<void> = {
			label: localize({ key: 'showExtensions', comment: ['&& denotes a mnemonic'] }, "&&Show Extensions"),
			run: () => this.instantiationService.invokeFunction(accessor => accessor.get(ICommandService).executeCommand('extension.open', extension.identifier.id, 'extensionPack'))
		};

		if (nonWebExtensions.length && hasLimitedSupport) {
			message = limitedSupportMessage;
			detail = `${virtualWorkspaceSupportReason ? `${virtualWorkspaceSupportReason}\n` : ''}${localize('non web extensions detail', "Contains extensions which are not supported.")}`;
			buttons = [
				installAnywayButton,
				showExtensionsButton
			];
		}

		else if (hasLimitedSupport) {
			message = limitedSupportMessage;
			detail = virtualWorkspaceSupportReason || undefined;
			buttons = [installAnywayButton];
		}

		else {
			message = localize('non web extensions', "'{0}' contains extensions which are not supported in {1}.", extension.displayName || extension.identifier.id, productName);
			buttons = [
				installAnywayButton,
				showExtensionsButton
			];
		}

		await this.dialogService.prompt({
			type: Severity.Info,
			message,
			detail,
			buttons,
			cancelButton: {
				run: () => { throw new CancellationError(); }
			}
		});
	}

	private _targetPlatformPromise: Promise<TargetPlatform> | undefined;
	getTargetPlatform(): Promise<TargetPlatform> {
		if (!this._targetPlatformPromise) {
			this._targetPlatformPromise = computeTargetPlatform(this.fileService, this.logService);
		}
		return this._targetPlatformPromise;
	}

	async cleanUp(): Promise<void> {
		await Promise.allSettled(this.servers.map(server => server.extensionManagementService.cleanUp()));
	}

	registerParticipant() { throw new Error('Not Supported'); }
<<<<<<< HEAD
}

// --- Start Positron ---
const kPositronDuplicativeExtensions = [
	'ikuyadeu.r',
	'reditorsupport.r-lsp',
	'reditorsupport.r',
	'rdebugger.r-debugger',
	'mikhail-arkhipov.r',
	'vscode.r'
];

interface PositronExtensionCompatibilty {
	compatible: boolean;
	reason?: string;
}

function positronExtensionCompatibility(extension: { name: string; publisher: string; displayName?: string }): PositronExtensionCompatibilty {
	const id = `${extension.publisher}.${extension.name}`.toLowerCase();
	if (kPositronDuplicativeExtensions.includes(id)) {
		return {
			compatible: false,
			reason: localize(
				'positronExtensionConflicts',
				"Cannot install the '{0}' extension because it conflicts with Positron built-in features.", extension.displayName || extension.name
			)
		};
	} else {
		return {
			compatible: true
		};
	}
}
function positronExtensionCompatibilityError(reason?: string) {
	const error = new Error(reason || localize('positronExtensionIncompatible', "Cannot install the extension because it is incompatible with Positron"));
	error.name = ExtensionManagementErrorCode.Incompatible;
	return error;
}
// --- End Positron ---
=======
	copyExtensions(): Promise<void> { throw new Error('Not Supported'); }
	installExtensionsFromProfile(extensions: IExtensionIdentifier[], fromProfileLocation: URI, toProfileLocation: URI): Promise<ILocalExtension[]> { throw new Error('Not Supported'); }
}
>>>>>>> 92da9481
<|MERGE_RESOLUTION|>--- conflicted
+++ resolved
@@ -537,7 +537,8 @@
 	}
 
 	registerParticipant() { throw new Error('Not Supported'); }
-<<<<<<< HEAD
+	copyExtensions(): Promise<void> { throw new Error('Not Supported'); }
+	installExtensionsFromProfile(extensions: IExtensionIdentifier[], fromProfileLocation: URI, toProfileLocation: URI): Promise<ILocalExtension[]> { throw new Error('Not Supported'); }
 }
 
 // --- Start Positron ---
@@ -576,9 +577,4 @@
 	error.name = ExtensionManagementErrorCode.Incompatible;
 	return error;
 }
-// --- End Positron ---
-=======
-	copyExtensions(): Promise<void> { throw new Error('Not Supported'); }
-	installExtensionsFromProfile(extensions: IExtensionIdentifier[], fromProfileLocation: URI, toProfileLocation: URI): Promise<ILocalExtension[]> { throw new Error('Not Supported'); }
-}
->>>>>>> 92da9481
+// --- End Positron ---