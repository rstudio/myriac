--- conflicted
+++ resolved
@@ -8,19 +8,12 @@
 // Other dependencies.
 import { IColumnSortKey } from 'vs/base/browser/ui/positronDataGrid/interfaces/columnSortKey';
 import { DataGridInstance } from 'vs/base/browser/ui/positronDataGrid/classes/dataGridInstance';
+import { DataExplorerCache } from 'vs/workbench/services/positronDataExplorer/common/dataExplorerCache';
 import { TableDataCell } from 'vs/workbench/services/positronDataExplorer/browser/components/tableDataCell';
 import { TableDataRowHeader } from 'vs/workbench/services/positronDataExplorer/browser/components/tableDataRowHeader';
+import { ColumnSortKey, SchemaUpdateEvent } from 'vs/workbench/services/languageRuntime/common/positronDataExplorerComm';
 import { PositronDataExplorerColumn } from 'vs/workbench/services/positronDataExplorer/browser/positronDataExplorerColumn';
 import { DataExplorerClientInstance } from 'vs/workbench/services/languageRuntime/common/languageRuntimeDataExplorerClient';
-import { ColumnSortKey, SchemaUpdateEvent } from 'vs/workbench/services/languageRuntime/common/positronDataExplorerComm';
-import {
-	DataFetchRange,
-	FetchedData,
-	FetchedSchema,
-	TableDataCache,
-	TableSchemaCache,
-	SchemaFetchRange
-} from 'vs/workbench/services/positronDataExplorer/common/positronDataExplorerCache';
 
 /**
  * TableDataDataGridInstance class.
@@ -33,13 +26,10 @@
 	 */
 	private readonly _dataExplorerClientInstance: DataExplorerClientInstance;
 
-	private tableShape?: [number, number];
-
-	private _dataCache?: TableDataCache;
-	private _lastFetchedData?: FetchedData;
-
-	private _schemaCache?: TableSchemaCache;
-	private _lastFetchedSchema?: FetchedSchema;
+	/**
+	 * Gets the data explorer cache.
+	 */
+	private readonly _dataExplorerCache: DataExplorerCache;
 
 	//#endregion Private Properties
 
@@ -54,138 +44,66 @@
 		super({
 			columnHeaders: true,
 			columnHeadersHeight: 34,
-
 			rowHeaders: true,
 			rowHeadersWidth: 55,
 			rowHeadersResize: true,
-
 			defaultColumnWidth: 200,
 			defaultRowHeight: 24,
-
 			columnResize: true,
 			minimumColumnWidth: 100,
-
 			rowResize: true,
 			minimumRowHeight: 24,
-
 			horizontalScrollbar: true,
 			verticalScrollbar: true,
 			scrollbarWidth: 14,
-
 			cellBorders: true,
-
 			cursor: true,
 			cursorOffset: 0.5,
 		});
 
-		// Set the data explorer client instance.
+		// Setup the data explorer client instance.
 		this._dataExplorerClientInstance = dataExplorerClientInstance;
 
+		// Allocate and initialize the DataExplorerCache.
+		this._dataExplorerCache = new DataExplorerCache(dataExplorerClientInstance);
+		this._dataExplorerCache.onDidUpdateCache(() => this._onDidUpdateEmitter.fire());
+
 		this._dataExplorerClientInstance.onDidSchemaUpdate(async (e: SchemaUpdateEvent) => {
-			this._lastFetchedData = undefined;
-			this._lastFetchedSchema = undefined;
-
-			// Reset cursor to top left
-			// TODO: These attributes were made protected to allow this. Add a method to
-			// reset these without firing an update request which we don't want here yet.
-			this._firstColumnIndex = 0;
-			this._firstRowIndex = 0;
-
-			// Resets data schema, fetches table shape, initial schema, and data
-			this.initialize();
+			this.softReset();
+			this.fetchData();
 		});
-
-		this._dataExplorerClientInstance.onDidDataUpdate(async (_evt) => {
-			this._lastFetchedData = undefined;
-
-			const state = await this._dataExplorerClientInstance.getState();
-			this.tableShape = [state.table_shape.num_rows, state.table_shape.num_columns];
-
-			this._dataCache?.clear();
+		this._dataExplorerClientInstance.onDidDataUpdate(async () => {
 			this.fetchData();
 		});
 	}
 
 	//#endregion Constructor
 
+	//#region DataGridInstance Properties
+
 	/**
 	 * Gets the number of columns.
 	 */
 	get columns() {
-		return this.tableShape ? this.tableShape[1] : 0;
+		return this._dataExplorerCache.columns;
 	}
 
 	/**
 	 * Gets the number of rows.
 	 */
 	get rows() {
-		return this.tableShape ? this.tableShape[0] : 0;
+		return this._dataExplorerCache.rows;
 	}
 
-	/**
-	 *
-	 */
-<<<<<<< HEAD
-	initialize() {
-		this._schemaCache.clear();
-		this._schemaCache.initialize().then(async (_) => {
-			this._lastFetchedSchema = await this._schemaCache.fetch({ startIndex: 0, endIndex: 1000 });
+	//#endregion DataGridInstance Properties
 
-			this._dataCache = new TableDataCache(
-				this._schemaCache.tableShape!,
-				async (req: DataFetchRange) => {
-					// Build the column indices to fetch.
-					const columnIndices: number[] = [];
-					for (let i = req.columnStartIndex; i < req.columnEndIndex; i++) {
-						columnIndices.push(i);
-					}
-					return this._dataExplorerClientInstance.getDataValues(
-						req.rowStartIndex,
-						req.rowEndIndex - req.rowStartIndex,
-						columnIndices
-					);
-				});
-
-			// Fetch data.
-			this.fetchData();
-		});
-=======
-	async initialize() {
-		const state = await this._dataExplorerClientInstance.getState();
-		this.tableShape = [state.table_shape.num_rows, state.table_shape.num_columns];
-		this._schemaCache = new TableSchemaCache(
-			this.tableShape,
-			async (req: SchemaFetchRange) => {
-				return this._dataExplorerClientInstance.getSchema(req.startIndex,
-					req.endIndex - req.startIndex);
-			}
-		);
-		this._lastFetchedSchema = await this._schemaCache?.fetch({ startIndex: 0, endIndex: 1000 });
-		this._dataCache = new TableDataCache(
-			this.tableShape,
-			async (req: DataFetchRange) => {
-				// Build the column indices to fetch.
-				const columnIndices: number[] = [];
-				for (let i = req.columnStartIndex; i < req.columnEndIndex; i++) {
-					columnIndices.push(i);
-				}
-				return this._dataExplorerClientInstance.getDataValues(
-					req.rowStartIndex,
-					req.rowEndIndex - req.rowStartIndex,
-					columnIndices
-				);
-			});
-
-		// Fetch data.
-		this.fetchData();
->>>>>>> e2f91f8b
-	}
+	//#region DataGridInstance Methods
 
 	/**
 	 * Sorts the data.
 	 * @returns A Promise<void> that resolves when the data is sorted.
 	 */
-	async sortData(columnSorts: IColumnSortKey[]): Promise<void> {
+	override async sortData(columnSorts: IColumnSortKey[]): Promise<void> {
 		// Set the sort columns.
 		await this._dataExplorerClientInstance.setSortColumns(columnSorts.map(columnSort => (
 			{
@@ -194,17 +112,22 @@
 			} satisfies ColumnSortKey
 		)));
 
-		// Refetch data.
-		this.resetCache();
-		await this.doFetchData();
+		// Clear the data cache and fetch new data.
+		this._dataExplorerCache.invalidateDataCache();
+		this.fetchData();
 	}
 
-	fetchData() {
-		this.doFetchData().then(() => {
-
-		}).catch(x => {
-			console.log(x);
-		});
+	/**
+	 * Fetches data.
+	 */
+	override fetchData() {
+		// Update the cache.
+		this._dataExplorerCache.updateCache(
+			this.firstColumnIndex,
+			this.screenColumns,
+			this.firstRowIndex,
+			this.screenRows
+		);
 	}
 
 	/**
@@ -213,18 +136,14 @@
 	 * @returns The column.
 	 */
 	column(columnIndex: number) {
-		if (!this._lastFetchedSchema) {
+		// Get the column schema.
+		const columnSchema = this._dataExplorerCache.getColumnSchema(columnIndex);
+		if (!columnSchema) {
 			return undefined;
 		}
 
-		if (columnIndex < this._lastFetchedSchema.startIndex ||
-			columnIndex >= this._lastFetchedSchema.endIndex) {
-			return undefined;
-		}
-
-		const cachedSchemaIndex = columnIndex - this._lastFetchedSchema.startIndex;
-
-		return new PositronDataExplorerColumn(this._lastFetchedSchema.schema.columns[cachedSchemaIndex]);
+		// Return the column.
+		return new PositronDataExplorerColumn(columnSchema);
 	}
 
 	/**
@@ -232,37 +151,9 @@
 	 * @param rowIndex The row index.
 	 * @returns The row label, or, undefined.
 	 */
-	rowHeader(rowIndex: number) {
-		// If the table schema hasn't been loaded, return undefined.
-		if (!this._lastFetchedSchema) {
-			return undefined;
-		}
-
-		// If there isn't any cached data, return undefined.
-		if (!this._lastFetchedData) {
-			return undefined;
-		}
-
-		// If the row isn't cached, return undefined.
-		if (rowIndex < this._lastFetchedData.rowStartIndex ||
-			rowIndex > this._lastFetchedData.rowEndIndex
-		) {
-			return undefined;
-		}
-
-		// If there are no row labels, return the TableDataRowHeader.
-		if (!this._lastFetchedData.data.row_labels) {
-			return (
-				<TableDataRowHeader value={`${rowIndex + 1}`} />
-			);
-		}
-
-		// Calculate the cached row index.
-		const cachedRowIndex = rowIndex - this._lastFetchedData.rowStartIndex;
-
-		// Return the TableDataRowHeader.
+	override rowHeader(rowIndex: number) {
 		return (
-			<TableDataRowHeader value={this._lastFetchedData.data.row_labels[0][cachedRowIndex]} />
+			<TableDataRowHeader value={this._dataExplorerCache.getRowLabel(rowIndex)} />
 		);
 	}
 
@@ -273,78 +164,23 @@
 	 * @returns The cell value.
 	 */
 	cell(columnIndex: number, rowIndex: number): JSX.Element | undefined {
-		// We need the data and schema to render the cell
-		if (!this._lastFetchedSchema || !this._lastFetchedData) {
+		// Get the column.
+		const column = this.column(columnIndex);
+		if (!column) {
 			return undefined;
 		}
 
-		// Check that we have the schema and data values for this cell
-		if (columnIndex < this._lastFetchedSchema.startIndex ||
-			columnIndex >= this._lastFetchedSchema.endIndex ||
-			columnIndex < this._lastFetchedData.columnStartIndex ||
-			columnIndex >= this._lastFetchedData.columnEndIndex ||
-			rowIndex < this._lastFetchedData.rowStartIndex ||
-			rowIndex >= this._lastFetchedData.rowEndIndex) {
+		// Get the cell.
+		const cell = this._dataExplorerCache.getCellValue(columnIndex, rowIndex);
+		if (!cell) {
 			return undefined;
 		}
 
-		// Calculate the cache indices.
-		const cachedSchemaIndex = columnIndex - this._lastFetchedSchema.startIndex;
-		const cachedColumnIndex = columnIndex - this._lastFetchedData.columnStartIndex;
-		const cachedRowIndex = rowIndex - this._lastFetchedData.rowStartIndex;
-
-		// Get the column schema.
-		const columnSchema = this._lastFetchedSchema.schema.columns[cachedSchemaIndex];
-
-		// Get the cached value.
-		const value = this._lastFetchedData.data.columns[cachedColumnIndex][cachedRowIndex];
-
 		// Return the TableDataCell.
 		return (
-			<TableDataCell
-				column={new PositronDataExplorerColumn(columnSchema)}
-				value={value}
-			/>
+			<TableDataCell column={column} value={cell} />
 		);
 	}
 
-	//#region Private Methods
-
-	private resetCache() {
-		// Clear the data cache
-		this._dataCache?.clear();
-		this._lastFetchedData = undefined;
-	}
-
-	private async doFetchData(): Promise<void> {
-		const schemaRange: SchemaFetchRange = {
-			startIndex: this.firstColumnIndex,
-			endIndex: this.firstColumnIndex + this.visibleColumns + 1
-		};
-
-		if (!this._lastFetchedSchema ||
-			!this._schemaCache.rangeIncludes(schemaRange, this._lastFetchedSchema)) {
-			this._lastFetchedSchema = await this._schemaCache.fetch(schemaRange);
-		}
-
-		const dataRange: DataFetchRange = {
-			rowStartIndex: this.firstRowIndex,
-			rowEndIndex: this.firstRowIndex + this.visibleRows,
-			columnStartIndex: this.firstColumnIndex,
-
-			// TODO: column edge detection can cause visibleColumns to be one less than what the
-			// user actually sees, so we fudge this for now
-			columnEndIndex: this.firstColumnIndex + this.visibleColumns + 1
-		};
-
-		if (!this._lastFetchedData ||
-			!this._dataCache?.rangeIncludes(dataRange, this._lastFetchedData)) {
-			this._lastFetchedData = await this._dataCache?.fetch(dataRange);
-		}
-
-		// Fire the onDidUpdate event.
-		this._onDidUpdateEmitter.fire();
-	}
-
-	//#endregion Private Methods
+	//#endregion DataGridInstance Methods
 }