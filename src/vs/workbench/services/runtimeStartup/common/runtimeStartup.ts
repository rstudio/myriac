--- conflicted
+++ resolved
@@ -97,19 +97,14 @@
 	// (metadata.languageId) of the runtime.
 	private readonly _mostRecentlyStartedRuntimesByLanguageId = new Map<string, ILanguageRuntimeMetadata>();
 
-<<<<<<< HEAD
-	// The current startup phase an observeable value.
-	private _startupPhase: RuntimeStartupPhase;
-=======
 	// A map of each extension host and its runtime discovery completion state.
 	// This is keyed by the the extension host's mainThreadLanguageRuntime's id
 	// This map is used to determine if runtime discovery has been completed
 	// across all extension hosts.
 	private readonly _discoveryCompleteByExtHostId = new Map<number, boolean>();
 
-	// The current startup phase; an observeable value.
-	private _startupPhase: ISettableObservable<RuntimeStartupPhase>;
->>>>>>> 968a8acf
+	// The current startup phase
+	private _startupPhase: RuntimeStartupPhase;
 
 	// Whether we are shutting down
 	private _shuttingDown = false;
@@ -373,19 +368,6 @@
 	}
 
 	/**
-<<<<<<< HEAD
-	 * Completes the language runtime discovery phase. If no runtimes were
-	 * started or will be started, automatically start one.
-	 */
-	completeDiscovery(): void {
-		this.setStartupPhase(RuntimeStartupPhase.Complete);
-=======
-	 * Returns the current startup phase.
-	 */
-	get startupPhase(): RuntimeStartupPhase {
-		return this._startupPhase.get();
-	}
-
 	/**
 	 * Signals that the runtime discovery phase is completed only after all
 	 * extension hosts have completed runtime discovery.
@@ -409,7 +391,7 @@
 		// The 'Discovery' phase is considered complete only after all extension hosts
 		// have signaled they have completed their own runtime discovery
 		if (discoveryCompletedByAllExtensionHosts) {
-			this._startupPhase.set(RuntimeStartupPhase.Complete, undefined);
+			this.setStartupPhase(RuntimeStartupPhase.Complete);
 			// Reset the discovery state for each ext host so we are ready
 			// for possible re-discovery of runtimes
 			this._discoveryCompleteByExtHostId.forEach((_, extHostId, m) => {
@@ -446,7 +428,6 @@
 		// Remove the mainThreadLanguageRuntime instance id to the set of mainThreadLanguageRuntimes.
 		this._discoveryCompleteByExtHostId.delete(id);
 		this._logService.debug(`[Runtime startup] Unregistered extension host with id: ${id}.`);
->>>>>>> 968a8acf
 	}
 
 	/**
@@ -906,11 +887,8 @@
 	 * @param sessions The set of sessions to restore.
 	 */
 	private async restoreWorkspaceSessions(sessions: SerializedSessionMetadata[]) {
-<<<<<<< HEAD
+
 		this.setStartupPhase(RuntimeStartupPhase.Reconnecting);
-=======
-		this._startupPhase.set(RuntimeStartupPhase.Reconnecting, undefined);
->>>>>>> 968a8acf
 
 		// Activate any extensions needed for the sessions that are persistent on the machine.
 		const activatedExtensions: Array<ExtensionIdentifier> = [];
@@ -971,14 +949,11 @@
 		// Remove all the sessions that are no longer valid.
 		sessions = sessions.filter((_, i) => validSessions[i]);
 
-<<<<<<< HEAD
 		// Sort the sessions by last used time, so that we reconnect to the
 		// most recently used sessions first. Default 0 so we can restore
 		// sessions that didn't persist this information.
 		sessions.sort((a, b) => (b.lastUsed ?? 0) - (a.lastUsed ?? 0));
 
-=======
->>>>>>> 968a8acf
 		// Reconnect to the remaining sessions.
 		this._logService.debug(`Reconnecting to sessions: ` +
 			sessions.map(session => session.metadata.sessionName).join(', '));
