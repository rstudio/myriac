/*---------------------------------------------------------------------------------------------
 *  Copyright (C) 2023-2024 Posit Software, PBC. All rights reserved.
 *--------------------------------------------------------------------------------------------*/

import * as nls from 'vs/nls';
import { Emitter } from 'vs/base/common/event';
import { ILogService } from 'vs/platform/log/common/log';
import { Disposable, IDisposable, toDisposable } from 'vs/base/common/lifecycle';
import { CommandsRegistry } from 'vs/platform/commands/common/commands';
import { InstantiationType, registerSingleton } from 'vs/platform/instantiation/common/extensions';
import { ILanguageRuntimeMetadata, ILanguageRuntimeService, formatLanguageRuntimeMetadata } from 'vs/workbench/services/languageRuntime/common/languageRuntimeService';
import { Registry } from 'vs/platform/registry/common/platform';
import { IConfigurationRegistry, Extensions as ConfigurationExtensions, ConfigurationScope, IConfigurationNode, } from 'vs/platform/configuration/common/configurationRegistry';

/**
 * The implementation of ILanguageRuntimeService
 */
export class LanguageRuntimeService extends Disposable implements ILanguageRuntimeService {
	//#region Private Properties

	// A map of the registered runtimes. This is keyed by the runtimeId
	// (metadata.runtimeId) of the runtime.
	private readonly _registeredRuntimesByRuntimeId = new Map<string, ILanguageRuntimeMetadata>();

	// The event emitter for the onDidRegisterRuntime event.
	private readonly _onDidRegisterRuntimeEmitter =
		this._register(new Emitter<ILanguageRuntimeMetadata>);

	//#endregion Private Properties

	//#region Constructor

	/**
	 * Constructor.
	 *
	 * @param _logService The log service.
	 */
	constructor(
		@ILogService private readonly _logService: ILogService
	) {
		// Call the base class's constructor.
		super();
	}

	//#endregion Constructor

	//#region ILanguageRuntimeService Implementation

	// Needed for service branding in dependency injector.
	declare readonly _serviceBrand: undefined;

	// An event that fires when a new runtime is registered.
	readonly onDidRegisterRuntime = this._onDidRegisterRuntimeEmitter.event;

	/**
	 * Gets the registered runtimes.
	 */
	get registeredRuntimes(): ILanguageRuntimeMetadata[] {
		return Array.from(this._registeredRuntimesByRuntimeId.values());
	}

	/**
	 * Gets a single registered runtime by runtime identifier.
	 *
	 * @param runtimeId The runtime identifier of the runtime to retrieve.
	 *
	 * @returns The runtime with the given runtime identifier, or undefined if
	 *  no runtime with the given runtime identifier exists.
	 */
	getRegisteredRuntime(runtimeId: string): ILanguageRuntimeMetadata | undefined {
		return this._registeredRuntimesByRuntimeId.get(runtimeId);
	}

	/**
	 * Register a new runtime
	 *
	 * @param metadata The metadata of the runtime to register
	 *
	 * @returns A disposable that unregisters the runtime
	 */
	registerRuntime(metadata: ILanguageRuntimeMetadata): IDisposable {
		// If the runtime has already been registered, return early.
		if (this._registeredRuntimesByRuntimeId.has(metadata.runtimeId)) {
			return toDisposable(() => { });
		}

		// Add the runtime to the registered runtimes.
		this._registeredRuntimesByRuntimeId.set(metadata.runtimeId, metadata);

		// Signal that the set of registered runtimes has changed.
		this._onDidRegisterRuntimeEmitter.fire(metadata);

		// Logging.
		this._logService.trace(`Language runtime ${formatLanguageRuntimeMetadata(metadata)} successfully registered.`);

		return toDisposable(() => {
			this._registeredRuntimesByRuntimeId.delete(metadata.runtimeId);
		});
	}

	/**
	 * Unregister a runtime
	 *
	 * @param runtimeId The runtime identifier of the runtime to unregister
	 */
	unregisterRuntime(runtimeId: string): void {
		this._registeredRuntimesByRuntimeId.delete(runtimeId);
	}

	/**
	 * Returns a specific runtime by runtime identifier.
	 * @param runtimeId The runtime identifier of the runtime to retrieve.
	 * @returns The runtime with the given runtime identifier, or undefined if
	 * no runtime with the given runtime identifier exists.
	 */
	getRuntime(runtimeId: string): ILanguageRuntimeMetadata | undefined {
		return this._registeredRuntimesByRuntimeId.get(runtimeId);
	}

	//#endregion ILanguageRuntimeService Implementation
<<<<<<< HEAD

	//#region IOpener Implementation

	/**
	 * Opens a resource.
	 * @param resource The resource to open.
	 * @param options The options.
	 * @returns A value which indicates whether the resource was opened.
	 */
	async open(resource: URI | string, options?: OpenInternalOptions | OpenExternalOptions): Promise<boolean> {
		// If the resource is a string, parse it as a URI.
		if (typeof resource === 'string') {
			resource = URI.parse(resource);
		}

		// Options cannot be handled.
		if (options) {
			return false;
		}

		// Enumerate the running runtimes and attempt to open the resource.
		for (const runtime of this._runningRuntimesByLanguageId.values()) {
			try {
				if (await runtime.openResource(resource)) {
					return true;
				}
			} catch (reason) {
				this._logService.error(`Error opening resource "${resource.toString()}". Reason: ${reason}`);
			}
		}

		// The resource was not opened.
		return false;
	}

	//#endregion IOpener Implementation

	//#region Private Methods

	/**
	 * Starts a UI client instance for the specified runtime. The
	 * UI client instance is used for two-way communication of
	 * global state and events between the frontend and the backend.
	 *
	 * @param runtime The runtime for which to start the UI client.
	 */
	private startUiClient(runtime: ILanguageRuntime): void {
		// Create the frontend client. The second argument is empty for now; we
		// could use this to pass in any initial state we want to pass to the
		// frontend client (such as information on window geometry, etc.)
		runtime.createClient<IUiClientMessageInput, IUiClientMessageOutput>
			(RuntimeClientType.Ui, {}).then(client => {
				// Create the UI client instance wrapping the client instance.
				const uiClient = new UiClientInstance(client);
				this._register(uiClient);

				// When the UI client instance emits an event, broadcast
				// it to Positron with the corresponding runtime ID.
				this._register(uiClient.onDidBusy(event => {
					this._onDidReceiveRuntimeEventEmitter.fire({
						runtime_id: runtime.metadata.runtimeId,
						event: {
							name: UiFrontendEvent.Busy,
							data: event
						}
					});
				}));
				this._register(uiClient.onDidClearConsole(event => {
					this._onDidReceiveRuntimeEventEmitter.fire({
						runtime_id: runtime.metadata.runtimeId,
						event: {
							name: UiFrontendEvent.ClearConsole,
							data: event
						}
					});
				}));
				this._register(uiClient.onDidOpenEditor(event => {
					this._onDidReceiveRuntimeEventEmitter.fire({
						runtime_id: runtime.metadata.runtimeId,
						event: {
							name: UiFrontendEvent.OpenEditor,
							data: event
						}
					});
				}));
				this._register(uiClient.onDidShowMessage(event => {
					this._onDidReceiveRuntimeEventEmitter.fire({
						runtime_id: runtime.metadata.runtimeId,
						event: {
							name: UiFrontendEvent.ShowMessage,
							data: event
						}
					});
				}));
				this._register(uiClient.onDidPromptState(event => {
					this._onDidReceiveRuntimeEventEmitter.fire({
						runtime_id: runtime.metadata.runtimeId,
						event: {
							name: UiFrontendEvent.PromptState,
							data: event
						}
					});
				}));
				this._register(uiClient.onDidWorkingDirectory(event => {
					this._onDidReceiveRuntimeEventEmitter.fire({
						runtime_id: runtime.metadata.runtimeId,
						event: {
							name: UiFrontendEvent.WorkingDirectory,
							data: event
						}
					});
				}));
				this._register(uiClient.onDidExecuteCommand(event => {
					this._onDidReceiveRuntimeEventEmitter.fire({
						runtime_id: runtime.metadata.runtimeId,
						event: {
							name: UiFrontendEvent.ExecuteCommand,
							data: event
						}
					});
				}));
			});
	}

	/**
	 * Checks to see whether a runtime for the specified language is starting
	 * or running.
	 * @param languageId The language identifier.
	 * @returns A value which indicates whether a runtime for the specified
	 * language is starting or running.
	 */
	private runtimeForLanguageIsStartingOrRunning(languageId: string) {
		return this._startingRuntimesByLanguageId.has(languageId) ||
			this._runningRuntimesByLanguageId.has(languageId);
	}

	/**
	 * Checks to see if any of the registered runtimes are starting or running.
	 */
	private hasAnyStartedOrRunningRuntimes(): boolean {
		return this._startingRuntimesByLanguageId.size > 0 ||
			this._runningRuntimesByLanguageId.size > 0;
	}

	/**
	 * Starts an affiliated runtime for a single language.
	 */
	private startAffiliatedRuntime(languageId: string): void {
		const affiliatedRuntimeMetadata =
			this._workspaceAffiliation.getAffiliatedRuntimeMetadata(languageId);

		if (affiliatedRuntimeMetadata) {
			// Check the setting to see if we should be auto-starting.
			const autoStart = this._configurationService.getValue<boolean>(
				'positron.interpreters.automaticStartup');
			if (!autoStart) {
				this._logService.info(`Language runtime ` +
					`${formatLanguageRuntimeMetadata(affiliatedRuntimeMetadata)} ` +
					`is affiliated with this workspace, but won't be started because automatic ` +
					`startup is disabled in configuration.`);
				return;
			}
			this._onDidRequestLanguageRuntimeEmitter.fire(affiliatedRuntimeMetadata);
		}
	}

	/**
	 * Automatically starts a runtime.
	 *
	 * @param runtime The runtime to start.
	 * @param source The source of the request to start the runtime.
	 */
	private async autoStartRuntime(runtime: ILanguageRuntime, source: string): Promise<void> {
		// Check the setting to see if we should be auto-starting.
		const autoStart = this._configurationService.getValue<boolean>(
			'positron.interpreters.automaticStartup');
		if (!autoStart) {
			this._logService.info(`Language runtime ` +
				`${formatLanguageRuntime(runtime)} ` +
				`was scheduled for automatic start, but won't be started because automatic ` +
				`startup is disabled in configuration. Source: ${source}`);
			return;
		}

		if (this._workspaceTrustManagementService.isWorkspaceTrusted()) {
			// If the workspace is trusted, start the runtime.
			this._logService.info(`Language runtime ` +
				`${formatLanguageRuntime(runtime)} ` +
				`automatically starting. Source: ${source}`);
			await this.doStartRuntime(runtime);
		} else {
			this._logService.debug(`Deferring the start of language runtime ` +
				`${formatLanguageRuntime(runtime)} (Source: ${source}) ` +
				`because workspace trust has not been granted. ` +
				`The runtime will be started when workspace trust is granted.`);
			this._workspaceTrustManagementService.onDidChangeTrust((trusted) => {
				if (!trusted) {
					// If the workspace is still not trusted, do nothing.
					return;
				}
				// If the workspace is trusted, start the runtime.
				this._logService.info(`Language runtime ` +
					`${formatLanguageRuntime(runtime)} ` +
					`automatically starting after workspace trust was granted. ` +
					`Source: ${source}`);
				this.doStartRuntime(runtime);
			});
		}
	}

	/**
	 * Starts a runtime.
	 * @param runtime The runtime to start.
	 */
	private async doStartRuntime(runtime: ILanguageRuntime): Promise<void> {
		// Add the runtime to the starting runtimes.
		this._startingRuntimesByLanguageId.set(runtime.metadata.languageId, runtime);

		// Create a promise that resolves when the runtime is ready to use.
		const startPromise = new DeferredPromise<void>();
		this._startingRuntimesByRuntimeId.set(runtime.metadata.runtimeId, startPromise);

		// Fire the onWillStartRuntime event.
		this._onWillStartRuntimeEmitter.fire(runtime);

		try {
			// Attempt to start the runtime.
			await runtime.start();

			// Resolve the deferred promise.
			startPromise.complete();

			// The runtime started. Move it from the starting runtimes to the
			// running runtimes.
			this._startingRuntimesByLanguageId.delete(runtime.metadata.languageId);
			this._startingRuntimesByRuntimeId.delete(runtime.metadata.runtimeId);
			this._runningRuntimesByLanguageId.set(runtime.metadata.languageId, runtime);
			this._mostRecentlyStartedRuntimesByLanguageId.set(runtime.metadata.languageId, runtime);

			// Fire the onDidStartRuntime event.
			this._onDidStartRuntimeEmitter.fire(runtime);

			// Make the newly-started runtime the active runtime.
			this.activeRuntime = runtime;
		} catch (reason) {
			// Reject the deferred promise.
			startPromise.error(reason);

			// Remove the runtime from the starting runtimes.
			this._startingRuntimesByLanguageId.delete(runtime.metadata.languageId);
			this._startingRuntimesByRuntimeId.delete(runtime.metadata.runtimeId);

			// Fire the onDidFailStartRuntime event.
			this._onDidFailStartRuntimeEmitter.fire(runtime);

			// TODO@softwarenerd - We should do something with the reason.
			this._logService.error(`Starting language runtime failed. Reason: ${reason}`);
		}
	}

	/**
	 * Restarts a runtime.
	 * @param runtime The runtime to restart.
	 */
	private async doRestartRuntime(runtime: ILanguageRuntime): Promise<void> {
		const state = runtime.getRuntimeState();
		if (state === RuntimeState.Busy ||
			state === RuntimeState.Idle ||
			state === RuntimeState.Ready) {
			// The runtime looks like it could handle a restart request, so send
			// one over.
			return runtime.restart();
		} else if (state === RuntimeState.Uninitialized ||
			state === RuntimeState.Exited) {
			// The runtime has never been started, or is no longer running. Just
			// tell it to start.
			return this.startRuntime(runtime.metadata.runtimeId, `'Restart Interpreter' command invoked`);
		} else if (state === RuntimeState.Starting ||
			state === RuntimeState.Restarting) {
			// The runtime is already starting or restarting. We could show an
			// error, but this is probably just the result of a user mashing the
			// restart when we already have one in flight.
			return;
		} else {
			// The runtime is not in a state where it can be restarted.
			return Promise.reject(
				new Error(`The ${runtime.metadata.languageName} language runtime is '${state}' and cannot be restarted.`)
			);
		}
	}

	/**
	 * Waits for the runtime to report that interrupt processing is complete (by
	 * returning to the idle state). If the runtime does not return to the idle
	 * state within 10 seconds, the user is given the option to force-quit the
	 * runtime.
	 *
	 * @param runtime The runtime to watch.
	 */
	private async waitForInterrupt(runtime: ILanguageRuntime) {
		const warning = nls.localize('positron.runtimeInterruptTimeoutWarning', "{0} isn't responding to your request to interrupt the command. Do you want to forcefully quit your {1} session? You'll lose any unsaved objects.", runtime.metadata.runtimeName, runtime.metadata.languageName);
		this.awaitStateChange(runtime,
			[RuntimeState.Idle],
			10,
			warning);
	}

	/**
	 * Waits for the runtime to report that shutdown processing is complete (by
	 * exiting). If the runtime does not shut down within 10 seconds, the user
	 * is given the option to force-quit the runtime.
	 *
	 * @param runtime The runtime to watch.
	 */
	private async waitForShutdown(runtime: ILanguageRuntime) {
		const warning = nls.localize('positron.runtimeShutdownTimeoutWarning', "{0} isn't responding to your request to shut down the session. Do you want use a forced quit to end your {1} session? You'll lose any unsaved objects.", runtime.metadata.runtimeName, runtime.metadata.languageName);
		this.awaitStateChange(runtime,
			[RuntimeState.Exited],
			10,
			warning);
	}

	/**
	 * Waits for the runtime to report that it has reconnected (by returning to
	 * the Ready state). If the runtime does reconnect within 30 seconds, the
	 * user is given the option to force-quit the runtime.
	 *
	 * @param runtime The runtime to watch.
	 */
	private async waitForReconnect(runtime: ILanguageRuntime) {
		const warning = nls.localize('positron.runtimeReconnectTimeoutWarning', "{0} has been offline for more than 30 seconds. Do you want to force quit your {1} session? You'll lose any unsaved objects.", runtime.metadata.runtimeName, runtime.metadata.languageName);
		this.awaitStateChange(runtime,
			[RuntimeState.Ready, RuntimeState.Idle],
			30,
			warning);
	}

	/**
	 * Waits for the runtime to change one of the target states. If the runtime
	 * does not change to one of the target states within the specified number
	 * of seconds, a warning is displayed with an option to force quit the
	 * runtime.
	 *
	 * @param runtime The runtime to watch.
	 * @param targetStates The target state(s) for the runtime to enter.
	 * @param seconds The number of seconds to wait for the runtime to change to the target state.
	 * @param warning The warning to display if the runtime does not change to the target state.
	 */
	private async awaitStateChange(runtime: ILanguageRuntime,
		targetStates: RuntimeState[],
		seconds: number,
		warning: string) {

		let disposable: IDisposable | undefined = undefined;
		let prompt: IModalDialogPromptInstance | undefined = undefined;

		return new Promise<void>((resolve, reject) => {
			const timer = setTimeout(() => {
				// We timed out; reject the promise.
				reject();

				// Show a prompt to the user asking if they want to force quit the runtime.
				prompt = this._positronModalDialogsService.showModalDialogPrompt(
					nls.localize('positron.runtimeNotResponding', "{0} is not responding", runtime.metadata.runtimeName),
					warning,
					nls.localize('positron.runtimeForceQuit', "Force Quit"),
					nls.localize('positron.runtimeKeepWaiting', "Wait"));

				prompt.onChoice((choice) => {
					// If the user chose to force quit the runtime, do so.
					if (choice) {
						runtime.forceQuit();
					}
					// Regardless of their choice, we are done waiting for a state change.
					if (disposable) {
						disposable.dispose();
					}
				});
			}, seconds * 1000);

			// Listen for state changes.
			disposable = runtime.onDidChangeRuntimeState(state => {
				if (targetStates.includes(state)) {
					clearTimeout(timer);
					resolve();

					// If we were prompting the user to force quit the runtime,
					// close the prompt ourselves since the runtime is now
					// responding.
					if (prompt) {
						prompt.close();
					}
					disposable?.dispose();
				}
			});
		});
	}

	//#endregion Private Methods
=======
>>>>>>> 1dc58267
}

CommandsRegistry.registerCommand('positron.activateInterpreters', () => true);

// Instantiate the language runtime service "eagerly", meaning as soon as a
// consumer depdends on it. This fixes an issue where languages are encountered
// BEFORE the language runtime service has been instantiated.
registerSingleton(ILanguageRuntimeService, LanguageRuntimeService, InstantiationType.Eager);

export const positronConfigurationNodeBase = Object.freeze<IConfigurationNode>({
	'id': 'positron',
	'order': 7,
	'title': nls.localize('positronConfigurationTitle', "Positron"),
	'type': 'object',
});

// Register configuration options for the runtime service
const configurationRegistry = Registry.as<IConfigurationRegistry>(ConfigurationExtensions.Configuration);
configurationRegistry.registerConfiguration({
	...positronConfigurationNodeBase,
	properties: {
		'positron.interpreters.restartOnCrash': {
			scope: ConfigurationScope.MACHINE,
			type: 'boolean',
			default: true,
			description: nls.localize('positron.runtime.restartOnCrash', "When enabled, interpreters are automatically restarted after a crash.")
		},
		'positron.interpreters.automaticStartup': {
			scope: ConfigurationScope.MACHINE,
			type: 'boolean',
			default: true,
			description: nls.localize('positron.runtime.automaticStartup', "When enabled, interpreters can start automatically.")
		}
	}
});<|MERGE_RESOLUTION|>--- conflicted
+++ resolved
@@ -118,408 +118,6 @@
 	}
 
 	//#endregion ILanguageRuntimeService Implementation
-<<<<<<< HEAD
-
-	//#region IOpener Implementation
-
-	/**
-	 * Opens a resource.
-	 * @param resource The resource to open.
-	 * @param options The options.
-	 * @returns A value which indicates whether the resource was opened.
-	 */
-	async open(resource: URI | string, options?: OpenInternalOptions | OpenExternalOptions): Promise<boolean> {
-		// If the resource is a string, parse it as a URI.
-		if (typeof resource === 'string') {
-			resource = URI.parse(resource);
-		}
-
-		// Options cannot be handled.
-		if (options) {
-			return false;
-		}
-
-		// Enumerate the running runtimes and attempt to open the resource.
-		for (const runtime of this._runningRuntimesByLanguageId.values()) {
-			try {
-				if (await runtime.openResource(resource)) {
-					return true;
-				}
-			} catch (reason) {
-				this._logService.error(`Error opening resource "${resource.toString()}". Reason: ${reason}`);
-			}
-		}
-
-		// The resource was not opened.
-		return false;
-	}
-
-	//#endregion IOpener Implementation
-
-	//#region Private Methods
-
-	/**
-	 * Starts a UI client instance for the specified runtime. The
-	 * UI client instance is used for two-way communication of
-	 * global state and events between the frontend and the backend.
-	 *
-	 * @param runtime The runtime for which to start the UI client.
-	 */
-	private startUiClient(runtime: ILanguageRuntime): void {
-		// Create the frontend client. The second argument is empty for now; we
-		// could use this to pass in any initial state we want to pass to the
-		// frontend client (such as information on window geometry, etc.)
-		runtime.createClient<IUiClientMessageInput, IUiClientMessageOutput>
-			(RuntimeClientType.Ui, {}).then(client => {
-				// Create the UI client instance wrapping the client instance.
-				const uiClient = new UiClientInstance(client);
-				this._register(uiClient);
-
-				// When the UI client instance emits an event, broadcast
-				// it to Positron with the corresponding runtime ID.
-				this._register(uiClient.onDidBusy(event => {
-					this._onDidReceiveRuntimeEventEmitter.fire({
-						runtime_id: runtime.metadata.runtimeId,
-						event: {
-							name: UiFrontendEvent.Busy,
-							data: event
-						}
-					});
-				}));
-				this._register(uiClient.onDidClearConsole(event => {
-					this._onDidReceiveRuntimeEventEmitter.fire({
-						runtime_id: runtime.metadata.runtimeId,
-						event: {
-							name: UiFrontendEvent.ClearConsole,
-							data: event
-						}
-					});
-				}));
-				this._register(uiClient.onDidOpenEditor(event => {
-					this._onDidReceiveRuntimeEventEmitter.fire({
-						runtime_id: runtime.metadata.runtimeId,
-						event: {
-							name: UiFrontendEvent.OpenEditor,
-							data: event
-						}
-					});
-				}));
-				this._register(uiClient.onDidShowMessage(event => {
-					this._onDidReceiveRuntimeEventEmitter.fire({
-						runtime_id: runtime.metadata.runtimeId,
-						event: {
-							name: UiFrontendEvent.ShowMessage,
-							data: event
-						}
-					});
-				}));
-				this._register(uiClient.onDidPromptState(event => {
-					this._onDidReceiveRuntimeEventEmitter.fire({
-						runtime_id: runtime.metadata.runtimeId,
-						event: {
-							name: UiFrontendEvent.PromptState,
-							data: event
-						}
-					});
-				}));
-				this._register(uiClient.onDidWorkingDirectory(event => {
-					this._onDidReceiveRuntimeEventEmitter.fire({
-						runtime_id: runtime.metadata.runtimeId,
-						event: {
-							name: UiFrontendEvent.WorkingDirectory,
-							data: event
-						}
-					});
-				}));
-				this._register(uiClient.onDidExecuteCommand(event => {
-					this._onDidReceiveRuntimeEventEmitter.fire({
-						runtime_id: runtime.metadata.runtimeId,
-						event: {
-							name: UiFrontendEvent.ExecuteCommand,
-							data: event
-						}
-					});
-				}));
-			});
-	}
-
-	/**
-	 * Checks to see whether a runtime for the specified language is starting
-	 * or running.
-	 * @param languageId The language identifier.
-	 * @returns A value which indicates whether a runtime for the specified
-	 * language is starting or running.
-	 */
-	private runtimeForLanguageIsStartingOrRunning(languageId: string) {
-		return this._startingRuntimesByLanguageId.has(languageId) ||
-			this._runningRuntimesByLanguageId.has(languageId);
-	}
-
-	/**
-	 * Checks to see if any of the registered runtimes are starting or running.
-	 */
-	private hasAnyStartedOrRunningRuntimes(): boolean {
-		return this._startingRuntimesByLanguageId.size > 0 ||
-			this._runningRuntimesByLanguageId.size > 0;
-	}
-
-	/**
-	 * Starts an affiliated runtime for a single language.
-	 */
-	private startAffiliatedRuntime(languageId: string): void {
-		const affiliatedRuntimeMetadata =
-			this._workspaceAffiliation.getAffiliatedRuntimeMetadata(languageId);
-
-		if (affiliatedRuntimeMetadata) {
-			// Check the setting to see if we should be auto-starting.
-			const autoStart = this._configurationService.getValue<boolean>(
-				'positron.interpreters.automaticStartup');
-			if (!autoStart) {
-				this._logService.info(`Language runtime ` +
-					`${formatLanguageRuntimeMetadata(affiliatedRuntimeMetadata)} ` +
-					`is affiliated with this workspace, but won't be started because automatic ` +
-					`startup is disabled in configuration.`);
-				return;
-			}
-			this._onDidRequestLanguageRuntimeEmitter.fire(affiliatedRuntimeMetadata);
-		}
-	}
-
-	/**
-	 * Automatically starts a runtime.
-	 *
-	 * @param runtime The runtime to start.
-	 * @param source The source of the request to start the runtime.
-	 */
-	private async autoStartRuntime(runtime: ILanguageRuntime, source: string): Promise<void> {
-		// Check the setting to see if we should be auto-starting.
-		const autoStart = this._configurationService.getValue<boolean>(
-			'positron.interpreters.automaticStartup');
-		if (!autoStart) {
-			this._logService.info(`Language runtime ` +
-				`${formatLanguageRuntime(runtime)} ` +
-				`was scheduled for automatic start, but won't be started because automatic ` +
-				`startup is disabled in configuration. Source: ${source}`);
-			return;
-		}
-
-		if (this._workspaceTrustManagementService.isWorkspaceTrusted()) {
-			// If the workspace is trusted, start the runtime.
-			this._logService.info(`Language runtime ` +
-				`${formatLanguageRuntime(runtime)} ` +
-				`automatically starting. Source: ${source}`);
-			await this.doStartRuntime(runtime);
-		} else {
-			this._logService.debug(`Deferring the start of language runtime ` +
-				`${formatLanguageRuntime(runtime)} (Source: ${source}) ` +
-				`because workspace trust has not been granted. ` +
-				`The runtime will be started when workspace trust is granted.`);
-			this._workspaceTrustManagementService.onDidChangeTrust((trusted) => {
-				if (!trusted) {
-					// If the workspace is still not trusted, do nothing.
-					return;
-				}
-				// If the workspace is trusted, start the runtime.
-				this._logService.info(`Language runtime ` +
-					`${formatLanguageRuntime(runtime)} ` +
-					`automatically starting after workspace trust was granted. ` +
-					`Source: ${source}`);
-				this.doStartRuntime(runtime);
-			});
-		}
-	}
-
-	/**
-	 * Starts a runtime.
-	 * @param runtime The runtime to start.
-	 */
-	private async doStartRuntime(runtime: ILanguageRuntime): Promise<void> {
-		// Add the runtime to the starting runtimes.
-		this._startingRuntimesByLanguageId.set(runtime.metadata.languageId, runtime);
-
-		// Create a promise that resolves when the runtime is ready to use.
-		const startPromise = new DeferredPromise<void>();
-		this._startingRuntimesByRuntimeId.set(runtime.metadata.runtimeId, startPromise);
-
-		// Fire the onWillStartRuntime event.
-		this._onWillStartRuntimeEmitter.fire(runtime);
-
-		try {
-			// Attempt to start the runtime.
-			await runtime.start();
-
-			// Resolve the deferred promise.
-			startPromise.complete();
-
-			// The runtime started. Move it from the starting runtimes to the
-			// running runtimes.
-			this._startingRuntimesByLanguageId.delete(runtime.metadata.languageId);
-			this._startingRuntimesByRuntimeId.delete(runtime.metadata.runtimeId);
-			this._runningRuntimesByLanguageId.set(runtime.metadata.languageId, runtime);
-			this._mostRecentlyStartedRuntimesByLanguageId.set(runtime.metadata.languageId, runtime);
-
-			// Fire the onDidStartRuntime event.
-			this._onDidStartRuntimeEmitter.fire(runtime);
-
-			// Make the newly-started runtime the active runtime.
-			this.activeRuntime = runtime;
-		} catch (reason) {
-			// Reject the deferred promise.
-			startPromise.error(reason);
-
-			// Remove the runtime from the starting runtimes.
-			this._startingRuntimesByLanguageId.delete(runtime.metadata.languageId);
-			this._startingRuntimesByRuntimeId.delete(runtime.metadata.runtimeId);
-
-			// Fire the onDidFailStartRuntime event.
-			this._onDidFailStartRuntimeEmitter.fire(runtime);
-
-			// TODO@softwarenerd - We should do something with the reason.
-			this._logService.error(`Starting language runtime failed. Reason: ${reason}`);
-		}
-	}
-
-	/**
-	 * Restarts a runtime.
-	 * @param runtime The runtime to restart.
-	 */
-	private async doRestartRuntime(runtime: ILanguageRuntime): Promise<void> {
-		const state = runtime.getRuntimeState();
-		if (state === RuntimeState.Busy ||
-			state === RuntimeState.Idle ||
-			state === RuntimeState.Ready) {
-			// The runtime looks like it could handle a restart request, so send
-			// one over.
-			return runtime.restart();
-		} else if (state === RuntimeState.Uninitialized ||
-			state === RuntimeState.Exited) {
-			// The runtime has never been started, or is no longer running. Just
-			// tell it to start.
-			return this.startRuntime(runtime.metadata.runtimeId, `'Restart Interpreter' command invoked`);
-		} else if (state === RuntimeState.Starting ||
-			state === RuntimeState.Restarting) {
-			// The runtime is already starting or restarting. We could show an
-			// error, but this is probably just the result of a user mashing the
-			// restart when we already have one in flight.
-			return;
-		} else {
-			// The runtime is not in a state where it can be restarted.
-			return Promise.reject(
-				new Error(`The ${runtime.metadata.languageName} language runtime is '${state}' and cannot be restarted.`)
-			);
-		}
-	}
-
-	/**
-	 * Waits for the runtime to report that interrupt processing is complete (by
-	 * returning to the idle state). If the runtime does not return to the idle
-	 * state within 10 seconds, the user is given the option to force-quit the
-	 * runtime.
-	 *
-	 * @param runtime The runtime to watch.
-	 */
-	private async waitForInterrupt(runtime: ILanguageRuntime) {
-		const warning = nls.localize('positron.runtimeInterruptTimeoutWarning', "{0} isn't responding to your request to interrupt the command. Do you want to forcefully quit your {1} session? You'll lose any unsaved objects.", runtime.metadata.runtimeName, runtime.metadata.languageName);
-		this.awaitStateChange(runtime,
-			[RuntimeState.Idle],
-			10,
-			warning);
-	}
-
-	/**
-	 * Waits for the runtime to report that shutdown processing is complete (by
-	 * exiting). If the runtime does not shut down within 10 seconds, the user
-	 * is given the option to force-quit the runtime.
-	 *
-	 * @param runtime The runtime to watch.
-	 */
-	private async waitForShutdown(runtime: ILanguageRuntime) {
-		const warning = nls.localize('positron.runtimeShutdownTimeoutWarning', "{0} isn't responding to your request to shut down the session. Do you want use a forced quit to end your {1} session? You'll lose any unsaved objects.", runtime.metadata.runtimeName, runtime.metadata.languageName);
-		this.awaitStateChange(runtime,
-			[RuntimeState.Exited],
-			10,
-			warning);
-	}
-
-	/**
-	 * Waits for the runtime to report that it has reconnected (by returning to
-	 * the Ready state). If the runtime does reconnect within 30 seconds, the
-	 * user is given the option to force-quit the runtime.
-	 *
-	 * @param runtime The runtime to watch.
-	 */
-	private async waitForReconnect(runtime: ILanguageRuntime) {
-		const warning = nls.localize('positron.runtimeReconnectTimeoutWarning', "{0} has been offline for more than 30 seconds. Do you want to force quit your {1} session? You'll lose any unsaved objects.", runtime.metadata.runtimeName, runtime.metadata.languageName);
-		this.awaitStateChange(runtime,
-			[RuntimeState.Ready, RuntimeState.Idle],
-			30,
-			warning);
-	}
-
-	/**
-	 * Waits for the runtime to change one of the target states. If the runtime
-	 * does not change to one of the target states within the specified number
-	 * of seconds, a warning is displayed with an option to force quit the
-	 * runtime.
-	 *
-	 * @param runtime The runtime to watch.
-	 * @param targetStates The target state(s) for the runtime to enter.
-	 * @param seconds The number of seconds to wait for the runtime to change to the target state.
-	 * @param warning The warning to display if the runtime does not change to the target state.
-	 */
-	private async awaitStateChange(runtime: ILanguageRuntime,
-		targetStates: RuntimeState[],
-		seconds: number,
-		warning: string) {
-
-		let disposable: IDisposable | undefined = undefined;
-		let prompt: IModalDialogPromptInstance | undefined = undefined;
-
-		return new Promise<void>((resolve, reject) => {
-			const timer = setTimeout(() => {
-				// We timed out; reject the promise.
-				reject();
-
-				// Show a prompt to the user asking if they want to force quit the runtime.
-				prompt = this._positronModalDialogsService.showModalDialogPrompt(
-					nls.localize('positron.runtimeNotResponding', "{0} is not responding", runtime.metadata.runtimeName),
-					warning,
-					nls.localize('positron.runtimeForceQuit', "Force Quit"),
-					nls.localize('positron.runtimeKeepWaiting', "Wait"));
-
-				prompt.onChoice((choice) => {
-					// If the user chose to force quit the runtime, do so.
-					if (choice) {
-						runtime.forceQuit();
-					}
-					// Regardless of their choice, we are done waiting for a state change.
-					if (disposable) {
-						disposable.dispose();
-					}
-				});
-			}, seconds * 1000);
-
-			// Listen for state changes.
-			disposable = runtime.onDidChangeRuntimeState(state => {
-				if (targetStates.includes(state)) {
-					clearTimeout(timer);
-					resolve();
-
-					// If we were prompting the user to force quit the runtime,
-					// close the prompt ourselves since the runtime is now
-					// responding.
-					if (prompt) {
-						prompt.close();
-					}
-					disposable?.dispose();
-				}
-			});
-		});
-	}
-
-	//#endregion Private Methods
-=======
->>>>>>> 1dc58267
 }
 
 CommandsRegistry.registerCommand('positron.activateInterpreters', () => true);
