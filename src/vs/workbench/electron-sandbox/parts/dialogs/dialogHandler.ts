--- conflicted
+++ resolved
@@ -79,7 +79,6 @@
 		const osProps = await this.nativeHostService.getOSProperties();
 
 		const detailString = (useAgo: boolean): string => {
-<<<<<<< HEAD
 			// --- Start Positron ---
 			// Note: This is heavily modified from the original Code - OSS
 			// version because there is a limit of 10 placeholders in localization strings,
@@ -87,10 +86,6 @@
 			const productDetail = localize({ key: 'productDetail', comment: ['Product version details; Code - OSS needs no translation'] },
 				"{0} Version: {1} build {2}\nCode - OSS Version: {3}\nCommit: {4}\nDate: {5}",
 				this.productService.nameLong,
-=======
-			return localize({ key: 'aboutDetail', comment: ['Electron, Chromium, Node.js and V8 are product names that need no translation'] },
-				"Version: {0}\nCommit: {1}\nDate: {2}\nElectron: {3}\nChromium: {4}\nNode.js: {5}\nV8: {6}\nOS: {7}",
->>>>>>> b380da4e
 				version,
 				this.productService.positronBuildNumber,
 				this.productService.version || 'Unknown',
@@ -98,13 +93,12 @@
 				this.productService.date ? `${this.productService.date}${useAgo ? ' (' + fromNow(new Date(this.productService.date), true) + ')' : ''}` : 'Unknown',
 			);
 			return localize({ key: 'aboutDetail', comment: ['Electron, Chromium, Node.js and V8 are product names that need no translation'] },
-				"{0}\nElectron: {1}\nChromium: {2}\nNode.js: {3}\nV8: {4}\nOS: {5}\nSandboxed: {6}",
+				"{0}\nElectron: {1}\nChromium: {2}\nNode.js: {3}\nV8: {4}\nOS: {5}",
 				productDetail,
 				process.versions['electron'],
 				process.versions['chrome'],
 				process.versions['node'],
-				process.versions['v8'],
-				`${osProps.type} ${osProps.arch} ${osProps.release}${isLinuxSnap ? ' snap' : ''}`
+				process.versions['v8']
 			);
 			// --- End Positron ---
 		};
