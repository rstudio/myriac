--- conflicted
+++ resolved
@@ -58,13 +58,9 @@
 	 */
 	async getDataExplorerTableData(): Promise<object[]> {
 
-<<<<<<< HEAD
 		// unreliable:
 		//await this.code.waitForElement(IDLE_STATUS);
 		await expect(this.code.driver.page.locator(IDLE_STATUS)).toBeVisible({ timeout: 60000 })
-=======
-		await this.code.driver.page.locator(IDLE_STATUS).waitFor({ state: 'visible', timeout: 60000 });
->>>>>>> 1f8a3f7a
 
 		// need a brief additional wait
 		await this.code.wait(1000);
