/*---------------------------------------------------------------------------------------------
 *  Copyright (C) 2024 Posit Software, PBC. All rights reserved.
 *  Licensed under the Elastic License 2.0. See LICENSE.txt for license information.
 *--------------------------------------------------------------------------------------------*/


import { expect, Locator } from '@playwright/test';
import { Code } from '../code';

const CURRENT_PLOT = '.plot-instance img';
const CURRENT_STATIC_PLOT = '.plot-instance.static-plot-instance img';
const CLEAR_PLOTS = '.positron-plots-container .positron-action-bar .codicon-clear-all';
const NEXT_PLOT_BUTTON = '.positron-plots-container .positron-action-bar .positron-button[aria-label="Show next plot"]';
const PREVIOUS_PLOT_BUTTON = '.positron-plots-container .positron-action-bar .positron-button[aria-label="Show previous plot"]';
const CLEAR_PLOTS_BUTTON = '.positron-plots-container .positron-action-bar .positron-button[aria-label="Clear all plots"]';
const PLOT_SIZE_BUTTON = '.positron-plots-container .positron-action-bar .positron-button[aria-label="Auto"]';
const SAVE_PLOT_BUTTON = '.positron-plots-container .positron-action-bar .positron-button[aria-label="Save plot"]';
const COPY_PLOT_BUTTON = '.positron-plots-container .positron-action-bar .positron-button[aria-label="Copy plot to clipboard"]';
const ZOOM_PLOT_BUTTON = '.positron-plots-container .positron-action-bar .positron-button[aria-label="Fit"]';
const OUTER_WEBVIEW_FRAME = '.webview';
const INNER_WEBVIEW_FRAME = '#active-frame';


/*
 *  Reuseable Positron plots functionality for tests to leverage.
 */
export class PositronPlots {

	nextPlotButton: Locator;
	previousPlotButton: Locator;
	clearPlotsButton: Locator;
	plotSizeButton: Locator;
	savePlotButton: Locator;
	copyPlotButton: Locator;
	zoomPlotButton: Locator;
	currentPlot: Locator;
	savePlotModal: Locator;
	overwriteModal: Locator;

	constructor(private code: Code) {
		this.nextPlotButton = this.code.driver.page.locator(NEXT_PLOT_BUTTON);
		this.previousPlotButton = this.code.driver.page.locator(PREVIOUS_PLOT_BUTTON);
		this.clearPlotsButton = this.code.driver.page.locator(CLEAR_PLOTS_BUTTON);
		this.plotSizeButton = this.code.driver.page.locator(PLOT_SIZE_BUTTON);
		this.savePlotButton = this.code.driver.page.locator(SAVE_PLOT_BUTTON);
		this.copyPlotButton = this.code.driver.page.locator(COPY_PLOT_BUTTON);
		this.zoomPlotButton = this.code.driver.page.locator(ZOOM_PLOT_BUTTON);
		this.currentPlot = this.code.driver.page.locator(CURRENT_PLOT);
		this.savePlotModal = this.code.driver.page.locator('.positron-modal-dialog-box').filter({ hasText: 'Save Plot' });
		this.overwriteModal = this.code.driver.page.locator('.positron-modal-dialog-box').filter({ hasText: 'The file already exists' });
	}

	async waitForCurrentPlot() {
		await expect(this.code.driver.page.locator(CURRENT_PLOT)).toBeVisible({ timeout: 30000 });
	}

	async waitForCurrentStaticPlot() {
		await expect(this.code.driver.page.locator(CURRENT_STATIC_PLOT)).toBeVisible({ timeout: 30000 });
	}

	getWebviewPlotLocator(selector: string): Locator {
		return this.code.driver.getFrame(OUTER_WEBVIEW_FRAME).last().frameLocator(INNER_WEBVIEW_FRAME).last().locator(selector);
	}

	getRWebWebviewPlotLocator(selector: string): Locator {
		return this.code.driver.getFrame(OUTER_WEBVIEW_FRAME).last().frameLocator(INNER_WEBVIEW_FRAME).last().frameLocator('//iframe').last().locator(selector);
	}

	async waitForWebviewPlot(selector: string, state: 'attached' | 'visible' = 'visible', RWeb = false) {
		const locator = RWeb ? this.getRWebWebviewPlotLocator(selector) : this.getWebviewPlotLocator(selector);

		if (state === 'attached') {
			await expect(locator).toBeAttached({ timeout: 30000 });
		} else {
			await expect(locator).toBeVisible({ timeout: 30000 });
		}
	}

	async clearPlots() {
		const clearPlotsButton = this.code.driver.page.locator(CLEAR_PLOTS);

		if (await clearPlotsButton.isVisible() && await clearPlotsButton.isEnabled()) {
			await clearPlotsButton.click();
		}
	}

	async waitForNoPlots() {
		await expect(this.code.driver.page.locator(CURRENT_PLOT)).not.toBeVisible();
	}

	async getCurrentPlotAsBuffer(): Promise<Buffer> {
		return this.currentPlot.screenshot();
	}

	async getCurrentStaticPlotAsBuffer(): Promise<Buffer> {
		return this.code.driver.getLocator(CURRENT_STATIC_PLOT).screenshot();
	}

<<<<<<< HEAD
	async savePlot({ name, format, overwrite = true }: { name: string; format: 'JPEG' | 'PNG' | 'SVG' | 'PDF' | 'TIFF'; overwrite?: boolean }) {
		// click save and wait for save plot modal
		await this.savePlotButton.click();
		await expect(this.savePlotModal).toBeVisible();

		// enter new name and select format
		await this.savePlotModal.getByLabel('Name', { exact: true }).fill(name);
		await this.savePlotModal.getByLabel('Format').click();
		await this.code.driver.page.getByRole('button', { name: format }).click();

		// ensure dropdown value has updated
		await expect(this.savePlotModal.getByLabel(`Format${format}`)).toBeVisible();
		// bug workaround related to RPC timeout
		await this.code.driver.page.waitForTimeout(1000);

		// save plot
		await this.savePlotModal.getByRole('button', { name: 'Save' }).click();

		// handle overwrite dialog
		if (await this.overwriteModal.isVisible()) {
			if (overwrite) {
				await this.overwriteModal.getByRole('button', { name: 'Overwrite' }).click();
				await expect(this.savePlotModal).not.toBeVisible();
			} else {
				await this.overwriteModal.getByRole('button', { name: 'Cancel' }).click();
			}
		} else {
			await expect(this.savePlotModal).not.toBeVisible();
		}
=======
	async copyCurrentPlotToClipboard() {
		await this.code.driver.page.locator('.codicon-copy').click();

		// wait for clipboard to be populated
		await this.code.wait(500);
>>>>>>> 8059221f
	}
}<|MERGE_RESOLUTION|>--- conflicted
+++ resolved
@@ -96,7 +96,13 @@
 		return this.code.driver.getLocator(CURRENT_STATIC_PLOT).screenshot();
 	}
 
-<<<<<<< HEAD
+	async copyCurrentPlotToClipboard() {
+		await this.code.driver.page.locator('.codicon-copy').click();
+
+		// wait for clipboard to be populated
+		await this.code.wait(500);
+	}
+
 	async savePlot({ name, format, overwrite = true }: { name: string; format: 'JPEG' | 'PNG' | 'SVG' | 'PDF' | 'TIFF'; overwrite?: boolean }) {
 		// click save and wait for save plot modal
 		await this.savePlotButton.click();
@@ -126,12 +132,5 @@
 		} else {
 			await expect(this.savePlotModal).not.toBeVisible();
 		}
-=======
-	async copyCurrentPlotToClipboard() {
-		await this.code.driver.page.locator('.codicon-copy').click();
-
-		// wait for clipboard to be populated
-		await this.code.wait(500);
->>>>>>> 8059221f
 	}
 }