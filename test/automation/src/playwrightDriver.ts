/*---------------------------------------------------------------------------------------------
 *  Copyright (c) Microsoft Corporation. All rights reserved.
 *  Licensed under the MIT License. See License.txt in the project root for license information.
 *--------------------------------------------------------------------------------------------*/

import * as playwright from '@playwright/test';
import type { Protocol } from 'playwright-core/types/protocol';
import { dirname, join } from 'path';
import { promises } from 'fs';
import { IWindowDriver } from './driver';
import { PageFunction } from 'playwright-core/types/structs';
import { measureAndLog } from './logger';
import { LaunchOptions } from './code';
import { teardown } from './processes';
import { ChildProcess } from 'child_process';

export class PlaywrightDriver {

	private static traceCounter = 1;
	private static screenShotCounter = 1;

	private static readonly vscodeToPlaywrightKey: { [key: string]: string } = {
		cmd: 'Meta',
		ctrl: 'Control',
		shift: 'Shift',
		enter: 'Enter',
		escape: 'Escape',
		right: 'ArrowRight',
		up: 'ArrowUp',
		down: 'ArrowDown',
		left: 'ArrowLeft',
		home: 'Home',
		esc: 'Escape'
	};

	constructor(
		private readonly application: playwright.Browser | playwright.ElectronApplication,
		private readonly context: playwright.BrowserContext,
		private readonly page: playwright.Page,
		private readonly serverProcess: ChildProcess | undefined,
		private readonly whenLoaded: Promise<unknown>,
		private readonly options: LaunchOptions
	) {
	}

	public getContext(): playwright.BrowserContext {
		return this.context;
	}

	public getPage(): playwright.Page {
		return this.page;
	}

	public getApplication(): playwright.Browser | playwright.ElectronApplication {
		return this.application;
	}

	async startTracing(name: string): Promise<void> {
		if (!this.options.tracing) {
			return; // tracing disabled
		}

		try {
			await measureAndLog(() => this.context.tracing.startChunk({ title: name }), `startTracing for ${name}`, this.options.logger);
		} catch (error) {
			// Ignore
		}
	}

	async stopTracing(name: string, persist: boolean = true, customPath?: string): Promise<void> {
		if (!this.options.tracing) {
			return; // tracing disabled
		}

		try {
			let persistPath: string | undefined = undefined;
			if (persist) {
				// --- Start Positron ---
<<<<<<< HEAD
				persistPath = customPath || join(this.options.logsPath, `trace-${PlaywrightDriver.traceCounter++}-${name.replace(/\s+/g, '-')}}.zip`);
=======
				// Positron: Windows has issues with long paths, shortened the name
				persistPath = join(this.options.logsPath, `trace-${PlaywrightDriver.traceCounter++}-${name.replace(/\s+/g, '-')}.zip`);
>>>>>>> 40614b24
				// --- End Positron ---
			}

			await measureAndLog(() => this.context.tracing.stopChunk({ path: persistPath }), `stopTracing for ${name}`, this.options.logger);
<<<<<<< HEAD
=======

			// To ensure we have a screenshot at the end where
			// it failed, also trigger one explicitly. Tracing
			// does not guarantee to give us a screenshot unless
			// some driver action ran before.
			if (persist) {
				// --- Start Positron ---
				await this.takeScreenshot(`${name}`);
				// --- End Positron ---
			}
>>>>>>> 40614b24
		} catch (error) {
			// Ignore
		}
	}

	async didFinishLoad(): Promise<void> {
		await this.whenLoaded;
	}

	private _cdpSession: playwright.CDPSession | undefined;

	async startCDP() {
		if (this._cdpSession) {
			return;
		}

		this._cdpSession = await this.page.context().newCDPSession(this.page);
	}

	async collectGarbage() {
		if (!this._cdpSession) {
			throw new Error('CDP not started');
		}

		await this._cdpSession.send('HeapProfiler.collectGarbage');
	}

	async evaluate(options: Protocol.Runtime.evaluateParameters): Promise<Protocol.Runtime.evaluateReturnValue> {
		if (!this._cdpSession) {
			throw new Error('CDP not started');
		}

		return await this._cdpSession.send('Runtime.evaluate', options);
	}

	async releaseObjectGroup(parameters: Protocol.Runtime.releaseObjectGroupParameters): Promise<void> {
		if (!this._cdpSession) {
			throw new Error('CDP not started');
		}

		await this._cdpSession.send('Runtime.releaseObjectGroup', parameters);
	}

	async queryObjects(parameters: Protocol.Runtime.queryObjectsParameters): Promise<Protocol.Runtime.queryObjectsReturnValue> {
		if (!this._cdpSession) {
			throw new Error('CDP not started');
		}

		return await this._cdpSession.send('Runtime.queryObjects', parameters);
	}

	async callFunctionOn(parameters: Protocol.Runtime.callFunctionOnParameters): Promise<Protocol.Runtime.callFunctionOnReturnValue> {
		if (!this._cdpSession) {
			throw new Error('CDP not started');
		}

		return await this._cdpSession.send('Runtime.callFunctionOn', parameters);
	}

	async takeHeapSnapshot(): Promise<string> {
		if (!this._cdpSession) {
			throw new Error('CDP not started');
		}

		let snapshot = '';
		const listener = (c: { chunk: string }) => {
			snapshot += c.chunk;
		};

		this._cdpSession.addListener('HeapProfiler.addHeapSnapshotChunk', listener);

		await this._cdpSession.send('HeapProfiler.takeHeapSnapshot');

		this._cdpSession.removeListener('HeapProfiler.addHeapSnapshotChunk', listener);
		return snapshot;
	}

	async getProperties(parameters: Protocol.Runtime.getPropertiesParameters): Promise<Protocol.Runtime.getPropertiesReturnValue> {
		if (!this._cdpSession) {
			throw new Error('CDP not started');
		}

		return await this._cdpSession.send('Runtime.getProperties', parameters);
	}

	// --- Start Positron ---
	// Positron: make this method public for access from R/Python fixtures
	async takeScreenshot(name: string): Promise<void> {
		try {
			// Positron: Windows has issues with long paths, shortened the name
			const persistPath = join(this.options.logsPath, `screenshot-${PlaywrightDriver.screenShotCounter++}-${name.replace(/\s+/g, '-')}.png`);
			// --- End Positron ---

			await measureAndLog(() => this.page.screenshot({ path: persistPath, type: 'png' }), 'takeScreenshot', this.options.logger);
		} catch (error) {
			// Ignore
		}
	}

	async reload() {
		await this.page.reload();
	}

	async exitApplication() {

		// Stop tracing
		try {
			if (this.options.tracing) {
				await measureAndLog(() => this.context.tracing.stop(), 'stop tracing', this.options.logger);
			}
		} catch (error) {
			// Ignore
		}

		// Web: Extract client logs
		if (this.options.web) {
			try {
				await measureAndLog(() => this.saveWebClientLogs(), 'saveWebClientLogs()', this.options.logger);
			} catch (error) {
				this.options.logger.log(`Error saving web client logs (${error})`);
			}
		}

		// Web: exit via `close` method
		if (this.options.web) {
			try {
				await measureAndLog(() => this.application.close(), 'playwright.close()', this.options.logger);
			} catch (error) {
				this.options.logger.log(`Error closing appliction (${error})`);
			}
		}

		// Desktop: exit via `driver.exitApplication`
		else {
			try {
				await measureAndLog(() => this.evaluateWithDriver(([driver]) => driver.exitApplication()), 'driver.exitApplication()', this.options.logger);
			} catch (error) {
				this.options.logger.log(`Error exiting appliction (${error})`);
			}
		}

		// Server: via `teardown`
		if (this.serverProcess) {
			await measureAndLog(() => teardown(this.serverProcess!, this.options.logger), 'teardown server process', this.options.logger);
		}
	}

	private async saveWebClientLogs(): Promise<void> {
		const logs = await this.getLogs();

		for (const log of logs) {
			const absoluteLogsPath = join(this.options.logsPath, log.relativePath);

			await promises.mkdir(dirname(absoluteLogsPath), { recursive: true });
			await promises.writeFile(absoluteLogsPath, log.contents);
		}
	}

	async dispatchKeybinding(keybinding: string) {
		const chords = keybinding.split(' ');
		for (let i = 0; i < chords.length; i++) {
			const chord = chords[i];
			if (i > 0) {
				await this.wait(100);
			}

			if (keybinding.startsWith('Alt') || keybinding.startsWith('Control') || keybinding.startsWith('Backspace')) {
				await this.page.keyboard.press(keybinding);
				return;
			}

			const keys = chord.split('+');
			const keysDown: string[] = [];
			for (let i = 0; i < keys.length; i++) {
				if (keys[i] in PlaywrightDriver.vscodeToPlaywrightKey) {
					keys[i] = PlaywrightDriver.vscodeToPlaywrightKey[keys[i]];
				}
				await this.page.keyboard.down(keys[i]);
				keysDown.push(keys[i]);
			}
			while (keysDown.length > 0) {
				await this.page.keyboard.up(keysDown.pop()!);
			}
		}

		await this.wait(100);
	}

	async click(selector: string, xoffset?: number | undefined, yoffset?: number | undefined) {
		const { x, y } = await this.getElementXY(selector, xoffset, yoffset);
		await this.page.mouse.click(x + (xoffset ? xoffset : 0), y + (yoffset ? yoffset : 0));
	}

	async setValue(selector: string, text: string) {
		return this.page.evaluate(([driver, selector, text]) => driver.setValue(selector, text), [await this.getDriverHandle(), selector, text] as const);
	}

	async getTitle() {
		return this.page.title();
	}

	async isActiveElement(selector: string) {
		return this.page.evaluate(([driver, selector]) => driver.isActiveElement(selector), [await this.getDriverHandle(), selector] as const);
	}

	async getElements(selector: string, recursive: boolean = false) {
		return this.page.evaluate(([driver, selector, recursive]) => driver.getElements(selector, recursive), [await this.getDriverHandle(), selector, recursive] as const);
	}

	async getElementXY(selector: string, xoffset?: number, yoffset?: number) {
		return this.page.evaluate(([driver, selector, xoffset, yoffset]) => driver.getElementXY(selector, xoffset, yoffset), [await this.getDriverHandle(), selector, xoffset, yoffset] as const);
	}

	async typeInEditor(selector: string, text: string) {
		return this.page.evaluate(([driver, selector, text]) => driver.typeInEditor(selector, text), [await this.getDriverHandle(), selector, text] as const);
	}

	async getTerminalBuffer(selector: string) {
		return this.page.evaluate(([driver, selector]) => driver.getTerminalBuffer(selector), [await this.getDriverHandle(), selector] as const);
	}

	async writeInTerminal(selector: string, text: string) {
		return this.page.evaluate(([driver, selector, text]) => driver.writeInTerminal(selector, text), [await this.getDriverHandle(), selector, text] as const);
	}

	async getLocaleInfo() {
		return this.evaluateWithDriver(([driver]) => driver.getLocaleInfo());
	}

	async getLocalizedStrings() {
		return this.evaluateWithDriver(([driver]) => driver.getLocalizedStrings());
	}

	async getLogs() {
		return this.page.evaluate(([driver]) => driver.getLogs(), [await this.getDriverHandle()] as const);
	}

	private async evaluateWithDriver<T>(pageFunction: PageFunction<IWindowDriver[], T>) {
		return this.page.evaluate(pageFunction, [await this.getDriverHandle()]);
	}

	wait(ms: number): Promise<void> {
		return new Promise<void>(resolve => setTimeout(resolve, ms));
	}

	whenWorkbenchRestored(): Promise<void> {
		return this.evaluateWithDriver(([driver]) => driver.whenWorkbenchRestored());
	}

	private async getDriverHandle(): Promise<playwright.JSHandle<IWindowDriver>> {
		return this.page.evaluateHandle('window.driver');
	}

	// --- Start Positron ---
	async typeKeys(locator: string, text: string): Promise<void> {
		return this.page.locator(locator).pressSequentially(text);
	}

	getLocator(selector: string): playwright.Locator {
		return this.page.locator(selector);
	}

	getKeyboard() {
		return this.page.keyboard;
	}

	getFrame(frameSelector: string): playwright.FrameLocator {
		return this.page.frameLocator(frameSelector);
	}

	/**
	 * Set the size of the browser window for more predicable test results.
	 * @param opts.width Width in pixels
	 * @param opts.height Height in pixels
	 */
	async setViewportSize(opts: { width: number; height: number }) {
		await this.page.setViewportSize(opts);
	}

	/**
	 * Click and drag from one point to another.
	 * @param opts.from The starting point of the drag as x-y coordinates
	 * @param opts.to The ending point of the drag as x-y coordinates
	 * @param opts.delta The change in x-y coordinates from the starting point
	 */
	async clickAndDrag(opts: { from: { x: number; y: number }; to: { x: number; y: number } }): Promise<void>;
	async clickAndDrag(opts: { from: { x: number; y: number }; delta: { x?: number; y?: number } }): Promise<void>;
	async clickAndDrag(opts: { from: { x: number; y: number }; to?: { x: number; y: number }; delta?: { x?: number; y?: number } }): Promise<void> {
		const from = opts.from;
		const to = opts.to ?? { x: from.x + (opts.delta?.x ?? 0), y: from.y + (opts.delta?.y ?? 0) };
		await this.page.mouse.move(from.x, from.y);
		await this.page.mouse.down();
		await this.page.mouse.move(to.x, to.y);
		await this.page.mouse.up();
	}

	// --- End Positron ---
}<|MERGE_RESOLUTION|>--- conflicted
+++ resolved
@@ -76,29 +76,12 @@
 			let persistPath: string | undefined = undefined;
 			if (persist) {
 				// --- Start Positron ---
-<<<<<<< HEAD
-				persistPath = customPath || join(this.options.logsPath, `trace-${PlaywrightDriver.traceCounter++}-${name.replace(/\s+/g, '-')}}.zip`);
-=======
 				// Positron: Windows has issues with long paths, shortened the name
-				persistPath = join(this.options.logsPath, `trace-${PlaywrightDriver.traceCounter++}-${name.replace(/\s+/g, '-')}.zip`);
->>>>>>> 40614b24
+				persistPath = customPath || join(this.options.logsPath, `trace-${PlaywrightDriver.traceCounter++}-${name.replace(/\s+/g, '-')}.zip`);
 				// --- End Positron ---
 			}
 
 			await measureAndLog(() => this.context.tracing.stopChunk({ path: persistPath }), `stopTracing for ${name}`, this.options.logger);
-<<<<<<< HEAD
-=======
-
-			// To ensure we have a screenshot at the end where
-			// it failed, also trigger one explicitly. Tracing
-			// does not guarantee to give us a screenshot unless
-			// some driver action ran before.
-			if (persist) {
-				// --- Start Positron ---
-				await this.takeScreenshot(`${name}`);
-				// --- End Positron ---
-			}
->>>>>>> 40614b24
 		} catch (error) {
 			// Ignore
 		}
