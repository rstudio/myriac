--- conflicted
+++ resolved
@@ -7,17 +7,14 @@
 import { Application, PositronPythonFixtures, PositronRFixtures } from '../../../../../automation';
 import { setupAndStartApp } from '../../../test-runner/test-hooks';
 
-<<<<<<< HEAD
-describe('Variables Pane - Notebook #pr', () => {
-	setupAndStartApp();
+describe('Variables Pane - Notebook #pr #web', () => {
 
 	afterEach(async function () {
 		const app = this.app as Application;
 		await app.workbench.positronNotebooks.closeNotebookWithoutSaving();
 	});
-=======
-describe('Variables Pane - Notebook #pr #web', () => {
 
+	// This test fails on WEB: https://github.com/posit-dev/positron/issues/2452
 	describe('Python Notebook Variables Pane', () => {
 		setupAndStartApp();
 
@@ -29,10 +26,9 @@
 
 			const app = this.app as Application;
 			await app.workbench.positronNotebooks.closeNotebookWithoutSaving();
->>>>>>> b453786c
 
-	// This test fails on WEB: https://github.com/posit-dev/positron/issues/2452
-	describe('Python Notebook Variables Pane', () => {
+			await app.workbench.positronLayouts.enterLayout('stacked');
+		});
 
 		it('Verifies Variables pane basic function for notebook with python interpreter [C669188]', async function () {
 			const app = this.app as Application;
@@ -53,10 +49,6 @@
 		});
 	});
 
-<<<<<<< HEAD
-	describe('R Notebook Variables Pane #web', () => {
-=======
-
 	describe('R Notebook Variables Pane', () => {
 		setupAndStartApp();
 
@@ -71,7 +63,6 @@
 
 			await app.workbench.positronLayouts.enterLayout('stacked');
 		});
->>>>>>> b453786c
 
 		it('Verifies Variables pane basic function for notebook with R interpreter [C669189]', async function () {
 			const app = this.app as Application;
