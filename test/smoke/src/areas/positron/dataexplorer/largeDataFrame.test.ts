--- conflicted
+++ resolved
@@ -50,16 +50,11 @@
 				await app.workbench.quickaccess.openFile(join(app.workspacePathOrFolder, 'workspaces', 'nyc-flights-data-py', 'flights-data-frame.py'));
 				await app.workbench.quickaccess.runCommand('python.execInConsole');
 
-<<<<<<< HEAD
-				console.log('Opening data grid');
+				logger.log('Opening data grid');
 				await expect(async () => {
 					await app.workbench.positronVariables.doubleClickVariableRow('df');
 					await app.code.driver.getLocator('.label-name:has-text("Data: df")').innerText();
 				}).toPass();
-=======
-				logger.log('Opening data grid');
-				await app.workbench.positronVariables.doubleClickVariableRow('df');
->>>>>>> d68baefe
 
 				await app.workbench.positronSideBar.closeSecondarySideBar();
 
@@ -111,16 +106,11 @@
 				await app.workbench.quickaccess.openFile(join(app.workspacePathOrFolder, 'workspaces', 'nyc-flights-data-r', 'flights-data-frame.r'));
 				await app.workbench.quickaccess.runCommand('r.sourceCurrentFile');
 
-<<<<<<< HEAD
-				console.log('Opening data grid');
+				logger.log('Opening data grid');
 				await expect(async () => {
 					await app.workbench.positronVariables.doubleClickVariableRow('df2');
 					await app.code.driver.getLocator('.label-name:has-text("Data: df2")').innerText();
 				}).toPass();
-=======
-				logger.log('Opening data grid');
-				await app.workbench.positronVariables.doubleClickVariableRow('df2');
->>>>>>> d68baefe
 
 				await app.workbench.positronSideBar.closeSecondarySideBar();
 
