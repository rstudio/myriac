/*---------------------------------------------------------------------------------------------
 *  Copyright (C) 2024 Posit Software, PBC. All rights reserved.
 *  Licensed under the Elastic License 2.0. See LICENSE.txt for license information.
 *--------------------------------------------------------------------------------------------*/

import { test, expect } from '../_test.setup';
import { join } from 'path';

<<<<<<< HEAD
test.use({
	suiteId: __filename
});
=======
describe('Python Applications #pr', () => {
	setupAndStartApp();

	describe('Python Applications', () => {
		before(async function () {
			await PositronPythonFixtures.SetupFixtures(this.app as Application);
		});

		afterEach(async function () {
			await this.app.workbench.quickaccess.runCommand('workbench.action.terminal.focus');
			await this.app.workbench.positronTerminal.sendKeysToTerminal('Control+C');
>>>>>>> 3a8dbb14

test.describe('Python Applications', { tag: ['@pr', '@win'] }, () => {
	test.describe('Python Applications', () => {
		test.afterEach(async function ({ app }) {
			await app.workbench.quickaccess.runCommand('workbench.action.terminal.focus');
			await app.workbench.positronTerminal.sendKeysToTerminal('Control+C');
			// unreliable on ubuntu:
			// await this.app.workbench.terminal.waitForTerminalText(buffer => buffer.some(line => line.includes('^C')));
			await app.workbench.positronViewer.clearViewer();
		});

<<<<<<< HEAD
		test('Python - Verify Basic Dash App [C903305]', async function ({ app, python }) {
=======
		it('Python - Verify Basic Dash App [C903305] #win', async function () {
			this.retries(1);
			const app = this.app as Application;
>>>>>>> 3a8dbb14
			const viewer = app.workbench.positronViewer;

			await app.workbench.quickaccess.openFile(join(app.workspacePathOrFolder, 'workspaces', 'python_apps', 'dash_example', 'dash_example.py'));
			await app.workbench.positronEditor.pressPlay();
			await expect(viewer.getViewerFrame().getByText('Hello World')).toBeVisible({ timeout: 30000 });
		});

<<<<<<< HEAD
		// https://github.com/posit-dev/positron/issues/4949
		// FastAPI is not working as expected on Ubuntu
		test.skip('Python - Verify Basic FastAPI App [C903306]', async function ({ app, python }) {
=======
		// Skipped on windows due to https://github.com/posit-dev/positron/issues/5312
		it('Python - Verify Basic FastAPI App [C903306]', async function () {
			const app = this.app as Application;
>>>>>>> 3a8dbb14
			const viewer = app.workbench.positronViewer;

			await app.workbench.quickaccess.openFile(join(app.workspacePathOrFolder, 'workspaces', 'python_apps', 'fastapi_example', 'fastapi_example.py'));
			await app.workbench.positronEditor.pressPlay();
			await expect(viewer.getViewerFrame().getByText('FastAPI')).toBeVisible({ timeout: 30000 });
		});

<<<<<<< HEAD
		test('Python - Verify Basic Gradio App [C903307]', async function ({ app, python }) {
=======
		it('Python - Verify Basic Gradio App [C903307] #win', async function () {

			this.timeout(90000);

			const app = this.app as Application;
>>>>>>> 3a8dbb14
			const viewer = app.workbench.positronViewer;

			await app.workbench.quickaccess.openFile(join(app.workspacePathOrFolder, 'workspaces', 'python_apps', 'gradio_example', 'gradio_example.py'));
			await app.workbench.positronEditor.pressPlay();
			await expect(viewer.getViewerFrame().getByRole('button', { name: 'Submit' })).toBeVisible({ timeout: 30000 });
		});

<<<<<<< HEAD
		test('Python - Verify Basic Streamlit App [C903308]', { tag: ['@web'] }, async function ({ app, python }) {
=======
		it('Python - Verify Basic Streamlit App [C903308] #web #win', async function () {

			this.timeout(90000);

			const app = this.app as Application;
>>>>>>> 3a8dbb14
			const viewer = app.workbench.positronViewer;

			await app.workbench.quickaccess.openFile(join(app.workspacePathOrFolder, 'workspaces', 'python_apps', 'streamlit_example', 'streamlit_example.py'));
			await app.workbench.positronEditor.pressPlay();

			await app.workbench.positronLayouts.enterLayout('fullSizedAuxBar');
			const viewerFrame = viewer.getViewerFrame();
			const headerLocator = app.web
				? viewerFrame.frameLocator('iframe').getByRole('button', { name: 'Deploy' })
				: viewerFrame.getByRole('button', { name: 'Deploy' });

			await expect(async () => {
				await expect(headerLocator).toBeVisible({ timeout: 30000 });
			}).toPass({ timeout: 60000 });

			await app.workbench.positronLayouts.enterLayout('stacked');
		});
	});
});
<|MERGE_RESOLUTION|>--- conflicted
+++ resolved
@@ -6,25 +6,11 @@
 import { test, expect } from '../_test.setup';
 import { join } from 'path';
 
-<<<<<<< HEAD
 test.use({
 	suiteId: __filename
 });
-=======
-describe('Python Applications #pr', () => {
-	setupAndStartApp();
 
-	describe('Python Applications', () => {
-		before(async function () {
-			await PositronPythonFixtures.SetupFixtures(this.app as Application);
-		});
-
-		afterEach(async function () {
-			await this.app.workbench.quickaccess.runCommand('workbench.action.terminal.focus');
-			await this.app.workbench.positronTerminal.sendKeysToTerminal('Control+C');
->>>>>>> 3a8dbb14
-
-test.describe('Python Applications', { tag: ['@pr', '@win'] }, () => {
+test.describe('Python Applications', { tag: ['@pr'] }, () => {
 	test.describe('Python Applications', () => {
 		test.afterEach(async function ({ app }) {
 			await app.workbench.quickaccess.runCommand('workbench.action.terminal.focus');
@@ -34,13 +20,7 @@
 			await app.workbench.positronViewer.clearViewer();
 		});
 
-<<<<<<< HEAD
 		test('Python - Verify Basic Dash App [C903305]', async function ({ app, python }) {
-=======
-		it('Python - Verify Basic Dash App [C903305] #win', async function () {
-			this.retries(1);
-			const app = this.app as Application;
->>>>>>> 3a8dbb14
 			const viewer = app.workbench.positronViewer;
 
 			await app.workbench.quickaccess.openFile(join(app.workspacePathOrFolder, 'workspaces', 'python_apps', 'dash_example', 'dash_example.py'));
@@ -48,15 +28,9 @@
 			await expect(viewer.getViewerFrame().getByText('Hello World')).toBeVisible({ timeout: 30000 });
 		});
 
-<<<<<<< HEAD
 		// https://github.com/posit-dev/positron/issues/4949
 		// FastAPI is not working as expected on Ubuntu
 		test.skip('Python - Verify Basic FastAPI App [C903306]', async function ({ app, python }) {
-=======
-		// Skipped on windows due to https://github.com/posit-dev/positron/issues/5312
-		it('Python - Verify Basic FastAPI App [C903306]', async function () {
-			const app = this.app as Application;
->>>>>>> 3a8dbb14
 			const viewer = app.workbench.positronViewer;
 
 			await app.workbench.quickaccess.openFile(join(app.workspacePathOrFolder, 'workspaces', 'python_apps', 'fastapi_example', 'fastapi_example.py'));
@@ -64,15 +38,7 @@
 			await expect(viewer.getViewerFrame().getByText('FastAPI')).toBeVisible({ timeout: 30000 });
 		});
 
-<<<<<<< HEAD
 		test('Python - Verify Basic Gradio App [C903307]', async function ({ app, python }) {
-=======
-		it('Python - Verify Basic Gradio App [C903307] #win', async function () {
-
-			this.timeout(90000);
-
-			const app = this.app as Application;
->>>>>>> 3a8dbb14
 			const viewer = app.workbench.positronViewer;
 
 			await app.workbench.quickaccess.openFile(join(app.workspacePathOrFolder, 'workspaces', 'python_apps', 'gradio_example', 'gradio_example.py'));
@@ -80,15 +46,7 @@
 			await expect(viewer.getViewerFrame().getByRole('button', { name: 'Submit' })).toBeVisible({ timeout: 30000 });
 		});
 
-<<<<<<< HEAD
 		test('Python - Verify Basic Streamlit App [C903308]', { tag: ['@web'] }, async function ({ app, python }) {
-=======
-		it('Python - Verify Basic Streamlit App [C903308] #web #win', async function () {
-
-			this.timeout(90000);
-
-			const app = this.app as Application;
->>>>>>> 3a8dbb14
 			const viewer = app.workbench.positronViewer;
 
 			await app.workbench.quickaccess.openFile(join(app.workspacePathOrFolder, 'workspaces', 'python_apps', 'streamlit_example', 'streamlit_example.py'));
