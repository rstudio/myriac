--- conflicted
+++ resolved
@@ -15,11 +15,7 @@
 });
 
 test.describe('Data Explorer - Large Data Frame', {
-<<<<<<< HEAD
-	tag: ['@critical', '@web', '@win', '@data-explorer']
-=======
 	tag: [tags.CRITICAL, tags.WEB, tags.WIN, tags.DATA_EXPLORER]
->>>>>>> ce006759
 }, () => {
 	test.beforeEach(async function ({ app }) {
 		await app.workbench.positronLayouts.enterLayout('stacked');
@@ -62,11 +58,7 @@
 	});
 
 	test('R - Verifies data explorer functionality with large data frame [C557554]', {
-<<<<<<< HEAD
-		tag: ['@web', '@critical']
-=======
 		tag: [tags.WEB, tags.CRITICAL]
->>>>>>> ce006759
 	}, async function ({ app, logger, r }) {
 		await app.workbench.quickaccess.openFile(join(app.workspacePathOrFolder, 'workspaces', 'nyc-flights-data-r', 'flights-data-frame.r'));
 		await app.workbench.quickaccess.runCommand('r.sourceCurrentFile');
