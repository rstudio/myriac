--- conflicted
+++ resolved
@@ -11,11 +11,7 @@
 });
 
 test.describe('Data Explorer - Python Pandas', {
-<<<<<<< HEAD
-	tag: ['@web', '@win', '@critical', '@data-explorer']
-=======
 	tag: [tags.WEB, tags.WIN, tags.CRITICAL, tags.DATA_EXPLORER]
->>>>>>> ce006759
 }, () => {
 	test('Python Pandas - Verifies basic data explorer functionality [C557556]', async function ({ app, python, logger }) {
 		// modified snippet from https://www.geeksforgeeks.org/python-pandas-dataframe/
