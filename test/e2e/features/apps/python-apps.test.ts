--- conflicted
+++ resolved
@@ -10,13 +10,9 @@
 	suiteId: __filename
 });
 
-<<<<<<< HEAD
-test.describe('Python Applications', { tag: ['@critical', '@apps', '@viewer', '@editor'] }, () => {
-=======
 test.describe('Python Applications', {
 	tag: [tags.CRITICAL, tags.APPS, tags.VIEWER, tags.EDITOR]
 }, () => {
->>>>>>> ce006759
 	test.afterEach(async function ({ app }) {
 		await app.workbench.quickaccess.runCommand('workbench.action.closeAllEditors');
 
