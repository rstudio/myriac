--- conflicted
+++ resolved
@@ -43,11 +43,7 @@
 		await app.workbench.quickaccess.runCommand('workbench.action.toggleAuxiliaryBar');
 	});
 
-<<<<<<< HEAD
-	test('Create a new Venv environment [C627912]', { tag: ['@critical'] }, async function ({ app, page }) {
-=======
 	test('Create a new Venv environment [C627912]', { tag: [tags.CRITICAL] }, async function ({ app, page }) {
->>>>>>> ce006759
 		// This is the default behavior for a new Python Project in the Project Wizard
 		const projSuffix = addRandomNumSuffix('_new_venv');
 		const pw = app.workbench.positronNewProjectWizard;
@@ -153,11 +149,7 @@
 		await app.workbench.quickaccess.runCommand('workbench.action.toggleAuxiliaryBar');
 	});
 
-<<<<<<< HEAD
-	test('Default Python Project with git init [C674522]', { tag: ['@critical', '@win'] }, async function ({ app, page }) {
-=======
 	test('Default Python Project with git init [C674522]', { tag: [tags.CRITICAL, tags.WIN] }, async function ({ app, page }) {
->>>>>>> ce006759
 		const projSuffix = addRandomNumSuffix('_gitInit');
 		const pw = app.workbench.positronNewProjectWizard;
 		await pw.startNewProject(ProjectType.PYTHON_PROJECT);
