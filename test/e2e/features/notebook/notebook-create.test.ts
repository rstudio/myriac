--- conflicted
+++ resolved
@@ -9,13 +9,9 @@
 	suiteId: __filename
 });
 
-<<<<<<< HEAD
-test.describe('Notebooks', { tag: ['@critical', '@web', '@win', '@notebook'] }, () => {
-=======
 test.describe('Notebooks', {
 	tag: [tags.CRITICAL, tags.WEB, tags.WIN, tags.NOTEBOOK]
 }, () => {
->>>>>>> ce006759
 	test.describe('Python Notebooks', () => {
 		test.beforeEach(async function ({ app, python }) {
 			await app.workbench.positronLayouts.enterLayout('notebook');
